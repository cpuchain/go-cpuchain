// Copyright 2017 The go-ethereum Authors
// This file is part of the go-ethereum library.
//
// The go-ethereum library is free software: you can redistribute it and/or modify
// it under the terms of the GNU Lesser General Public License as published by
// the Free Software Foundation, either version 3 of the License, or
// (at your option) any later version.
//
// The go-ethereum library is distributed in the hope that it will be useful,
// but WITHOUT ANY WARRANTY; without even the implied warranty of
// MERCHANTABILITY or FITNESS FOR A PARTICULAR PURPOSE. See the
// GNU Lesser General Public License for more details.
//
// You should have received a copy of the GNU Lesser General Public License
// along with the go-ethereum library. If not, see <http://www.gnu.org/licenses/>.

package ethash

import (
	"bytes"
	"errors"
	"fmt"
	"math/big"
	"runtime"
	"time"

	mapset "github.com/deckarep/golang-set"
	"github.com/ethereum/go-ethereum/common"
	"github.com/ethereum/go-ethereum/common/math"
	"github.com/ethereum/go-ethereum/consensus"
	"github.com/ethereum/go-ethereum/consensus/misc"
	"github.com/ethereum/go-ethereum/core/state"
	"github.com/ethereum/go-ethereum/core/types"
	"github.com/ethereum/go-ethereum/params"
	"github.com/ethereum/go-ethereum/params/mutations"
	"github.com/ethereum/go-ethereum/params/types/ctypes"
	"github.com/ethereum/go-ethereum/params/vars"
	"github.com/ethereum/go-ethereum/rlp"
	"github.com/ethereum/go-ethereum/trie"
	"golang.org/x/crypto/sha3"
)

// Ethash proof-of-work protocol constants.
var (
<<<<<<< HEAD
	maxUncles              = 2                // Maximum number of uncles allowed in a single block
	allowedFutureBlockTime = 15 * time.Second // Max time from current time allowed for blocks, before they're considered future blocks
=======
	FrontierBlockReward           = big.NewInt(5e+18) // Block reward in wei for successfully mining a block
	ByzantiumBlockReward          = big.NewInt(3e+18) // Block reward in wei for successfully mining a block upward from Byzantium
	ConstantinopleBlockReward     = big.NewInt(2e+18) // Block reward in wei for successfully mining a block upward from Constantinople
	maxUncles                     = 2                 // Maximum number of uncles allowed in a single block
	allowedFutureBlockTimeSeconds = int64(15)         // Max seconds from current time allowed for blocks, before they're considered future blocks

	// calcDifficultyEip4345 is the difficulty adjustment algorithm as specified by EIP 4345.
	// It offsets the bomb a total of 10.7M blocks.
	// Specification EIP-4345: https://eips.ethereum.org/EIPS/eip-4345
	calcDifficultyEip4345 = makeDifficultyCalculator(big.NewInt(10_700_000))

	// calcDifficultyEip3554 is the difficulty adjustment algorithm as specified by EIP 3554.
	// It offsets the bomb a total of 9.7M blocks.
	// Specification EIP-3554: https://eips.ethereum.org/EIPS/eip-3554
	calcDifficultyEip3554 = makeDifficultyCalculator(big.NewInt(9700000))

	// calcDifficultyEip2384 is the difficulty adjustment algorithm as specified by EIP 2384.
	// It offsets the bomb 4M blocks from Constantinople, so in total 9M blocks.
	// Specification EIP-2384: https://eips.ethereum.org/EIPS/eip-2384
	calcDifficultyEip2384 = makeDifficultyCalculator(big.NewInt(9000000))

	// calcDifficultyConstantinople is the difficulty adjustment algorithm for Constantinople.
	// It returns the difficulty that a new block should have when created at time given the
	// parent block's time and difficulty. The calculation uses the Byzantium rules, but with
	// bomb offset 5M.
	// Specification EIP-1234: https://eips.ethereum.org/EIPS/eip-1234
	calcDifficultyConstantinople = makeDifficultyCalculator(big.NewInt(5000000))

	// calcDifficultyByzantium is the difficulty adjustment algorithm. It returns
	// the difficulty that a new block should have when created at time given the
	// parent block's time and difficulty. The calculation uses the Byzantium rules.
	// Specification EIP-649: https://eips.ethereum.org/EIPS/eip-649
	calcDifficultyByzantium = makeDifficultyCalculator(big.NewInt(3000000))
>>>>>>> 6c4dc6c3
)

// Various error messages to mark blocks invalid. These should be private to
// prevent engine specific errors from being referenced in the remainder of the
// codebase, inherently breaking if the engine is swapped out. Please put common
// error types into the consensus package.
var (
	errOlderBlockTime    = errors.New("timestamp older than parent")
	errTooManyUncles     = errors.New("too many uncles")
	errDuplicateUncle    = errors.New("duplicate uncle")
	errUncleIsAncestor   = errors.New("uncle is ancestor")
	errDanglingUncle     = errors.New("uncle's parent is not ancestor")
	errInvalidDifficulty = errors.New("non-positive difficulty")
	errInvalidMixDigest  = errors.New("invalid mix digest")
	errInvalidPoW        = errors.New("invalid proof-of-work")
)

// Author implements consensus.Engine, returning the header's coinbase as the
// proof-of-work verified author of the block.
func (ethash *Ethash) Author(header *types.Header) (common.Address, error) {
	return header.Coinbase, nil
}

// VerifyHeader checks whether a header conforms to the consensus rules of the
// stock Ethereum ethash engine.
func (ethash *Ethash) VerifyHeader(chain consensus.ChainHeaderReader, header *types.Header, seal bool) error {
	// If we're running a full engine faking, accept any input as valid
	if ethash.config.PowMode == ModeFullFake {
		return nil
	}
	// Short circuit if the header is known, or its parent not
	number := header.Number.Uint64()
	if chain.GetHeader(header.Hash(), number) != nil {
		return nil
	}
	parent := chain.GetHeader(header.ParentHash, number-1)
	if parent == nil {
		return consensus.ErrUnknownAncestor
	}
	// Sanity checks passed, do a proper verification
	return ethash.verifyHeader(chain, header, parent, false, seal, time.Now().Unix())
}

// VerifyHeaders is similar to VerifyHeader, but verifies a batch of headers
// concurrently. The method returns a quit channel to abort the operations and
// a results channel to retrieve the async verifications.
func (ethash *Ethash) VerifyHeaders(chain consensus.ChainHeaderReader, headers []*types.Header, seals []bool) (chan<- struct{}, <-chan error) {
	// If we're running a full engine faking, accept any input as valid
	if ethash.config.PowMode == ModeFullFake || len(headers) == 0 {
		abort, results := make(chan struct{}), make(chan error, len(headers))
		for i := 0; i < len(headers); i++ {
			results <- nil
		}
		return abort, results
	}

	// Spawn as many workers as allowed threads
	workers := runtime.GOMAXPROCS(0)
	if len(headers) < workers {
		workers = len(headers)
	}

	// Create a task channel and spawn the verifiers
	var (
		inputs  = make(chan int)
		done    = make(chan int, workers)
		errors  = make([]error, len(headers))
		abort   = make(chan struct{})
		unixNow = time.Now().Unix()
	)
	for i := 0; i < workers; i++ {
		go func() {
			for index := range inputs {
				errors[index] = ethash.verifyHeaderWorker(chain, headers, seals, index, unixNow)
				done <- index
			}
		}()
	}

	errorsOut := make(chan error, len(headers))
	go func() {
		defer close(inputs)
		var (
			in, out = 0, 0
			checked = make([]bool, len(headers))
			inputs  = inputs
		)
		for {
			select {
			case inputs <- in:
				if in++; in == len(headers) {
					// Reached end of headers. Stop sending to workers.
					inputs = nil
				}
			case index := <-done:
				for checked[index] = true; checked[out]; out++ {
					errorsOut <- errors[out]
					if out == len(headers)-1 {
						return
					}
				}
			case <-abort:
				return
			}
		}
	}()
	return abort, errorsOut
}

func (ethash *Ethash) verifyHeaderWorker(chain consensus.ChainHeaderReader, headers []*types.Header, seals []bool, index int, unixNow int64) error {
	var parent *types.Header
	if index == 0 {
		parent = chain.GetHeader(headers[0].ParentHash, headers[0].Number.Uint64()-1)
	} else if headers[index-1].Hash() == headers[index].ParentHash {
		parent = headers[index-1]
	}
	if parent == nil {
		return consensus.ErrUnknownAncestor
	}
	return ethash.verifyHeader(chain, headers[index], parent, false, seals[index], unixNow)
}

// VerifyUncles verifies that the given block's uncles conform to the consensus
// rules of the stock Ethereum ethash engine.
func (ethash *Ethash) VerifyUncles(chain consensus.ChainReader, block *types.Block) error {
	// If we're running a full engine faking, accept any input as valid
	if ethash.config.PowMode == ModeFullFake {
		return nil
	}
	// Verify that there are at most 2 uncles included in this block
	if len(block.Uncles()) > maxUncles {
		return errTooManyUncles
	}
	if len(block.Uncles()) == 0 {
		return nil
	}
	// Gather the set of past uncles and ancestors
	uncles, ancestors := mapset.NewSet(), make(map[common.Hash]*types.Header)

	number, parent := block.NumberU64()-1, block.ParentHash()
	for i := 0; i < 7; i++ {
		ancestorHeader := chain.GetHeader(parent, number)
		if ancestorHeader == nil {
			break
		}
		ancestors[parent] = ancestorHeader
		// If the ancestor doesn't have any uncles, we don't have to iterate them
		if ancestorHeader.UncleHash != types.EmptyUncleHash {
			// Need to add those uncles to the banned list too
			ancestor := chain.GetBlock(parent, number)
			if ancestor == nil {
				break
			}
			for _, uncle := range ancestor.Uncles() {
				uncles.Add(uncle.Hash())
			}
		}
		parent, number = ancestorHeader.ParentHash, number-1
	}
	ancestors[block.Hash()] = block.Header()
	uncles.Add(block.Hash())

	// Verify each of the uncles that it's recent, but not an ancestor
	for _, uncle := range block.Uncles() {
		// Make sure every uncle is rewarded only once
		hash := uncle.Hash()
		if uncles.Contains(hash) {
			return errDuplicateUncle
		}
		uncles.Add(hash)

		// Make sure the uncle has a valid ancestry
		if ancestors[hash] != nil {
			return errUncleIsAncestor
		}
		if ancestors[uncle.ParentHash] == nil || uncle.ParentHash == block.ParentHash() {
			return errDanglingUncle
		}
		if err := ethash.verifyHeader(chain, uncle, ancestors[uncle.ParentHash], true, true, time.Now().Unix()); err != nil {
			return err
		}
	}
	return nil
}

// verifyHeader checks whether a header conforms to the consensus rules of the
// stock Ethereum ethash engine.
// See YP section 4.3.4. "Block Header Validity"
func (ethash *Ethash) verifyHeader(chain consensus.ChainHeaderReader, header, parent *types.Header, uncle bool, seal bool, unixNow int64) error {
	// Ensure that the header's extra-data section is of a reasonable size
	if uint64(len(header.Extra)) > vars.MaximumExtraDataSize {
		return fmt.Errorf("extra-data too long: %d > %d", len(header.Extra), vars.MaximumExtraDataSize)
	}
	// Verify the header's timestamp
	if !uncle {
		if header.Time > uint64(unixNow+int64(allowedFutureBlockTime.Seconds())) {
			return consensus.ErrFutureBlock
		}
	}
	if header.Time <= parent.Time {
		return errOlderBlockTime
	}
	// Verify the block's difficulty based on its timestamp and parent's difficulty
	expected := ethash.CalcDifficulty(chain, header.Time, parent)

	if expected.Cmp(header.Difficulty) != 0 {
		return fmt.Errorf("invalid difficulty: have %v, want %v", header.Difficulty, expected)
	}
	// Verify that the gas limit is <= 2^63-1
	cap := uint64(0x7fffffffffffffff)
	if header.GasLimit > cap {
		return fmt.Errorf("invalid gasLimit: have %v, max %v", header.GasLimit, cap)
	}
	// Verify that the gasUsed is <= gasLimit
	if header.GasUsed > header.GasLimit {
		return fmt.Errorf("invalid gasUsed: have %d, gasLimit %d", header.GasUsed, header.GasLimit)
	}
	// Verify the block's gas usage and (if applicable) verify the base fee.
	if !chain.Config().IsEnabled(chain.Config().GetEIP1559Transition, header.Number) {
		// Verify BaseFee not present before EIP-1559 fork.
		if header.BaseFee != nil {
			return fmt.Errorf("invalid baseFee before fork: have %d, expected 'nil'", header.BaseFee)
		}
		if err := misc.VerifyGaslimit(parent.GasLimit, header.GasLimit); err != nil {
			return err
		}
	} else if err := misc.VerifyEip1559Header(chain.Config(), parent, header); err != nil {
		// Verify the header's EIP-1559 attributes.
		return err
	}
	// Verify that the block number is parent's +1
	if diff := new(big.Int).Sub(header.Number, parent.Number); diff.Cmp(big.NewInt(1)) != 0 {
		return consensus.ErrInvalidNumber
	}
	// Verify the engine specific seal securing the block
	if seal {
		if err := ethash.verifySeal(chain, header, false); err != nil {
			return err
		}
	}
	// If all checks passed, validate any special fields for hard forks
	if err := mutations.VerifyDAOHeaderExtraData(chain.Config(), header); err != nil {
		return err
	}
	if err := misc.VerifyForkHashes(chain.Config(), header, uncle); err != nil {
		return err
	}
	return nil
}

// CalcDifficulty is the difficulty adjustment algorithm. It returns
// the difficulty that a new block should have when created at time
// given the parent block's time and difficulty.
func (ethash *Ethash) CalcDifficulty(chain consensus.ChainHeaderReader, time uint64, parent *types.Header) *big.Int {
	return CalcDifficulty(chain.Config(), time, parent)
}

// parent_time_delta is a convenience fn for CalcDifficulty
func parent_time_delta(t uint64, p *types.Header) *big.Int {
	return new(big.Int).Sub(new(big.Int).SetUint64(t), new(big.Int).SetUint64(p.Time))
}

// parent_diff_over_dbd is a  convenience fn for CalcDifficulty
func parent_diff_over_dbd(p *types.Header) *big.Int {
	return new(big.Int).Div(p.Difficulty, vars.DifficultyBoundDivisor)
}

// CalcDifficulty is the difficulty adjustment algorithm. It returns
// the difficulty that a new block should have when created at time
// given the parent block's time and difficulty.
func CalcDifficulty(config ctypes.ChainConfigurator, time uint64, parent *types.Header) *big.Int {
	next := new(big.Int).Add(parent.Number, big1)
<<<<<<< HEAD
	out := new(big.Int)

	if config.IsEnabled(config.GetCatalystTransition, next) {
		return big.NewInt(1)
=======
	switch {
	case config.IsArrowGlacier(next):
		return calcDifficultyEip4345(time, parent)
	case config.IsLondon(next):
		return calcDifficultyEip3554(time, parent)
	case config.IsMuirGlacier(next):
		return calcDifficultyEip2384(time, parent)
	case config.IsConstantinople(next):
		return calcDifficultyConstantinople(time, parent)
	case config.IsByzantium(next):
		return calcDifficultyByzantium(time, parent)
	case config.IsHomestead(next):
		return calcDifficultyHomestead(time, parent)
	default:
		return calcDifficultyFrontier(time, parent)
>>>>>>> 6c4dc6c3
	}

	// ADJUSTMENT algorithms
	if config.IsEnabled(config.GetEthashEIP100BTransition, next) {
		// https://github.com/ethereum/EIPs/issues/100
		// algorithm:
		// diff = (parent_diff +
		//         (parent_diff / 2048 * max((2 if len(parent.uncles) else 1) - ((timestamp - parent.timestamp) // 9), -99))
		//        ) + 2^(periodCount - 2)
		out.Div(parent_time_delta(time, parent), vars.EIP100FDifficultyIncrementDivisor)

		if parent.UncleHash == types.EmptyUncleHash {
			out.Sub(big1, out)
		} else {
			out.Sub(big2, out)
		}
		out.Set(math.BigMax(out, bigMinus99))
		out.Mul(parent_diff_over_dbd(parent), out)
		out.Add(out, parent.Difficulty)

	} else if config.IsEnabled(config.GetEIP2Transition, next) {
		// https://github.com/ethereum/EIPs/blob/master/EIPS/eip-2.md
		// algorithm:
		// diff = (parent_diff +
		//         (parent_diff / 2048 * max(1 - (block_timestamp - parent_timestamp) // 10, -99))
		//        )
		out.Div(parent_time_delta(time, parent), vars.EIP2DifficultyIncrementDivisor)
		out.Sub(big1, out)
		out.Set(math.BigMax(out, bigMinus99))
		out.Mul(parent_diff_over_dbd(parent), out)
		out.Add(out, parent.Difficulty)

	} else {
		// FRONTIER
		// algorithm:
		// diff =
		//   if parent_block_time_delta < params.DurationLimit
		//      parent_diff + (parent_diff // 2048)
		//   else
		//      parent_diff - (parent_diff // 2048)
		out.Set(parent.Difficulty)
		if parent_time_delta(time, parent).Cmp(vars.DurationLimit) < 0 {
			out.Add(out, parent_diff_over_dbd(parent))
		} else {
			out.Sub(out, parent_diff_over_dbd(parent))
		}
	}

	// after adjustment and before bomb
	out.Set(math.BigMax(out, vars.MinimumDifficulty))

	if config.IsEnabled(config.GetEthashECIP1041Transition, next) {
		return out
	}

	// EXPLOSION delays

	// exPeriodRef the explosion clause's reference point
	exPeriodRef := new(big.Int).Add(parent.Number, big1)

	if config.IsEnabled(config.GetEthashECIP1010PauseTransition, next) {
		ecip1010Explosion(config, next, exPeriodRef)

	} else if len(config.GetEthashDifficultyBombDelaySchedule()) > 0 {
		// This logic varies from the original fork-based logic (below) in that
		// configured delay values are treated as compounding values (-2000000 + -3000000 = -5000000@constantinople)
		// as opposed to hardcoded pre-compounded values (-5000000@constantinople).
		// Thus the Sub-ing.
		fakeBlockNumber := new(big.Int).Set(exPeriodRef)
		for activated, dur := range config.GetEthashDifficultyBombDelaySchedule() {
			if exPeriodRef.Cmp(big.NewInt(int64(activated))) < 0 {
				continue
			}
			fakeBlockNumber.Sub(fakeBlockNumber, dur)
		}
		exPeriodRef.Set(fakeBlockNumber)

	} else if config.IsEnabled(config.GetEthashEIP3554Transition, next) {
		// calcDifficultyEIP3554 is the difficulty adjustment algorithm for London (December 2021).
		// The calculation uses the Byzantium rules, but with bomb offset 9.7M.
		fakeBlockNumber := new(big.Int)
		delayWithOffset := new(big.Int).Sub(vars.EIP3554DifficultyBombDelay, common.Big1)
		if parent.Number.Cmp(delayWithOffset) >= 0 {
			fakeBlockNumber = fakeBlockNumber.Sub(parent.Number, delayWithOffset)
		}
		exPeriodRef.Set(fakeBlockNumber)

	} else if config.IsEnabled(config.GetEthashEIP2384Transition, next) {
		// calcDifficultyEIP2384 is the difficulty adjustment algorithm for Muir Glacier.
		// The calculation uses the Byzantium rules, but with bomb offset 9M.
		fakeBlockNumber := new(big.Int)
		delayWithOffset := new(big.Int).Sub(vars.EIP2384DifficultyBombDelay, common.Big1)
		if parent.Number.Cmp(delayWithOffset) >= 0 {
			fakeBlockNumber = fakeBlockNumber.Sub(parent.Number, delayWithOffset)
		}
		exPeriodRef.Set(fakeBlockNumber)

	} else if config.IsEnabled(config.GetEthashEIP1234Transition, next) {
		// calcDifficultyEIP1234 is the difficulty adjustment algorithm for Constantinople.
		// The calculation uses the Byzantium rules, but with bomb offset 5M.
		// Specification EIP-1234: https://eips.ethereum.org/EIPS/eip-1234
		// Note, the calculations below looks at the parent number, which is 1 below
		// the block number. Thus we remove one from the delay given

		// calculate a fake block number for the ice-age delay
		// Specification: https://eips.ethereum.org/EIPS/eip-1234
		fakeBlockNumber := new(big.Int)
		delayWithOffset := new(big.Int).Sub(vars.EIP1234DifficultyBombDelay, common.Big1)
		if parent.Number.Cmp(delayWithOffset) >= 0 {
			fakeBlockNumber = fakeBlockNumber.Sub(parent.Number, delayWithOffset)
		}
		exPeriodRef.Set(fakeBlockNumber)

	} else if config.IsEnabled(config.GetEthashEIP649Transition, next) {
		// The calculation uses the Byzantium rules, with bomb offset of 3M.
		// Specification EIP-649: https://eips.ethereum.org/EIPS/eip-649
		// Related meta-ish EIP-669: https://github.com/ethereum/EIPs/pull/669
		// Note, the calculations below looks at the parent number, which is 1 below
		// the block number. Thus we remove one from the delay given

		fakeBlockNumber := new(big.Int)
		delayWithOffset := new(big.Int).Sub(vars.EIP649DifficultyBombDelay, common.Big1)
		if parent.Number.Cmp(delayWithOffset) >= 0 {
			fakeBlockNumber = fakeBlockNumber.Sub(parent.Number, delayWithOffset)
		}
		exPeriodRef.Set(fakeBlockNumber)

	}

	// EXPLOSION

	// the 'periodRef' (from above) represents the many ways of hackishly modifying the reference number
	// (ie the 'currentBlock') in order to lie to the function about what time it really is
	//
	//   2^(( periodRef // EDP) - 2)
	//
	x := new(big.Int)
	x.Div(exPeriodRef, params.ExpDiffPeriod) // (periodRef // EDP)
	if x.Cmp(big1) > 0 {                     // if result large enough (not in algo explicitly)
		x.Sub(x, big2)      // - 2
		x.Exp(big2, x, nil) // 2^
	} else {
		x.SetUint64(0)
	}
	out.Add(out, x)
	return out
}

// Some weird constants to avoid constant memory allocs for them.
var (
	big1       = big.NewInt(1)
	big2       = big.NewInt(2)
	bigMinus99 = big.NewInt(-99)
)

// Exported for fuzzing
var FrontierDifficultyCalulator = CalcDifficultyFrontierU256
var HomesteadDifficultyCalulator = CalcDifficultyHomesteadU256
var DynamicDifficultyCalculator = MakeDifficultyCalculatorU256

// verifySeal checks whether a block satisfies the PoW difficulty requirements,
// either using the usual ethash cache for it, or alternatively using a full DAG
// to make remote mining fast.
func (ethash *Ethash) verifySeal(chain consensus.ChainHeaderReader, header *types.Header, fulldag bool) error {
	// If we're running a fake PoW, accept any seal as valid
	if ethash.config.PowMode == ModeFake || ethash.config.PowMode == ModePoissonFake || ethash.config.PowMode == ModeFullFake {
		time.Sleep(ethash.fakeDelay)
		if ethash.fakeFail == header.Number.Uint64() {
			return errInvalidPoW
		}
		return nil
	}
	// If we're running a shared PoW, delegate verification to it
	if ethash.shared != nil {
		return ethash.shared.verifySeal(chain, header, fulldag)
	}
	// Ensure that we have a valid difficulty for the block
	if header.Difficulty.Sign() <= 0 {
		return errInvalidDifficulty
	}
	// Recompute the digest and PoW values
	number := header.Number.Uint64()

	var (
		digest []byte
		result []byte
	)
	// If fast-but-heavy PoW verification was requested, use an ethash dataset
	if fulldag {
		dataset := ethash.dataset(number, true)
		if dataset.generated() {
			digest, result = hashimotoFull(dataset.dataset, ethash.SealHash(header).Bytes(), header.Nonce.Uint64())

			// Datasets are unmapped in a finalizer. Ensure that the dataset stays alive
			// until after the call to hashimotoFull so it's not unmapped while being used.
			runtime.KeepAlive(dataset)
		} else {
			// Dataset not yet generated, don't hang, use a cache instead
			fulldag = false
		}
	}
	// If slow-but-light PoW verification was requested (or DAG not yet ready), use an ethash cache
	if !fulldag {
		cache := ethash.cache(number)
		epochLength := calcEpochLength(number, ethash.config.ECIP1099Block)
		epoch := calcEpoch(number, epochLength)
		size := datasetSize(epoch)
		if ethash.config.PowMode == ModeTest {
			size = 32 * 1024
		}
		digest, result = hashimotoLight(size, cache.cache, ethash.SealHash(header).Bytes(), header.Nonce.Uint64())

		// Caches are unmapped in a finalizer. Ensure that the cache stays alive
		// until after the call to hashimotoLight so it's not unmapped while being used.
		runtime.KeepAlive(cache)
	}
	// Verify the calculated values against the ones provided in the header
	if !bytes.Equal(header.MixDigest[:], digest) {
		return errInvalidMixDigest
	}
	target := new(big.Int).Div(two256, header.Difficulty)
	if new(big.Int).SetBytes(result).Cmp(target) > 0 {
		return errInvalidPoW
	}
	return nil
}

// Prepare implements consensus.Engine, initializing the difficulty field of a
// header to conform to the ethash protocol. The changes are done inline.
func (ethash *Ethash) Prepare(chain consensus.ChainHeaderReader, header *types.Header) error {
	parent := chain.GetHeader(header.ParentHash, header.Number.Uint64()-1)
	if parent == nil {
		return consensus.ErrUnknownAncestor
	}
	header.Difficulty = ethash.CalcDifficulty(chain, header.Time, parent)
	return nil
}

// Finalize implements consensus.Engine, accumulating the block and uncle rewards,
// setting the final state on the header
func (ethash *Ethash) Finalize(chain consensus.ChainHeaderReader, header *types.Header, state *state.StateDB, txs []*types.Transaction, uncles []*types.Header) {
	// Accumulate any block and uncle rewards and commit the final state root
	mutations.AccumulateRewards(chain.Config(), state, header, uncles)
	header.Root = state.IntermediateRoot(chain.Config().IsEnabled(chain.Config().GetEIP161dTransition, header.Number))
}

// FinalizeAndAssemble implements consensus.Engine, accumulating the block and
// uncle rewards, setting the final state and assembling the block.
func (ethash *Ethash) FinalizeAndAssemble(chain consensus.ChainHeaderReader, header *types.Header, state *state.StateDB, txs []*types.Transaction, uncles []*types.Header, receipts []*types.Receipt) (*types.Block, error) {
	// Finalize block
	ethash.Finalize(chain, header, state, txs, uncles)

	// Header seems complete, assemble into a block and return
	return types.NewBlock(header, txs, uncles, receipts, trie.NewStackTrie(nil)), nil
}

// SealHash returns the hash of a block prior to it being sealed.
func (ethash *Ethash) SealHash(header *types.Header) (hash common.Hash) {
	hasher := sha3.NewLegacyKeccak256()

	enc := []interface{}{
		header.ParentHash,
		header.UncleHash,
		header.Coinbase,
		header.Root,
		header.TxHash,
		header.ReceiptHash,
		header.Bloom,
		header.Difficulty,
		header.Number,
		header.GasLimit,
		header.GasUsed,
		header.Time,
		header.Extra,
	}
	if header.BaseFee != nil {
		enc = append(enc, header.BaseFee)
	}
	rlp.Encode(hasher, enc)
	hasher.Sum(hash[:0])
	return hash
<<<<<<< HEAD
=======
}

// Some weird constants to avoid constant memory allocs for them.
var (
	big8  = big.NewInt(8)
	big32 = big.NewInt(32)
)

// AccumulateRewards credits the coinbase of the given block with the mining
// reward. The total reward consists of the static block reward and rewards for
// included uncles. The coinbase of each uncle block is also rewarded.
func accumulateRewards(config *params.ChainConfig, state *state.StateDB, header *types.Header, uncles []*types.Header) {
	// Select the correct block reward based on chain progression
	blockReward := FrontierBlockReward
	if config.IsByzantium(header.Number) {
		blockReward = ByzantiumBlockReward
	}
	if config.IsConstantinople(header.Number) {
		blockReward = ConstantinopleBlockReward
	}
	// Accumulate the rewards for the miner and any included uncles
	reward := new(big.Int).Set(blockReward)
	r := new(big.Int)
	for _, uncle := range uncles {
		r.Add(uncle.Number, big8)
		r.Sub(r, header.Number)
		r.Mul(r, blockReward)
		r.Div(r, big8)
		state.AddBalance(uncle.Coinbase, r)

		r.Div(blockReward, big32)
		reward.Add(reward, r)
	}
	state.AddBalance(header.Coinbase, reward)
>>>>>>> 6c4dc6c3
}<|MERGE_RESOLUTION|>--- conflicted
+++ resolved
@@ -42,44 +42,8 @@
 
 // Ethash proof-of-work protocol constants.
 var (
-<<<<<<< HEAD
 	maxUncles              = 2                // Maximum number of uncles allowed in a single block
 	allowedFutureBlockTime = 15 * time.Second // Max time from current time allowed for blocks, before they're considered future blocks
-=======
-	FrontierBlockReward           = big.NewInt(5e+18) // Block reward in wei for successfully mining a block
-	ByzantiumBlockReward          = big.NewInt(3e+18) // Block reward in wei for successfully mining a block upward from Byzantium
-	ConstantinopleBlockReward     = big.NewInt(2e+18) // Block reward in wei for successfully mining a block upward from Constantinople
-	maxUncles                     = 2                 // Maximum number of uncles allowed in a single block
-	allowedFutureBlockTimeSeconds = int64(15)         // Max seconds from current time allowed for blocks, before they're considered future blocks
-
-	// calcDifficultyEip4345 is the difficulty adjustment algorithm as specified by EIP 4345.
-	// It offsets the bomb a total of 10.7M blocks.
-	// Specification EIP-4345: https://eips.ethereum.org/EIPS/eip-4345
-	calcDifficultyEip4345 = makeDifficultyCalculator(big.NewInt(10_700_000))
-
-	// calcDifficultyEip3554 is the difficulty adjustment algorithm as specified by EIP 3554.
-	// It offsets the bomb a total of 9.7M blocks.
-	// Specification EIP-3554: https://eips.ethereum.org/EIPS/eip-3554
-	calcDifficultyEip3554 = makeDifficultyCalculator(big.NewInt(9700000))
-
-	// calcDifficultyEip2384 is the difficulty adjustment algorithm as specified by EIP 2384.
-	// It offsets the bomb 4M blocks from Constantinople, so in total 9M blocks.
-	// Specification EIP-2384: https://eips.ethereum.org/EIPS/eip-2384
-	calcDifficultyEip2384 = makeDifficultyCalculator(big.NewInt(9000000))
-
-	// calcDifficultyConstantinople is the difficulty adjustment algorithm for Constantinople.
-	// It returns the difficulty that a new block should have when created at time given the
-	// parent block's time and difficulty. The calculation uses the Byzantium rules, but with
-	// bomb offset 5M.
-	// Specification EIP-1234: https://eips.ethereum.org/EIPS/eip-1234
-	calcDifficultyConstantinople = makeDifficultyCalculator(big.NewInt(5000000))
-
-	// calcDifficultyByzantium is the difficulty adjustment algorithm. It returns
-	// the difficulty that a new block should have when created at time given the
-	// parent block's time and difficulty. The calculation uses the Byzantium rules.
-	// Specification EIP-649: https://eips.ethereum.org/EIPS/eip-649
-	calcDifficultyByzantium = makeDifficultyCalculator(big.NewInt(3000000))
->>>>>>> 6c4dc6c3
 )
 
 // Various error messages to mark blocks invalid. These should be private to
@@ -352,28 +316,10 @@
 // given the parent block's time and difficulty.
 func CalcDifficulty(config ctypes.ChainConfigurator, time uint64, parent *types.Header) *big.Int {
 	next := new(big.Int).Add(parent.Number, big1)
-<<<<<<< HEAD
 	out := new(big.Int)
 
 	if config.IsEnabled(config.GetCatalystTransition, next) {
 		return big.NewInt(1)
-=======
-	switch {
-	case config.IsArrowGlacier(next):
-		return calcDifficultyEip4345(time, parent)
-	case config.IsLondon(next):
-		return calcDifficultyEip3554(time, parent)
-	case config.IsMuirGlacier(next):
-		return calcDifficultyEip2384(time, parent)
-	case config.IsConstantinople(next):
-		return calcDifficultyConstantinople(time, parent)
-	case config.IsByzantium(next):
-		return calcDifficultyByzantium(time, parent)
-	case config.IsHomestead(next):
-		return calcDifficultyHomestead(time, parent)
-	default:
-		return calcDifficultyFrontier(time, parent)
->>>>>>> 6c4dc6c3
 	}
 
 	// ADJUSTMENT algorithms
@@ -448,6 +394,16 @@
 				continue
 			}
 			fakeBlockNumber.Sub(fakeBlockNumber, dur)
+		}
+		exPeriodRef.Set(fakeBlockNumber)
+
+	} else if config.IsEnabled(config.GetEthashEIP4345Transition, next) {
+		// calcDifficultyEip4345 is the difficulty adjustment algorithm as specified by EIP 4345.
+		// It offsets the bomb a total of 10.7M blocks.
+		fakeBlockNumber := new(big.Int)
+		delayWithOffset := new(big.Int).Sub(vars.EIP4345DifficultyBombDelay, common.Big1)
+		if parent.Number.Cmp(delayWithOffset) >= 0 {
+			fakeBlockNumber = fakeBlockNumber.Sub(parent.Number, delayWithOffset)
 		}
 		exPeriodRef.Set(fakeBlockNumber)
 
@@ -655,41 +611,4 @@
 	rlp.Encode(hasher, enc)
 	hasher.Sum(hash[:0])
 	return hash
-<<<<<<< HEAD
-=======
-}
-
-// Some weird constants to avoid constant memory allocs for them.
-var (
-	big8  = big.NewInt(8)
-	big32 = big.NewInt(32)
-)
-
-// AccumulateRewards credits the coinbase of the given block with the mining
-// reward. The total reward consists of the static block reward and rewards for
-// included uncles. The coinbase of each uncle block is also rewarded.
-func accumulateRewards(config *params.ChainConfig, state *state.StateDB, header *types.Header, uncles []*types.Header) {
-	// Select the correct block reward based on chain progression
-	blockReward := FrontierBlockReward
-	if config.IsByzantium(header.Number) {
-		blockReward = ByzantiumBlockReward
-	}
-	if config.IsConstantinople(header.Number) {
-		blockReward = ConstantinopleBlockReward
-	}
-	// Accumulate the rewards for the miner and any included uncles
-	reward := new(big.Int).Set(blockReward)
-	r := new(big.Int)
-	for _, uncle := range uncles {
-		r.Add(uncle.Number, big8)
-		r.Sub(r, header.Number)
-		r.Mul(r, blockReward)
-		r.Div(r, big8)
-		state.AddBalance(uncle.Coinbase, r)
-
-		r.Div(blockReward, big32)
-		reward.Add(reward, r)
-	}
-	state.AddBalance(header.Coinbase, reward)
->>>>>>> 6c4dc6c3
 }