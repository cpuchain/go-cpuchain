--- conflicted
+++ resolved
@@ -370,11 +370,7 @@
 		// at a checkpoint block without a parent (light client CHT), or we have piled
 		// up more headers than allowed to be reorged (chain reinit from a freezer),
 		// consider the checkpoint trusted and snapshot it.
-<<<<<<< HEAD
-		if number == 0 || (number%c.config.Epoch == 0 && (len(headers) > vars.ImmutabilityThreshold || chain.GetHeaderByNumber(number-1) == nil)) {
-=======
-		if number == 0 || (number%c.config.Epoch == 0 && (len(headers) > params.FullImmutabilityThreshold || chain.GetHeaderByNumber(number-1) == nil)) {
->>>>>>> 6c9f040e
+		if number == 0 || (number%c.config.Epoch == 0 && (len(headers) > vars.FullImmutabilityThreshold || chain.GetHeaderByNumber(number-1) == nil)) {
 			checkpoint := chain.GetHeaderByNumber(number)
 			if checkpoint != nil {
 				hash := checkpoint.Hash()
