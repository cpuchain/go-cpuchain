--- conflicted
+++ resolved
@@ -201,36 +201,6 @@
 	return abort, results
 }
 
-<<<<<<< HEAD
-// verifyTerminalPoWBlock verifies that the preHeaders conform to the specification
-// wrt. their total difficulty.
-// It expects:
-// - preHeaders to be at least 1 element
-// - the parent of the header element to be stored in the chain correctly
-// - the preHeaders to have a set difficulty
-// - the last element to be the terminal block
-func verifyTerminalPoWBlock(chain consensus.ChainHeaderReader, preHeaders []*types.Header) (int, error) {
-	td := chain.GetTd(preHeaders[0].ParentHash, preHeaders[0].Number.Uint64()-1)
-	if td == nil {
-		return 0, consensus.ErrUnknownAncestor
-	}
-	td = new(big.Int).Set(td)
-	// Check that all blocks before the last one are below the TTD
-	for i, head := range preHeaders {
-		if td.Cmp(chain.Config().GetEthashTerminalTotalDifficulty()) >= 0 {
-			return i, consensus.ErrInvalidTerminalBlock
-		}
-		td.Add(td, head.Difficulty)
-	}
-	// Check that the last block is the terminal block
-	if td.Cmp((chain.Config().GetEthashTerminalTotalDifficulty())) < 0 {
-		return len(preHeaders) - 1, consensus.ErrInvalidTerminalBlock
-	}
-	return 0, nil
-}
-
-=======
->>>>>>> 18b641b0
 // VerifyUncles verifies that the given block's uncles conform to the consensus
 // rules of the Ethereum consensus engine.
 func (beacon *Beacon) VerifyUncles(chain consensus.ChainReader, block *types.Block) error {
@@ -471,16 +441,11 @@
 // IsTTDReached checks if the TotalTerminalDifficulty has been surpassed on the `parentHash` block.
 // It depends on the parentHash already being stored in the database.
 // If the parentHash is not stored in the database a UnknownAncestor error is returned.
-<<<<<<< HEAD
-func IsTTDReached(chain consensus.ChainHeaderReader, parentHash common.Hash, number uint64) (bool, error) {
+func IsTTDReached(chain consensus.ChainHeaderReader, parentHash common.Hash, parentNumber uint64) (bool, error) {
 	if chain.Config().GetEthashTerminalTotalDifficulty() == nil {
-=======
-func IsTTDReached(chain consensus.ChainHeaderReader, parentHash common.Hash, parentNumber uint64) (bool, error) {
-	if chain.Config().TerminalTotalDifficulty == nil {
->>>>>>> 18b641b0
 		return false, nil
 	}
-	td := chain.GetTd(parentHash, parentNumber)
+	td := chain.GetTd(parentHash, number)
 	if td == nil {
 		return false, consensus.ErrUnknownAncestor
 	}
