// Copyright 2017 The go-ethereum Authors
// This file is part of the go-ethereum library.
//
// The go-ethereum library is free software: you can redistribute it and/or modify
// it under the terms of the GNU Lesser General Public License as published by
// the Free Software Foundation, either version 3 of the License, or
// (at your option) any later version.
//
// The go-ethereum library is distributed in the hope that it will be useful,
// but WITHOUT ANY WARRANTY; without even the implied warranty of
// MERCHANTABILITY or FITNESS FOR A PARTICULAR PURPOSE. See the
// GNU Lesser General Public License for more details.
//
// You should have received a copy of the GNU Lesser General Public License
// along with the go-ethereum library. If not, see <http://www.gnu.org/licenses/>.

package misc

import (
	"fmt"

	"github.com/ethereum/go-ethereum/common"
	"github.com/ethereum/go-ethereum/core/types"
	"github.com/ethereum/go-ethereum/params/types/ctypes"
)

// VerifyForkHashes verifies that blocks conforming to network hard-forks do have
// the correct hashes, to avoid clients going off on different chains. This is an
// optional feature.
func VerifyForkHashes(config ctypes.ChainConfigurator, header *types.Header, uncle bool) error {
	// We don't care about uncles
	if uncle {
		return nil
	}
<<<<<<< HEAD
	if wantHash := config.GetForkCanonHash(header.Number.Uint64()); wantHash == (common.Hash{}) || wantHash == header.Hash() {
		return nil
	} else {
		return fmt.Errorf("verify canonical block hash failed, block number %d: have 0x%x, want 0x%x", header.Number.Uint64(), header.Hash(), wantHash)
=======
	// If the homestead reprice hash is set, validate it
	if config.EIP150Block != nil && config.EIP150Block.Cmp(header.Number) == 0 {
		if config.EIP150Hash != (common.Hash{}) && config.EIP150Hash != header.Hash() {
			return fmt.Errorf("homestead gas reprice fork: have %#x, want %#x", header.Hash(), config.EIP150Hash)
		}
>>>>>>> 67109427
	}
}<|MERGE_RESOLUTION|>--- conflicted
+++ resolved
@@ -32,17 +32,9 @@
 	if uncle {
 		return nil
 	}
-<<<<<<< HEAD
 	if wantHash := config.GetForkCanonHash(header.Number.Uint64()); wantHash == (common.Hash{}) || wantHash == header.Hash() {
 		return nil
 	} else {
-		return fmt.Errorf("verify canonical block hash failed, block number %d: have 0x%x, want 0x%x", header.Number.Uint64(), header.Hash(), wantHash)
-=======
-	// If the homestead reprice hash is set, validate it
-	if config.EIP150Block != nil && config.EIP150Block.Cmp(header.Number) == 0 {
-		if config.EIP150Hash != (common.Hash{}) && config.EIP150Hash != header.Hash() {
-			return fmt.Errorf("homestead gas reprice fork: have %#x, want %#x", header.Hash(), config.EIP150Hash)
-		}
->>>>>>> 67109427
+		return fmt.Errorf("verify canonical block hash failed, block number %d: have %#x, want %#x", header.Number.Uint64(), header.Hash(), wantHash)
 	}
 }