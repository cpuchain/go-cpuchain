--- conflicted
+++ resolved
@@ -437,9 +437,8 @@
 		}
 	}
 	var withdrawals []*types.Withdrawal
-<<<<<<< HEAD
 	if conf := g.Config; conf != nil {
-		isShangai := conf.IsEnabledByTime(g.Config.GetEIP4895TransitionTime, &g.Timestamp)
+		isShangai := conf.IsEnabledByTime(g.Config.GetEIP4895TransitionTime, &g.Timestamp) || g.Config.IsEnabled(g.Config.GetEIP4895Transition, new(big.Int).SetUint64(g.Number))
 		if isShangai {
 			head.WithdrawalsHash = &types.EmptyWithdrawalsHash
 			withdrawals = make([]*types.Withdrawal, 0)
@@ -455,11 +454,6 @@
 				head.BlobGasUsed = new(uint64)
 			}
 		}
-=======
-	if g.Config != nil && (g.Config.IsEnabledByTime(g.Config.GetEIP4895TransitionTime, &g.Timestamp) || g.Config.IsEnabled(g.Config.GetEIP4895Transition, new(big.Int).SetUint64(g.Number))) {
-		head.WithdrawalsHash = &types.EmptyWithdrawalsHash
-		withdrawals = make([]*types.Withdrawal, 0)
->>>>>>> a5e0c62f
 	}
 	return types.NewBlock(head, nil, nil, nil, trie.NewStackTrie(nil)).WithWithdrawals(withdrawals)
 }
