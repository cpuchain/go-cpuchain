--- conflicted
+++ resolved
@@ -77,11 +77,7 @@
 				{12964999, ID{Hash: checksumToBytes(0x0eb440f6), Next: 12965000}}, // Last Berlin block
 				{12965000, ID{Hash: checksumToBytes(0xb715077d), Next: 13773000}}, // First London block
 				{13772999, ID{Hash: checksumToBytes(0xb715077d), Next: 13773000}}, // Last London block
-<<<<<<< HEAD
 				{13773000, ID{Hash: checksumToBytes(0x20c327fc), Next: 0}},        // First Arrow Glacier block
-=======
-				{13773000, ID{Hash: checksumToBytes(0x20c327fc), Next: 0}},        // / First Arrow Glacier block
->>>>>>> 95405142
 				{20000000, ID{Hash: checksumToBytes(0x20c327fc), Next: 0}},        // Future Arrow Glacier block
 			},
 		},
