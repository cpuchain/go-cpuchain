// Copyright 2019 The go-ethereum Authors
// This file is part of the go-ethereum library.
//
// The go-ethereum library is free software: you can redistribute it and/or modify
// it under the terms of the GNU Lesser General Public License as published by
// the Free Software Foundation, either version 3 of the License, or
// (at your option) any later version.
//
// The go-ethereum library is distributed in the hope that it will be useful,
// but WITHOUT ANY WARRANTY; without even the implied warranty of
// MERCHANTABILITY or FITNESS FOR A PARTICULAR PURPOSE. See the
// GNU Lesser General Public License for more details.
//
// You should have received a copy of the GNU Lesser General Public License
// along with the go-ethereum library. If not, see <http://www.gnu.org/licenses/>.

package forkid

import (
	"bytes"
	"fmt"
	"hash/crc32"
	"math"
	"math/big"
	"os"
	"strconv"
	"strings"
	"testing"

	"github.com/ethereum/go-ethereum/common"
	"github.com/ethereum/go-ethereum/core"
	"github.com/ethereum/go-ethereum/core/types"
	"github.com/ethereum/go-ethereum/params"
	"github.com/ethereum/go-ethereum/params/confp"
	"github.com/ethereum/go-ethereum/params/types/coregeth"
	"github.com/ethereum/go-ethereum/params/types/ctypes"
	"github.com/ethereum/go-ethereum/params/types/goethereum"
	"github.com/ethereum/go-ethereum/rlp"
)

// TestCreation tests that different genesis and fork rule combinations result in
// the correct fork ID.
func TestCreation(t *testing.T) {
	type testcase struct {
		head uint64
		time uint64
		want ID
	}
	tests := []struct {
		name    string
		config  ctypes.ChainConfigurator
		genesis *types.Block
		cases   []testcase
	}{
		// Mainnet test cases
		{
			"mainnet",
			params.MainnetChainConfig,
			core.GenesisToBlock(params.DefaultGenesisBlock(), nil),
			[]testcase{
				{0, 0, ID{Hash: checksumToBytes(0xfc64ec04), Next: 1150000}},                    // Unsynced
				{1149999, 0, ID{Hash: checksumToBytes(0xfc64ec04), Next: 1150000}},              // Last Frontier block
				{1150000, 0, ID{Hash: checksumToBytes(0x97c2c34c), Next: 1920000}},              // First Homestead block
				{1919999, 0, ID{Hash: checksumToBytes(0x97c2c34c), Next: 1920000}},              // Last Homestead block
				{1920000, 0, ID{Hash: checksumToBytes(0x91d1f948), Next: 2463000}},              // First DAO block
				{2462999, 0, ID{Hash: checksumToBytes(0x91d1f948), Next: 2463000}},              // Last DAO block
				{2463000, 0, ID{Hash: checksumToBytes(0x7a64da13), Next: 2675000}},              // First Tangerine block
				{2674999, 0, ID{Hash: checksumToBytes(0x7a64da13), Next: 2675000}},              // Last Tangerine block
				{2675000, 0, ID{Hash: checksumToBytes(0x3edd5b10), Next: 4370000}},              // First Spurious block
				{4369999, 0, ID{Hash: checksumToBytes(0x3edd5b10), Next: 4370000}},              // Last Spurious block
				{4370000, 0, ID{Hash: checksumToBytes(0xa00bc324), Next: 7280000}},              // First Byzantium block
				{7279999, 0, ID{Hash: checksumToBytes(0xa00bc324), Next: 7280000}},              // Last Byzantium block
				{7280000, 0, ID{Hash: checksumToBytes(0x668db0af), Next: 9069000}},              // First and last Constantinople, first Petersburg block
				{9068999, 0, ID{Hash: checksumToBytes(0x668db0af), Next: 9069000}},              // Last Petersburg block
				{9069000, 0, ID{Hash: checksumToBytes(0x879d6e30), Next: 9200000}},              // First Istanbul and first Muir Glacier block
				{9199999, 0, ID{Hash: checksumToBytes(0x879d6e30), Next: 9200000}},              // Last Istanbul and first Muir Glacier block
				{9200000, 0, ID{Hash: checksumToBytes(0xe029e991), Next: 12244000}},             // First Muir Glacier block
				{12243999, 0, ID{Hash: checksumToBytes(0xe029e991), Next: 12244000}},            // Last Muir Glacier block
				{12244000, 0, ID{Hash: checksumToBytes(0x0eb440f6), Next: 12965000}},            // First Berlin block
				{12964999, 0, ID{Hash: checksumToBytes(0x0eb440f6), Next: 12965000}},            // Last Berlin block
				{12965000, 0, ID{Hash: checksumToBytes(0xb715077d), Next: 13773000}},            // First London block
				{13772999, 0, ID{Hash: checksumToBytes(0xb715077d), Next: 13773000}},            // Last London block
				{13773000, 0, ID{Hash: checksumToBytes(0x20c327fc), Next: 15050000}},            // First Arrow Glacier block
				{15049999, 0, ID{Hash: checksumToBytes(0x20c327fc), Next: 15050000}},            // Last Arrow Glacier block
				{15050000, 0, ID{Hash: checksumToBytes(0xf0afd0e3), Next: 1681338455}},          // First Gray Glacier block
				{20000000, 1681338454, ID{Hash: checksumToBytes(0xf0afd0e3), Next: 1681338455}}, // Last Gray Glacier block
				{20000000, 1681338455, ID{Hash: checksumToBytes(0xdce96c2d), Next: 1710338135}}, // First Shanghai block
				{30000000, 1710338134, ID{Hash: checksumToBytes(0xdce96c2d), Next: 1710338135}}, // Last Shanghai block
				{40000000, 1710338135, ID{Hash: checksumToBytes(0x9f3d2254), Next: 0}},          // First Cancun block
				{50000000, 2000000000, ID{Hash: checksumToBytes(0x9f3d2254), Next: 0}},          // Future Cancun block
			},
		},
		// Goerli test cases
		{
			"goerli",
			params.GoerliChainConfig,
			core.GenesisToBlock(params.DefaultGoerliGenesisBlock(), nil),
			[]testcase{
				{0, 0, ID{Hash: checksumToBytes(0xa3f5ab08), Next: 1561651}},                   // Unsynced, last Frontier, Homestead, Tangerine, Spurious, Byzantium, Constantinople and first Petersburg block
				{1561650, 0, ID{Hash: checksumToBytes(0xa3f5ab08), Next: 1561651}},             // Last Petersburg block
				{1561651, 0, ID{Hash: checksumToBytes(0xc25efa5c), Next: 4460644}},             // First Istanbul block
				{4460643, 0, ID{Hash: checksumToBytes(0xc25efa5c), Next: 4460644}},             // Last Istanbul block
				{4460644, 0, ID{Hash: checksumToBytes(0x757a1c47), Next: 5062605}},             // First Berlin block
				{5000000, 0, ID{Hash: checksumToBytes(0x757a1c47), Next: 5062605}},             // Last Berlin block
				{5062605, 0, ID{Hash: checksumToBytes(0xB8C6299D), Next: 1678832736}},          // First London block
				{6000000, 1678832735, ID{Hash: checksumToBytes(0xB8C6299D), Next: 1678832736}}, // Last London block
				{6000001, 1678832736, ID{Hash: checksumToBytes(0xf9843abf), Next: 1705473120}}, // First Shanghai block
				{6500002, 1705473119, ID{Hash: checksumToBytes(0xf9843abf), Next: 1705473120}}, // Last Shanghai block
				{6500003, 1705473120, ID{Hash: checksumToBytes(0x70cc14e2), Next: 0}},          // First Cancun block
				{6500003, 2705473120, ID{Hash: checksumToBytes(0x70cc14e2), Next: 0}},          // Future Cancun block
			},
		},
		// Sepolia test cases
		{
			"sepolia",
			params.SepoliaChainConfig,
			core.GenesisToBlock(params.DefaultSepoliaGenesisBlock(), nil),
			[]testcase{
				{0, 0, ID{Hash: checksumToBytes(0xfe3366e7), Next: 1735371}},                   // Unsynced, last Frontier, Homestead, Tangerine, Spurious, Byzantium, Constantinople, Petersburg, Istanbul, Berlin and first London block
				{1735370, 0, ID{Hash: checksumToBytes(0xfe3366e7), Next: 1735371}},             // Last London block
				{1735371, 0, ID{Hash: checksumToBytes(0xb96cbd13), Next: 1677557088}},          // First MergeNetsplit block
				{1735372, 1677557087, ID{Hash: checksumToBytes(0xb96cbd13), Next: 1677557088}}, // Last MergeNetsplit block
				{1735372, 1677557088, ID{Hash: checksumToBytes(0xf7f9bc08), Next: 1706655072}}, // First Shanghai block
				{1735372, 1706655071, ID{Hash: checksumToBytes(0xf7f9bc08), Next: 1706655072}}, // Last Shanghai block
				{1735372, 1706655072, ID{Hash: checksumToBytes(0x88cf81d9), Next: 0}},          // First Cancun block
				{1735372, 2706655072, ID{Hash: checksumToBytes(0x88cf81d9), Next: 0}},          // Future Cancun block
			},
		},
		// Holesky test cases
		{
			"holesky",
			params.HoleskyChainConfig,
			core.GenesisToBlock(params.DefaultHoleskyGenesisBlock(), nil),
			[]testcase{
				{0, 0, ID{Hash: checksumToBytes(0xc61a6098), Next: 1696000704}},            // Unsynced, last Frontier, Homestead, Tangerine, Spurious, Byzantium, Constantinople, Petersburg, Istanbul, Berlin, London, Paris block
				{123, 0, ID{Hash: checksumToBytes(0xc61a6098), Next: 1696000704}},          // First MergeNetsplit block
				{123, 1696000704, ID{Hash: checksumToBytes(0xfd4f016b), Next: 1707305664}}, // First Shanghai block
				{123, 1707305663, ID{Hash: checksumToBytes(0xfd4f016b), Next: 1707305664}}, // Last Shanghai block
				{123, 1707305664, ID{Hash: checksumToBytes(0x9b192ad0), Next: 0}},          // First Cancun block
				{123, 2707305664, ID{Hash: checksumToBytes(0x9b192ad0), Next: 0}},          // Future Cancun block
			},
		},
		{
			"classic",
			params.ClassicChainConfig,
			core.GenesisToBlock(params.DefaultClassicGenesisBlock(), nil),
			[]testcase{
				{0, 0, ID{Hash: checksumToBytes(0xfc64ec04), Next: 1150000}},
				{1, 0, ID{Hash: checksumToBytes(0xfc64ec04), Next: 1150000}},
				{2, 0, ID{Hash: checksumToBytes(0xfc64ec04), Next: 1150000}},
				{3, 0, ID{Hash: checksumToBytes(0xfc64ec04), Next: 1150000}},
				{9, 0, ID{Hash: checksumToBytes(0xfc64ec04), Next: 1150000}},
				{10, 0, ID{Hash: checksumToBytes(0xfc64ec04), Next: 1150000}},
				{1149999, 0, ID{Hash: checksumToBytes(0xfc64ec04), Next: 1150000}},
				{1150000, 0, ID{Hash: checksumToBytes(0x97c2c34c), Next: 2500000}},
				{1150001, 0, ID{Hash: checksumToBytes(0x97c2c34c), Next: 2500000}},
				{2499999, 0, ID{Hash: checksumToBytes(0x97c2c34c), Next: 2500000}},
				{2500000, 0, ID{Hash: checksumToBytes(0xdb06803f), Next: 3000000}},
				{2500001, 0, ID{Hash: checksumToBytes(0xdb06803f), Next: 3000000}},
				{2999999, 0, ID{Hash: checksumToBytes(0xdb06803f), Next: 3000000}},
				{3000000, 0, ID{Hash: checksumToBytes(0xaff4bed4), Next: 5000000}},
				{3000001, 0, ID{Hash: checksumToBytes(0xaff4bed4), Next: 5000000}},
				{4999999, 0, ID{Hash: checksumToBytes(0xaff4bed4), Next: 5000000}},
				{5000000, 0, ID{Hash: checksumToBytes(0xf79a63c0), Next: 5900000}},
				{5000001, 0, ID{Hash: checksumToBytes(0xf79a63c0), Next: 5900000}},
				{5899999, 0, ID{Hash: checksumToBytes(0xf79a63c0), Next: 5900000}},
				{5900000, 0, ID{Hash: checksumToBytes(0x744899d6), Next: 8772000}},
				{5900001, 0, ID{Hash: checksumToBytes(0x744899d6), Next: 8772000}},
				{8771999, 0, ID{Hash: checksumToBytes(0x744899d6), Next: 8772000}},
				{8772000, 0, ID{Hash: checksumToBytes(0x518b59c6), Next: 9573000}},
				{8772001, 0, ID{Hash: checksumToBytes(0x518b59c6), Next: 9573000}},
				{9572999, 0, ID{Hash: checksumToBytes(0x518b59c6), Next: 9573000}},
				{9573000, 0, ID{Hash: checksumToBytes(0x7ba22882), Next: 10500839}},
				{9573001, 0, ID{Hash: checksumToBytes(0x7ba22882), Next: 10500839}},
				{10500838, 0, ID{Hash: checksumToBytes(0x7ba22882), Next: 10500839}},
				{10500839, 0, ID{Hash: checksumToBytes(0x9007bfcc), Next: 11_700_000}},
				{10500840, 0, ID{Hash: checksumToBytes(0x9007bfcc), Next: 11_700_000}},
				{11_699_999, 0, ID{Hash: checksumToBytes(0x9007bfcc), Next: 11_700_000}},
				{11_700_000, 0, ID{Hash: checksumToBytes(0xdb63a1ca), Next: 13_189_133}},
				{11_700_001, 0, ID{Hash: checksumToBytes(0xdb63a1ca), Next: 13_189_133}},
				{13_189_132, 0, ID{Hash: checksumToBytes(0xdb63a1ca), Next: 13_189_133}},
				{13_189_133, 0, ID{Hash: checksumToBytes(0x0f6bf187), Next: 14_525_000}},
				{13_189_134, 0, ID{Hash: checksumToBytes(0x0f6bf187), Next: 14_525_000}},
				{14_524_999, 0, ID{Hash: checksumToBytes(0x0f6bf187), Next: 14_525_000}},
				{14_525_000, 0, ID{Hash: checksumToBytes(0x7fd1bb25), Next: 19_250_000}},
				{14_525_001, 0, ID{Hash: checksumToBytes(0x7fd1bb25), Next: 19_250_000}},
				{19_249_999, 0, ID{Hash: checksumToBytes(0x7fd1bb25), Next: 19_250_000}},
				{19_250_000, 0, ID{Hash: checksumToBytes(0xbe46d57c), Next: 0}},
				{19_250_001, 0, ID{Hash: checksumToBytes(0xbe46d57c), Next: 0}},
			},
		},
		{
			"mordor",
			params.MordorChainConfig,
			core.GenesisToBlock(params.DefaultMordorGenesisBlock(), nil),
			[]testcase{
				{0, 0, ID{Hash: checksumToBytes(0x175782aa), Next: 301243}},
				{1, 0, ID{Hash: checksumToBytes(0x175782aa), Next: 301243}},
				{2, 0, ID{Hash: checksumToBytes(0x175782aa), Next: 301243}},
				{3, 0, ID{Hash: checksumToBytes(0x175782aa), Next: 301243}},
				{9, 0, ID{Hash: checksumToBytes(0x175782aa), Next: 301243}},
				{10, 0, ID{Hash: checksumToBytes(0x175782aa), Next: 301243}},
				{301242, 0, ID{Hash: checksumToBytes(0x175782aa), Next: 301243}},
				{301243, 0, ID{Hash: checksumToBytes(0x604f6ee1), Next: 999983}},
				{301244, 0, ID{Hash: checksumToBytes(0x604f6ee1), Next: 999983}},
				{999982, 0, ID{Hash: checksumToBytes(0x604f6ee1), Next: 999983}},
				{999983, 0, ID{Hash: checksumToBytes(0xf42f5539), Next: 2_520_000}},
				{999984, 0, ID{Hash: checksumToBytes(0xf42f5539), Next: 2_520_000}},
				{2_519_999, 0, ID{Hash: checksumToBytes(0xf42f5539), Next: 2_520_000}},
				{2_520_000, 0, ID{Hash: checksumToBytes(0x66b5c286), Next: 3_985_893}},
				{3_985_892, 0, ID{Hash: checksumToBytes(0x66b5c286), Next: 3_985_893}},
				{3_985_893, 0, ID{Hash: checksumToBytes(0x92b323e0), Next: 5_520_000}},
				{3_985_894, 0, ID{Hash: checksumToBytes(0x92b323e0), Next: 5_520_000}},
				{5_519_999, 0, ID{Hash: checksumToBytes(0x92b323e0), Next: 5_520_000}},
				{5_520_000, 0, ID{Hash: checksumToBytes(0x8c9b1797), Next: 9_957_000}},
				{5_520_001, 0, ID{Hash: checksumToBytes(0x8c9b1797), Next: 9_957_000}},
				{9_956_999, 0, ID{Hash: checksumToBytes(0x8c9b1797), Next: 9_957_000}},
				{9_957_000, 0, ID{Hash: checksumToBytes(0x3a6b00d7), Next: 0}},
				{9_957_001, 0, ID{Hash: checksumToBytes(0x3a6b00d7), Next: 0}},
			},
		},
		// MintMe test cases
		{
			"mintme",
			params.MintMeChainConfig,
			core.GenesisToBlock(params.DefaultMintMeGenesisBlock(), nil),
			[]testcase{
				{0, 0, ID{Hash: checksumToBytes(0x02bf4180), Next: 252500}},
				{252500, 0, ID{Hash: checksumToBytes(0x50aed09f), Next: 0}},
			},
		},
	}
	for i, tt := range tests {
		for j, ttt := range tt.cases {
			if have := NewID(tt.config, tt.genesis, ttt.head, ttt.time); have != ttt.want {
				t.Errorf("test %d, case %d: fork ID mismatch: have %x, want %x", i, j, have, ttt.want)
			}
		}
	}
}

// TestValidation tests that a local peer correctly validates and accepts a remote
// fork ID.
func TestValidation(t *testing.T) {
	// Config that has not timestamp enabled
	legacyConfig := *params.MainnetChainConfig
	legacyConfig.ShanghaiTime = nil
	legacyConfig.CancunTime = nil

	tests := []struct {
		config ctypes.ChainConfigurator
		head   uint64
		time   uint64
		id     ID
		err    error
	}{
		// ------------------
		// Block based tests
		// ------------------

		// Local is mainnet Gray Glacier, remote announces the same. No future fork is announced.
		{&legacyConfig, 15050000, 0, ID{Hash: checksumToBytes(0xf0afd0e3), Next: 0}, nil},

		// Local is mainnet Gray Glacier, remote announces the same. Remote also announces a next fork
		// at block 0xffffffff, but that is uncertain.
		{&legacyConfig, 15050000, 0, ID{Hash: checksumToBytes(0xf0afd0e3), Next: math.MaxUint64}, nil},

		// Local is mainnet currently in Byzantium only (so it's aware of Petersburg), remote announces
		// also Byzantium, but it's not yet aware of Petersburg (e.g. non updated node before the fork).
		// In this case we don't know if Petersburg passed yet or not.
		{&legacyConfig, 7279999, 0, ID{Hash: checksumToBytes(0xa00bc324), Next: 0}, nil},

		// Local is mainnet currently in Byzantium only (so it's aware of Petersburg), remote announces
		// also Byzantium, and it's also aware of Petersburg (e.g. updated node before the fork). We
		// don't know if Petersburg passed yet (will pass) or not.
		{&legacyConfig, 7279999, 0, ID{Hash: checksumToBytes(0xa00bc324), Next: 7280000}, nil},

		// Local is mainnet currently in Byzantium only (so it's aware of Petersburg), remote announces
		// also Byzantium, and it's also aware of some random fork (e.g. misconfigured Petersburg). As
		// neither forks passed at neither nodes, they may mismatch, but we still connect for now.
		{&legacyConfig, 7279999, 0, ID{Hash: checksumToBytes(0xa00bc324), Next: math.MaxUint64}, nil},

		// Local is mainnet exactly on Petersburg, remote announces Byzantium + knowledge about Petersburg. Remote
		// is simply out of sync, accept.
		{&legacyConfig, 7280000, 0, ID{Hash: checksumToBytes(0xa00bc324), Next: 7280000}, nil},

		// Local is mainnet Petersburg, remote announces Byzantium + knowledge about Petersburg. Remote
		// is simply out of sync, accept.
		{&legacyConfig, 7987396, 0, ID{Hash: checksumToBytes(0xa00bc324), Next: 7280000}, nil},

		// Local is mainnet Petersburg, remote announces Spurious + knowledge about Byzantium. Remote
		// is definitely out of sync. It may or may not need the Petersburg update, we don't know yet.
		{&legacyConfig, 7987396, 0, ID{Hash: checksumToBytes(0x3edd5b10), Next: 4370000}, nil},

		// Local is mainnet Byzantium, remote announces Petersburg. Local is out of sync, accept.
		{&legacyConfig, 7279999, 0, ID{Hash: checksumToBytes(0x668db0af), Next: 0}, nil},

		// Local is mainnet Spurious, remote announces Byzantium, but is not aware of Petersburg. Local
		// out of sync. Local also knows about a future fork, but that is uncertain yet.
		{&legacyConfig, 4369999, 0, ID{Hash: checksumToBytes(0xa00bc324), Next: 0}, nil},

		// Local is mainnet Petersburg. remote announces Byzantium but is not aware of further forks.
		// Remote needs software update.
		{&legacyConfig, 7987396, 0, ID{Hash: checksumToBytes(0xa00bc324), Next: 0}, ErrRemoteStale},

		// Local is mainnet Petersburg, and isn't aware of more forks. Remote announces Petersburg +
		// 0xffffffff. Local needs software update, reject.
		{&legacyConfig, 7987396, 0, ID{Hash: checksumToBytes(0x5cddc0e1), Next: 0}, ErrLocalIncompatibleOrStale},

		// Local is mainnet Byzantium, and is aware of Petersburg. Remote announces Petersburg +
		// 0xffffffff. Local needs software update, reject.
		{&legacyConfig, 7279999, 0, ID{Hash: checksumToBytes(0x5cddc0e1), Next: 0}, ErrLocalIncompatibleOrStale},

		// Local is mainnet Petersburg, remote is Rinkeby Petersburg.
		{&legacyConfig, 7987396, 0, ID{Hash: checksumToBytes(0xafec6b27), Next: 0}, ErrLocalIncompatibleOrStale},

		// Local is mainnet Gray Glacier, far in the future. Remote announces Gopherium (non existing fork)
		// at some future block 88888888, for itself, but past block for local. Local is incompatible.
		//
		// This case detects non-upgraded nodes with majority hash power (typical Ropsten mess).
		{&legacyConfig, 88888888, 0, ID{Hash: checksumToBytes(0xf0afd0e3), Next: 88888888}, ErrLocalIncompatibleOrStale},

		// Local is mainnet Byzantium. Remote is also in Byzantium, but announces Gopherium (non existing
		// fork) at block 7279999, before Petersburg. Local is incompatible.
		{&legacyConfig, 7279999, 0, ID{Hash: checksumToBytes(0xa00bc324), Next: 7279999}, ErrLocalIncompatibleOrStale},

		// ------------------------------------
		// Block to timestamp transition tests
		// ------------------------------------

		// Local is mainnet currently in Gray Glacier only (so it's aware of Shanghai), remote announces
		// also Gray Glacier, but it's not yet aware of Shanghai (e.g. non updated node before the fork).
		// In this case we don't know if Shanghai passed yet or not.
		{params.MainnetChainConfig, 15050000, 0, ID{Hash: checksumToBytes(0xf0afd0e3), Next: 0}, nil},

		// Local is mainnet currently in Gray Glacier only (so it's aware of Shanghai), remote announces
		// also Gray Glacier, and it's also aware of Shanghai (e.g. updated node before the fork). We
		// don't know if Shanghai passed yet (will pass) or not.
		{params.MainnetChainConfig, 15050000, 0, ID{Hash: checksumToBytes(0xf0afd0e3), Next: 1681338455}, nil},

		// Local is mainnet currently in Gray Glacier only (so it's aware of Shanghai), remote announces
		// also Gray Glacier, and it's also aware of some random fork (e.g. misconfigured Shanghai). As
		// neither forks passed at neither nodes, they may mismatch, but we still connect for now.
		{params.MainnetChainConfig, 15050000, 0, ID{Hash: checksumToBytes(0xf0afd0e3), Next: math.MaxUint64}, nil},

		// Local is mainnet exactly on Shanghai, remote announces Gray Glacier + knowledge about Shanghai. Remote
		// is simply out of sync, accept.
		{params.MainnetChainConfig, 20000000, 1681338455, ID{Hash: checksumToBytes(0xf0afd0e3), Next: 1681338455}, nil},

		// Local is mainnet Shanghai, remote announces Gray Glacier + knowledge about Shanghai. Remote
		// is simply out of sync, accept.
		{params.MainnetChainConfig, 20123456, 1681338456, ID{Hash: checksumToBytes(0xf0afd0e3), Next: 1681338455}, nil},

		// Local is mainnet Shanghai, remote announces Arrow Glacier + knowledge about Gray Glacier. Remote
		// is definitely out of sync. It may or may not need the Shanghai update, we don't know yet.
		{params.MainnetChainConfig, 20000000, 1681338455, ID{Hash: checksumToBytes(0x20c327fc), Next: 15050000}, nil},

		// Local is mainnet Gray Glacier, remote announces Shanghai. Local is out of sync, accept.
		{params.MainnetChainConfig, 15050000, 0, ID{Hash: checksumToBytes(0xdce96c2d), Next: 0}, nil},

		// Local is mainnet Arrow Glacier, remote announces Gray Glacier, but is not aware of Shanghai. Local
		// out of sync. Local also knows about a future fork, but that is uncertain yet.
		{params.MainnetChainConfig, 13773000, 0, ID{Hash: checksumToBytes(0xf0afd0e3), Next: 0}, nil},

		// Local is mainnet Shanghai. remote announces Gray Glacier but is not aware of further forks.
		// Remote needs software update.
		{params.MainnetChainConfig, 20000000, 1681338455, ID{Hash: checksumToBytes(0xf0afd0e3), Next: 0}, ErrRemoteStale},

		// Local is mainnet Gray Glacier, and isn't aware of more forks. Remote announces Gray Glacier +
		// 0xffffffff. Local needs software update, reject.
		{params.MainnetChainConfig, 15050000, 0, ID{Hash: checksumToBytes(checksumUpdate(0xf0afd0e3, math.MaxUint64)), Next: 0}, ErrLocalIncompatibleOrStale},

		// Local is mainnet Gray Glacier, and is aware of Shanghai. Remote announces Shanghai +
		// 0xffffffff. Local needs software update, reject.
		{params.MainnetChainConfig, 15050000, 0, ID{Hash: checksumToBytes(checksumUpdate(0xdce96c2d, math.MaxUint64)), Next: 0}, ErrLocalIncompatibleOrStale},

		// Local is mainnet Gray Glacier, far in the future. Remote announces Gopherium (non existing fork)
		// at some future timestamp 8888888888, for itself, but past block for local. Local is incompatible.
		//
		// This case detects non-upgraded nodes with majority hash power (typical Ropsten mess).
		{params.MainnetChainConfig, 888888888, 1660000000, ID{Hash: checksumToBytes(0xf0afd0e3), Next: 1660000000}, ErrLocalIncompatibleOrStale},

		// Local is mainnet Gray Glacier. Remote is also in Gray Glacier, but announces Gopherium (non existing
		// fork) at block 7279999, before Shanghai. Local is incompatible.
		{params.MainnetChainConfig, 19999999, 1667999999, ID{Hash: checksumToBytes(0xf0afd0e3), Next: 1667999999}, ErrLocalIncompatibleOrStale},

		// ----------------------
		// Timestamp based tests
		// ----------------------

		// Local is mainnet Shanghai, remote announces the same. No future fork is announced.
		{params.MainnetChainConfig, 20000000, 1681338455, ID{Hash: checksumToBytes(0xdce96c2d), Next: 0}, nil},

		// Local is mainnet Shanghai, remote announces the same. Remote also announces a next fork
		// at time 0xffffffff, but that is uncertain.
		{params.MainnetChainConfig, 20000000, 1681338455, ID{Hash: checksumToBytes(0xdce96c2d), Next: math.MaxUint64}, nil},

		// Local is mainnet currently in Shanghai only (so it's aware of Cancun), remote announces
		// also Shanghai, but it's not yet aware of Cancun (e.g. non updated node before the fork).
		// In this case we don't know if Cancun passed yet or not.
<<<<<<< HEAD
		//
		// TODO(karalabe): Enable this when Cancun is specced
		// {params.MainnetChainConfig, 20000000, 1668000000, ID{Hash: checksumToBytes(0x71147644), Next: 0}, nil},
=======
		{params.MainnetChainConfig, 20000000, 1668000000, ID{Hash: checksumToBytes(0xdce96c2d), Next: 0}, nil},
>>>>>>> 7f131dcb

		// Local is mainnet currently in Shanghai only (so it's aware of Cancun), remote announces
		// also Shanghai, and it's also aware of Cancun (e.g. updated node before the fork). We
		// don't know if Cancun passed yet (will pass) or not.
<<<<<<< HEAD
		//
		// TODO(karalabe): Enable this when Cancun is specced and update next timestamp
		// {params.MainnetChainConfig, 20000000, 1668000000, ID{Hash: checksumToBytes(0x71147644), Next: 1678000000}, nil},
=======
		{params.MainnetChainConfig, 20000000, 1668000000, ID{Hash: checksumToBytes(0xdce96c2d), Next: 1710338135}, nil},
>>>>>>> 7f131dcb

		// Local is mainnet currently in Shanghai only (so it's aware of Cancun), remote announces
		// also Shanghai, and it's also aware of some random fork (e.g. misconfigured Cancun). As
		// neither forks passed at neither nodes, they may mismatch, but we still connect for now.
<<<<<<< HEAD
		//
		// TODO(karalabe): Enable this when Cancun is specced
		// {params.MainnetChainConfig, 20000000, 1668000000, ID{Hash: checksumToBytes(0x71147644), Next: math.MaxUint64}, nil},
=======
		{params.MainnetChainConfig, 20000000, 1668000000, ID{Hash: checksumToBytes(0xdce96c2d), Next: math.MaxUint64}, nil},
>>>>>>> 7f131dcb

		// Local is mainnet exactly on Cancun, remote announces Shanghai + knowledge about Cancun. Remote
		// is simply out of sync, accept.
		{params.MainnetChainConfig, 21000000, 1710338135, ID{Hash: checksumToBytes(0xdce96c2d), Next: 1710338135}, nil},

		// Local is mainnet Cancun, remote announces Shanghai + knowledge about Cancun. Remote
		// is simply out of sync, accept.
<<<<<<< HEAD
		// TODO(karalabe): Enable this when Cancun is specced, update local head and time, next timestamp
		// {params.MainnetChainConfig, 21123456, 1678123456, ID{Hash: checksumToBytes(0x71147644), Next: 1678000000}, nil},
=======
		{params.MainnetChainConfig, 21123456, 1710338136, ID{Hash: checksumToBytes(0xdce96c2d), Next: 1710338135}, nil},
>>>>>>> 7f131dcb

		// Local is mainnet Prague, remote announces Shanghai + knowledge about Cancun. Remote
		// is definitely out of sync. It may or may not need the Prague update, we don't know yet.
		//
		// TODO(karalabe): Enable this when Cancun **and** Prague is specced, update all the numbers
		// {params.MainnetChainConfig, 0, 0, ID{Hash: checksumToBytes(0x3edd5b10), Next: 4370000}, nil},

		// Local is mainnet Shanghai, remote announces Cancun. Local is out of sync, accept.
<<<<<<< HEAD
		//
		// TODO(karalabe): Enable this when Cancun is specced, update remote checksum
		// {params.MainnetChainConfig, 21000000, 1678000000, ID{Hash: checksumToBytes(0x00000000), Next: 0}, nil},
=======
		{params.MainnetChainConfig, 21000000, 1700000000, ID{Hash: checksumToBytes(0x9f3d2254), Next: 0}, nil},
>>>>>>> 7f131dcb

		// Local is mainnet Shanghai, remote announces Cancun, but is not aware of Prague. Local
		// out of sync. Local also knows about a future fork, but that is uncertain yet.
		//
		// TODO(karalabe): Enable this when Cancun **and** Prague is specced, update remote checksum
		// {params.MainnetChainConfig, 21000000, 1678000000, ID{Hash: checksumToBytes(0x00000000), Next: 0}, nil},

		// Local is mainnet Cancun. remote announces Shanghai but is not aware of further forks.
		// Remote needs software update.
<<<<<<< HEAD
		//
		// TODO(karalabe): Enable this when Cancun is specced, update local head and time
		// {params.MainnetChainConfig, 21000000, 1678000000, ID{Hash: checksumToBytes(0x71147644), Next: 0}, ErrRemoteStale},
=======
		{params.MainnetChainConfig, 21000000, 1710338135, ID{Hash: checksumToBytes(0xdce96c2d), Next: 0}, ErrRemoteStale},
>>>>>>> 7f131dcb

		// Local is mainnet Shanghai, and isn't aware of more forks. Remote announces Shanghai +
		// 0xffffffff. Local needs software update, reject.
		{params.MainnetChainConfig, 20000000, 1681338455, ID{Hash: checksumToBytes(checksumUpdate(0xdce96c2d, math.MaxUint64)), Next: 0}, ErrLocalIncompatibleOrStale},

		// Local is mainnet Shanghai, and is aware of Cancun. Remote announces Cancun +
		// 0xffffffff. Local needs software update, reject.
<<<<<<< HEAD
		//
		// TODO(karalabe): Enable this when Cancun is specced, update remote checksum
		// {params.MainnetChainConfig, 20000000, 1668000000, ID{Hash: checksumToBytes(checksumUpdate(0x00000000, math.MaxUint64)), Next: 0}, ErrLocalIncompatibleOrStale},
=======
		{params.MainnetChainConfig, 20000000, 1668000000, ID{Hash: checksumToBytes(checksumUpdate(0x9f3d2254, math.MaxUint64)), Next: 0}, ErrLocalIncompatibleOrStale},
>>>>>>> 7f131dcb

		// Local is mainnet Shanghai, remote is random Shanghai.
		{params.MainnetChainConfig, 20000000, 1681338455, ID{Hash: checksumToBytes(0x12345678), Next: 0}, ErrLocalIncompatibleOrStale},

		// Local is mainnet Cancun, far in the future. Remote announces Gopherium (non existing fork)
		// at some future timestamp 8888888888, for itself, but past block for local. Local is incompatible.
		//
		// This case detects non-upgraded nodes with majority hash power (typical Ropsten mess).
		{params.MainnetChainConfig, 88888888, 8888888888, ID{Hash: checksumToBytes(0x9f3d2254), Next: 8888888888}, ErrLocalIncompatibleOrStale},

		// Local is mainnet Shanghai. Remote is also in Shanghai, but announces Gopherium (non existing
		// fork) at timestamp 1668000000, before Cancun. Local is incompatible.
<<<<<<< HEAD
		//
		// TODO(karalabe): Enable this when Cancun is specced
		// {params.MainnetChainConfig, 20999999, 1677999999, ID{Hash: checksumToBytes(0x71147644), Next: 1678000000}, ErrLocalIncompatibleOrStale},
=======
		{params.MainnetChainConfig, 20999999, 1699999999, ID{Hash: checksumToBytes(0x71147644), Next: 1700000000}, ErrLocalIncompatibleOrStale},
>>>>>>> 7f131dcb
	}
	genesis := core.DefaultGenesisBlock().ToBlock()
	for i, tt := range tests {
<<<<<<< HEAD
		filter := newFilter(tt.config, core.GenesisToBlock(params.DefaultGenesisBlock(), nil), func() (uint64, uint64) { return tt.head, tt.time })
=======
		filter := newFilter(tt.config, genesis, func() (uint64, uint64) { return tt.head, tt.time })
>>>>>>> 7f131dcb
		if err := filter(tt.id); err != tt.err {
			t.Errorf("test %d, head: %d: validation error mismatch: have %v, want %v\nConfig=%s", i, tt.head, err, tt.err, tt.config)
		}
	}
}

// Tests that IDs are properly RLP encoded (specifically important because we
// use uint32 to store the hash, but we need to encode it as [4]byte).
func TestEncoding(t *testing.T) {
	tests := []struct {
		id   ID
		want []byte
	}{
		{ID{Hash: checksumToBytes(0), Next: 0}, common.Hex2Bytes("c6840000000080")},
		{ID{Hash: checksumToBytes(0xdeadbeef), Next: 0xBADDCAFE}, common.Hex2Bytes("ca84deadbeef84baddcafe,")},
		{ID{Hash: checksumToBytes(math.MaxUint32), Next: math.MaxUint64}, common.Hex2Bytes("ce84ffffffff88ffffffffffffffff")},
	}
	for i, tt := range tests {
		have, err := rlp.EncodeToBytes(tt.id)
		if err != nil {
			t.Errorf("test %d: failed to encode forkid: %v", i, err)
			continue
		}
		if !bytes.Equal(have, tt.want) {
			t.Errorf("test %d: RLP mismatch: have %x, want %x", i, have, tt.want)
		}
	}
}

func TestGatherForks(t *testing.T) {
	cases := []struct {
		name       string
		config     ctypes.ChainConfigurator
		blockForks []uint64
		timeForks  []uint64
	}{
		{
			"classic",
			params.ClassicChainConfig,
			[]uint64{1150000, 2500000, 3000000, 5000000, 5900000, 8772000, 9573000, 10500839, 11_700_000, 13_189_133, 14_525_000, 19_250_000},
			[]uint64{},
		},
		{
			"mainnet",
			params.MainnetChainConfig,
			[]uint64{1150000, 1920000, 2463000, 2675000, 4370000, 7280000, 9069000, 9200000, 12_244_000, 12_965_000, 13_773_000, 15050000},
			[]uint64{1681338455 /* ShanghaiTime */},
		},
		{
			"goerli",
			params.GoerliChainConfig,
			[]uint64{1_561_651, 4_460_644, 5_062_605},
			[]uint64{1678832736 /* ShanghaiTime */},
		},
		{
			"sepolia",
			params.SepoliaChainConfig,
			[]uint64{1735371 /* Merge NetSplit */},
			[]uint64{1677557088 /* ShanghaiTime */},
		},
		{
			"mordor",
			params.MordorChainConfig,
			[]uint64{301_243, 999_983, 2_520_000, 3_985_893, 5_520_000, 9_957_000},
			[]uint64{},
		},
		{
			"mintme",
			params.MintMeChainConfig,
			[]uint64{252_500},
			[]uint64{},
		},
	}
	sliceContains := func(sl []uint64, u uint64) bool {
		for _, s := range sl {
			if s == u {
				return true
			}
		}
		return false
	}
	slicesEquivalent := func(sl1, sl2 []uint64) bool {
		if len(sl1) != len(sl2) {
			return false
		}
		for _, s := range sl1 {
			if !sliceContains(sl2, s) {
				return false
			}
		}
		return true
	}
	for _, c := range cases {
		blockForks, timeForks := gatherForks(c.config, 0)
		if !slicesEquivalent(blockForks, c.blockForks) {
			t.Errorf("config=%s block forks mismatch: have %v, want %v", c.name, blockForks, c.blockForks)
		}
		if !slicesEquivalent(timeForks, c.timeForks) {
			t.Errorf("config=%s time forks mismatch: have %v, want %v", c.name, timeForks, c.timeForks)
		}
	}
}

// TestGenerateSpecificationCases generates markdown formatted specification
// for network forkid values.
func TestGenerateSpecificationCases(t *testing.T) {
	if os.Getenv("COREGETH_GENERATE_FORKID_TEST_CASES") == "" {
		t.Skip()
	}
	type testCaseJSON struct {
		ChainConfig *coregeth.CoreGethChainConfig `json:"geth_chain_config"`
		Genesis     *types.Block                  `json:"genesis_hash"`
		Head        uint64                        `json:"head"`
		ForkHash    common.Hash                   `json:"fork_hash"`
		ForkNext    uint64                        `json:"fork_next"`
		ForkIDRLP   common.Hash                   `json:"fork_id_rlp"`
	}

	generatedCases := []*testCaseJSON{}

	tests := []struct {
		name    string
		config  ctypes.ChainConfigurator
		genesis *types.Block
	}{
		{"Ethereum Classic Mainnet (ETC)",
			params.ClassicChainConfig,
			core.GenesisToBlock(params.DefaultClassicGenesisBlock(), nil),
		},
		{
			"Mordor",
			params.MordorChainConfig,
			core.GenesisToBlock(params.DefaultMordorGenesisBlock(), nil),
		},
		{
			"MintMe",
			params.MintMeChainConfig,
			core.GenesisToBlock(params.DefaultMintMeGenesisBlock(), nil),
		},
	}
	for _, tt := range tests {
		cs := []uint64{0}
		blockForks, _ := gatherForks(tt.config, tt.genesis.Time())
		for _, f := range blockForks {
			cs = append(cs, f-1, f, f+1)
		}
		fmt.Printf("##### %s\n", tt.name)
		fmt.Println()
		fmt.Printf("- Genesis Hash: `0x%x`\n", tt.genesis.Hash())
		forks, _ := gatherForks(tt.config, 441806400)
		forksS := []string{}
		for _, fi := range forks {
			forksS = append(forksS, strconv.Itoa(int(fi)))
		}
		fmt.Printf("- BlockForks: `%s`\n", strings.Join(forksS, "`,`"))
		fmt.Println()
		fmt.Println("| Head Block Number | `FORK_HASH` | `FORK_NEXT` | RLP Encoded (Hex) |")
		fmt.Println("| --- | --- | --- | --- |")
		for _, c := range cs {
			id := NewID(tt.config, tt.genesis, c, 0)
			isCanonical := false
			for _, fi := range forks {
				if c == fi {
					isCanonical = true
				}
			}
			r, _ := rlp.EncodeToBytes(id)
			if isCanonical {
				fmt.Printf("| __head=%d__ | FORK_HASH=%x | FORK_NEXT=%d | %x |\n", c, id.Hash, id.Next, r)
			} else {
				fmt.Printf("| head=%d | FORK_HASH=%x | FORK_NEXT=%d | %x |\n", c, id.Hash, id.Next, r)
			}

			gethConfig := &coregeth.CoreGethChainConfig{}
			err := confp.Crush(gethConfig, tt.config, true)
			if err != nil {
				t.Fatal(err)
			}
			generatedCases = append(generatedCases, &testCaseJSON{
				ChainConfig: gethConfig,
				Genesis:     tt.genesis,
				Head:        c,
				ForkHash:    common.BytesToHash(id.Hash[:]),
				ForkNext:    id.Next,
				ForkIDRLP:   common.BytesToHash(r),
			})
		}
		fmt.Println()
		fmt.Println()
		t.Log("generated cases", generatedCases)
	}
}

// Tests that time-based forks which are active at genesis are not included in
// forkid hash.
func TestTimeBasedForkInGenesis(t *testing.T) {
	var (
		time       = uint64(1690475657)
		genesis    = types.NewBlockWithHeader(&types.Header{Time: time})
		forkidHash = checksumToBytes(crc32.ChecksumIEEE(genesis.Hash().Bytes()))
		config     = func(shanghai, cancun uint64) ctypes.ChainConfigurator {
			return &goethereum.ChainConfig{
				ChainID:                       big.NewInt(1337),
				HomesteadBlock:                big.NewInt(0),
				DAOForkBlock:                  nil,
				DAOForkSupport:                true,
				EIP150Block:                   big.NewInt(0),
				EIP155Block:                   big.NewInt(0),
				EIP158Block:                   big.NewInt(0),
				ByzantiumBlock:                big.NewInt(0),
				ConstantinopleBlock:           big.NewInt(0),
				PetersburgBlock:               big.NewInt(0),
				IstanbulBlock:                 big.NewInt(0),
				MuirGlacierBlock:              big.NewInt(0),
				BerlinBlock:                   big.NewInt(0),
				LondonBlock:                   big.NewInt(0),
				TerminalTotalDifficulty:       big.NewInt(0),
				TerminalTotalDifficultyPassed: true,
				MergeNetsplitBlock:            big.NewInt(0),
				ShanghaiTime:                  &shanghai,
				CancunTime:                    &cancun,
				Ethash:                        new(ctypes.EthashConfig),
			}
		}
	)
	tests := []struct {
		config ctypes.ChainConfigurator
		want   ID
	}{
		// Shanghai active before genesis, skip
		{config(time-1, time+1), ID{Hash: forkidHash, Next: time + 1}},

		// Shanghai active at genesis, skip
		{config(time, time+1), ID{Hash: forkidHash, Next: time + 1}},

		// Shanghai not active, skip
		{config(time+1, time+2), ID{Hash: forkidHash, Next: time + 1}},
	}
	for _, tt := range tests {
		if have := NewID(tt.config, genesis, 0, time); have != tt.want {
			t.Fatalf("incorrect forkid hash: have %x, want %x", have, tt.want)
		}
	}
}<|MERGE_RESOLUTION|>--- conflicted
+++ resolved
@@ -398,35 +398,17 @@
 		// Local is mainnet currently in Shanghai only (so it's aware of Cancun), remote announces
 		// also Shanghai, but it's not yet aware of Cancun (e.g. non updated node before the fork).
 		// In this case we don't know if Cancun passed yet or not.
-<<<<<<< HEAD
-		//
-		// TODO(karalabe): Enable this when Cancun is specced
-		// {params.MainnetChainConfig, 20000000, 1668000000, ID{Hash: checksumToBytes(0x71147644), Next: 0}, nil},
-=======
 		{params.MainnetChainConfig, 20000000, 1668000000, ID{Hash: checksumToBytes(0xdce96c2d), Next: 0}, nil},
->>>>>>> 7f131dcb
 
 		// Local is mainnet currently in Shanghai only (so it's aware of Cancun), remote announces
 		// also Shanghai, and it's also aware of Cancun (e.g. updated node before the fork). We
 		// don't know if Cancun passed yet (will pass) or not.
-<<<<<<< HEAD
-		//
-		// TODO(karalabe): Enable this when Cancun is specced and update next timestamp
-		// {params.MainnetChainConfig, 20000000, 1668000000, ID{Hash: checksumToBytes(0x71147644), Next: 1678000000}, nil},
-=======
 		{params.MainnetChainConfig, 20000000, 1668000000, ID{Hash: checksumToBytes(0xdce96c2d), Next: 1710338135}, nil},
->>>>>>> 7f131dcb
 
 		// Local is mainnet currently in Shanghai only (so it's aware of Cancun), remote announces
 		// also Shanghai, and it's also aware of some random fork (e.g. misconfigured Cancun). As
 		// neither forks passed at neither nodes, they may mismatch, but we still connect for now.
-<<<<<<< HEAD
-		//
-		// TODO(karalabe): Enable this when Cancun is specced
-		// {params.MainnetChainConfig, 20000000, 1668000000, ID{Hash: checksumToBytes(0x71147644), Next: math.MaxUint64}, nil},
-=======
 		{params.MainnetChainConfig, 20000000, 1668000000, ID{Hash: checksumToBytes(0xdce96c2d), Next: math.MaxUint64}, nil},
->>>>>>> 7f131dcb
 
 		// Local is mainnet exactly on Cancun, remote announces Shanghai + knowledge about Cancun. Remote
 		// is simply out of sync, accept.
@@ -434,12 +416,7 @@
 
 		// Local is mainnet Cancun, remote announces Shanghai + knowledge about Cancun. Remote
 		// is simply out of sync, accept.
-<<<<<<< HEAD
-		// TODO(karalabe): Enable this when Cancun is specced, update local head and time, next timestamp
-		// {params.MainnetChainConfig, 21123456, 1678123456, ID{Hash: checksumToBytes(0x71147644), Next: 1678000000}, nil},
-=======
 		{params.MainnetChainConfig, 21123456, 1710338136, ID{Hash: checksumToBytes(0xdce96c2d), Next: 1710338135}, nil},
->>>>>>> 7f131dcb
 
 		// Local is mainnet Prague, remote announces Shanghai + knowledge about Cancun. Remote
 		// is definitely out of sync. It may or may not need the Prague update, we don't know yet.
@@ -448,13 +425,7 @@
 		// {params.MainnetChainConfig, 0, 0, ID{Hash: checksumToBytes(0x3edd5b10), Next: 4370000}, nil},
 
 		// Local is mainnet Shanghai, remote announces Cancun. Local is out of sync, accept.
-<<<<<<< HEAD
-		//
-		// TODO(karalabe): Enable this when Cancun is specced, update remote checksum
-		// {params.MainnetChainConfig, 21000000, 1678000000, ID{Hash: checksumToBytes(0x00000000), Next: 0}, nil},
-=======
 		{params.MainnetChainConfig, 21000000, 1700000000, ID{Hash: checksumToBytes(0x9f3d2254), Next: 0}, nil},
->>>>>>> 7f131dcb
 
 		// Local is mainnet Shanghai, remote announces Cancun, but is not aware of Prague. Local
 		// out of sync. Local also knows about a future fork, but that is uncertain yet.
@@ -464,13 +435,7 @@
 
 		// Local is mainnet Cancun. remote announces Shanghai but is not aware of further forks.
 		// Remote needs software update.
-<<<<<<< HEAD
-		//
-		// TODO(karalabe): Enable this when Cancun is specced, update local head and time
-		// {params.MainnetChainConfig, 21000000, 1678000000, ID{Hash: checksumToBytes(0x71147644), Next: 0}, ErrRemoteStale},
-=======
 		{params.MainnetChainConfig, 21000000, 1710338135, ID{Hash: checksumToBytes(0xdce96c2d), Next: 0}, ErrRemoteStale},
->>>>>>> 7f131dcb
 
 		// Local is mainnet Shanghai, and isn't aware of more forks. Remote announces Shanghai +
 		// 0xffffffff. Local needs software update, reject.
@@ -478,13 +443,7 @@
 
 		// Local is mainnet Shanghai, and is aware of Cancun. Remote announces Cancun +
 		// 0xffffffff. Local needs software update, reject.
-<<<<<<< HEAD
-		//
-		// TODO(karalabe): Enable this when Cancun is specced, update remote checksum
-		// {params.MainnetChainConfig, 20000000, 1668000000, ID{Hash: checksumToBytes(checksumUpdate(0x00000000, math.MaxUint64)), Next: 0}, ErrLocalIncompatibleOrStale},
-=======
 		{params.MainnetChainConfig, 20000000, 1668000000, ID{Hash: checksumToBytes(checksumUpdate(0x9f3d2254, math.MaxUint64)), Next: 0}, ErrLocalIncompatibleOrStale},
->>>>>>> 7f131dcb
 
 		// Local is mainnet Shanghai, remote is random Shanghai.
 		{params.MainnetChainConfig, 20000000, 1681338455, ID{Hash: checksumToBytes(0x12345678), Next: 0}, ErrLocalIncompatibleOrStale},
@@ -497,21 +456,10 @@
 
 		// Local is mainnet Shanghai. Remote is also in Shanghai, but announces Gopherium (non existing
 		// fork) at timestamp 1668000000, before Cancun. Local is incompatible.
-<<<<<<< HEAD
-		//
-		// TODO(karalabe): Enable this when Cancun is specced
-		// {params.MainnetChainConfig, 20999999, 1677999999, ID{Hash: checksumToBytes(0x71147644), Next: 1678000000}, ErrLocalIncompatibleOrStale},
-=======
 		{params.MainnetChainConfig, 20999999, 1699999999, ID{Hash: checksumToBytes(0x71147644), Next: 1700000000}, ErrLocalIncompatibleOrStale},
->>>>>>> 7f131dcb
-	}
-	genesis := core.DefaultGenesisBlock().ToBlock()
+	}
 	for i, tt := range tests {
-<<<<<<< HEAD
 		filter := newFilter(tt.config, core.GenesisToBlock(params.DefaultGenesisBlock(), nil), func() (uint64, uint64) { return tt.head, tt.time })
-=======
-		filter := newFilter(tt.config, genesis, func() (uint64, uint64) { return tt.head, tt.time })
->>>>>>> 7f131dcb
 		if err := filter(tt.id); err != tt.err {
 			t.Errorf("test %d, head: %d: validation error mismatch: have %v, want %v\nConfig=%s", i, tt.head, err, tt.err, tt.config)
 		}
