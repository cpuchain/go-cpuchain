// Copyright 2018 The go-ethereum Authors
// This file is part of the go-ethereum library.
//
// The go-ethereum library is free software: you can redistribute it and/or modify
// it under the terms of the GNU Lesser General Public License as published by
// the Free Software Foundation, either version 3 of the License, or
// (at your option) any later version.
//
// The go-ethereum library is distributed in the hope that it will be useful,
// but WITHOUT ANY WARRANTY; without even the implied warranty of
// MERCHANTABILITY or FITNESS FOR A PARTICULAR PURPOSE. See the
// GNU Lesser General Public License for more details.
//
// You should have received a copy of the GNU Lesser General Public License
// along with the go-ethereum library. If not, see <http://www.gnu.org/licenses/>.

package rawdb

import (
	"github.com/ethereum/go-ethereum/ethdb"
)

// table is a wrapper around a database that prefixes each key access with a pre-
// configured string.
type table struct {
	db     ethdb.Database
	prefix string
}

// NewTable returns a database object that prefixes all keys with a given string.
func NewTable(db ethdb.Database, prefix string) ethdb.Database {
	return &table{
		db:     db,
		prefix: prefix,
	}
}

// Close is a noop to implement the Database interface.
func (t *table) Close() error {
	return nil
}

// Has retrieves if a prefixed version of a key is present in the database.
func (t *table) Has(key []byte) (bool, error) {
	return t.db.Has(append([]byte(t.prefix), key...))
}

// Get retrieves the given prefixed key if it's present in the database.
func (t *table) Get(key []byte) ([]byte, error) {
	return t.db.Get(append([]byte(t.prefix), key...))
}

// HasAncient is a noop passthrough that just forwards the request to the underlying
// database.
func (t *table) HasAncient(kind string, number uint64) (bool, error) {
	return t.db.HasAncient(kind, number)
}

// Ancient is a noop passthrough that just forwards the request to the underlying
// database.
func (t *table) Ancient(kind string, number uint64) ([]byte, error) {
	return t.db.Ancient(kind, number)
}

// AncientRange is a noop passthrough that just forwards the request to the underlying
// database.
// func (t *table) ReadAncients(kind string, start, count, maxBytes uint64) ([][]byte, error) {
// 	return t.db.ReadAncients(kind, start, count, maxBytes)
// }

// Ancients is a noop passthrough that just forwards the request to the underlying
// database.
func (t *table) Ancients() (uint64, error) {
	return t.db.Ancients()
}

<<<<<<< HEAD
// AncientRange is a noop passthrough that just forwards the request to the underlying
// database.
func (t *table) AncientRange(kind string, start, count, maxBytes uint64) ([][]byte, error) {
	return t.db.AncientRange(kind, start, count, maxBytes)
=======
// Tail is a noop passthrough that just forwards the request to the underlying
// database.
func (t *table) Tail() (uint64, error) {
	return t.db.Tail()
>>>>>>> 25c9b49f
}

// AncientSize is a noop passthrough that just forwards the request to the underlying
// database.
func (t *table) AncientSize(kind string) (uint64, error) {
	return t.db.AncientSize(kind)
}

// ModifyAncients runs an ancient write operation on the underlying database.
func (t *table) ModifyAncients(fn func(ethdb.AncientWriteOperator) error) (int64, error) {
	return t.db.ModifyAncients(fn)
}

func (t *table) ReadAncients(fn func(reader ethdb.AncientReader) error) (err error) {
	return t.db.ReadAncients(fn)
}

// TruncateHead is a noop passthrough that just forwards the request to the underlying
// database.
func (t *table) TruncateHead(items uint64) error {
	return t.db.TruncateHead(items)
}

// TruncateTail is a noop passthrough that just forwards the request to the underlying
// database.
func (t *table) TruncateTail(items uint64) error {
	return t.db.TruncateTail(items)
}

// Sync is a noop passthrough that just forwards the request to the underlying
// database.
func (t *table) Sync() error {
	return t.db.Sync()
}

// MigrateTable processes the entries in a given table in sequence
// converting them to a new format if they're of an old format.
func (t *table) MigrateTable(kind string, convert convertLegacyFn) error {
	return t.db.MigrateTable(kind, convert)
}

// Put inserts the given value into the database at a prefixed version of the
// provided key.
func (t *table) Put(key []byte, value []byte) error {
	return t.db.Put(append([]byte(t.prefix), key...), value)
}

// Delete removes the given prefixed key from the database.
func (t *table) Delete(key []byte) error {
	return t.db.Delete(append([]byte(t.prefix), key...))
}

// NewIterator creates a binary-alphabetical iterator over a subset
// of database content with a particular key prefix, starting at a particular
// initial key (or after, if it does not exist).
func (t *table) NewIterator(prefix []byte, start []byte) ethdb.Iterator {
	innerPrefix := append([]byte(t.prefix), prefix...)
	iter := t.db.NewIterator(innerPrefix, start)
	return &tableIterator{
		iter:   iter,
		prefix: t.prefix,
	}
}

// Stat returns a particular internal stat of the database.
func (t *table) Stat(property string) (string, error) {
	return t.db.Stat(property)
}

// Compact flattens the underlying data store for the given key range. In essence,
// deleted and overwritten versions are discarded, and the data is rearranged to
// reduce the cost of operations needed to access them.
//
// A nil start is treated as a key before all keys in the data store; a nil limit
// is treated as a key after all keys in the data store. If both is nil then it
// will compact entire data store.
func (t *table) Compact(start []byte, limit []byte) error {
	// If no start was specified, use the table prefix as the first value
	if start == nil {
		start = []byte(t.prefix)
	} else {
		start = append([]byte(t.prefix), start...)
	}
	// If no limit was specified, use the first element not matching the prefix
	// as the limit
	if limit == nil {
		limit = []byte(t.prefix)
		for i := len(limit) - 1; i >= 0; i-- {
			// Bump the current character, stopping if it doesn't overflow
			limit[i]++
			if limit[i] > 0 {
				break
			}
			// Character overflown, proceed to the next or nil if the last
			if i == 0 {
				limit = nil
			}
		}
	} else {
		limit = append([]byte(t.prefix), limit...)
	}
	// Range correctly calculated based on table prefix, delegate down
	return t.db.Compact(start, limit)
}

// NewBatch creates a write-only database that buffers changes to its host db
// until a final write is called, each operation prefixing all keys with the
// pre-configured string.
func (t *table) NewBatch() ethdb.Batch {
	return &tableBatch{t.db.NewBatch(), t.prefix}
}

// NewBatchWithSize creates a write-only database batch with pre-allocated buffer.
func (t *table) NewBatchWithSize(size int) ethdb.Batch {
	return &tableBatch{t.db.NewBatchWithSize(size), t.prefix}
}

// NewSnapshot creates a database snapshot based on the current state.
// The created snapshot will not be affected by all following mutations
// happened on the database.
func (t *table) NewSnapshot() (ethdb.Snapshot, error) {
	return t.db.NewSnapshot()
}

// tableBatch is a wrapper around a database batch that prefixes each key access
// with a pre-configured string.
type tableBatch struct {
	batch  ethdb.Batch
	prefix string
}

// Put inserts the given value into the batch for later committing.
func (b *tableBatch) Put(key, value []byte) error {
	return b.batch.Put(append([]byte(b.prefix), key...), value)
}

// Delete inserts the a key removal into the batch for later committing.
func (b *tableBatch) Delete(key []byte) error {
	return b.batch.Delete(append([]byte(b.prefix), key...))
}

// ValueSize retrieves the amount of data queued up for writing.
func (b *tableBatch) ValueSize() int {
	return b.batch.ValueSize()
}

// Write flushes any accumulated data to disk.
func (b *tableBatch) Write() error {
	return b.batch.Write()
}

// Reset resets the batch for reuse.
func (b *tableBatch) Reset() {
	b.batch.Reset()
}

// tableReplayer is a wrapper around a batch replayer which truncates
// the added prefix.
type tableReplayer struct {
	w      ethdb.KeyValueWriter
	prefix string
}

// Put implements the interface KeyValueWriter.
func (r *tableReplayer) Put(key []byte, value []byte) error {
	trimmed := key[len(r.prefix):]
	return r.w.Put(trimmed, value)
}

// Delete implements the interface KeyValueWriter.
func (r *tableReplayer) Delete(key []byte) error {
	trimmed := key[len(r.prefix):]
	return r.w.Delete(trimmed)
}

// Replay replays the batch contents.
func (b *tableBatch) Replay(w ethdb.KeyValueWriter) error {
	return b.batch.Replay(&tableReplayer{w: w, prefix: b.prefix})
}

// tableIterator is a wrapper around a database iterator that prefixes each key access
// with a pre-configured string.
type tableIterator struct {
	iter   ethdb.Iterator
	prefix string
}

// Next moves the iterator to the next key/value pair. It returns whether the
// iterator is exhausted.
func (iter *tableIterator) Next() bool {
	return iter.iter.Next()
}

// Error returns any accumulated error. Exhausting all the key/value pairs
// is not considered to be an error.
func (iter *tableIterator) Error() error {
	return iter.iter.Error()
}

// Key returns the key of the current key/value pair, or nil if done. The caller
// should not modify the contents of the returned slice, and its contents may
// change on the next call to Next.
func (iter *tableIterator) Key() []byte {
	key := iter.iter.Key()
	if key == nil {
		return nil
	}
	return key[len(iter.prefix):]
}

// Value returns the value of the current key/value pair, or nil if done. The
// caller should not modify the contents of the returned slice, and its contents
// may change on the next call to Next.
func (iter *tableIterator) Value() []byte {
	return iter.iter.Value()
}

// Release releases associated resources. Release should always succeed and can
// be called multiple times without causing error.
func (iter *tableIterator) Release() {
	iter.iter.Release()
}<|MERGE_RESOLUTION|>--- conflicted
+++ resolved
@@ -64,9 +64,9 @@
 
 // AncientRange is a noop passthrough that just forwards the request to the underlying
 // database.
-// func (t *table) ReadAncients(kind string, start, count, maxBytes uint64) ([][]byte, error) {
-// 	return t.db.ReadAncients(kind, start, count, maxBytes)
-// }
+func (t *table) AncientRange(kind string, start, count, maxBytes uint64) ([][]byte, error) {
+	return t.db.AncientRange(kind, start, count, maxBytes)
+}
 
 // Ancients is a noop passthrough that just forwards the request to the underlying
 // database.
@@ -74,17 +74,10 @@
 	return t.db.Ancients()
 }
 
-<<<<<<< HEAD
-// AncientRange is a noop passthrough that just forwards the request to the underlying
-// database.
-func (t *table) AncientRange(kind string, start, count, maxBytes uint64) ([][]byte, error) {
-	return t.db.AncientRange(kind, start, count, maxBytes)
-=======
 // Tail is a noop passthrough that just forwards the request to the underlying
 // database.
 func (t *table) Tail() (uint64, error) {
 	return t.db.Tail()
->>>>>>> 25c9b49f
 }
 
 // AncientSize is a noop passthrough that just forwards the request to the underlying
@@ -101,6 +94,8 @@
 func (t *table) ReadAncients(fn func(reader ethdb.AncientReader) error) (err error) {
 	return t.db.ReadAncients(fn)
 }
+
+// TODO/meowsbits/20220405: TruncateAncients became TruncateHead+TruncateTail.
 
 // TruncateHead is a noop passthrough that just forwards the request to the underlying
 // database.
