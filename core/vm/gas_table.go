// Copyright 2017 The go-ethereum Authors
// This file is part of the go-ethereum library.
//
// The go-ethereum library is free software: you can redistribute it and/or modify
// it under the terms of the GNU Lesser General Public License as published by
// the Free Software Foundation, either version 3 of the License, or
// (at your option) any later version.
//
// The go-ethereum library is distributed in the hope that it will be useful,
// but WITHOUT ANY WARRANTY; without even the implied warranty of
// MERCHANTABILITY or FITNESS FOR A PARTICULAR PURPOSE. See the
// GNU Lesser General Public License for more details.
//
// You should have received a copy of the GNU Lesser General Public License
// along with the go-ethereum library. If not, see <http://www.gnu.org/licenses/>.

package vm

import (
	"errors"

	"github.com/ethereum/go-ethereum/common"
	"github.com/ethereum/go-ethereum/common/math"
	"github.com/ethereum/go-ethereum/params/vars"
)

// memoryGasCost calculates the quadratic gas for memory expansion. It does so
// only for the memory region that is expanded, not the total memory.
func memoryGasCost(mem *Memory, newMemSize uint64) (uint64, error) {
	if newMemSize == 0 {
		return 0, nil
	}
	// The maximum that will fit in a uint64 is max_word_count - 1. Anything above
	// that will result in an overflow. Additionally, a newMemSize which results in
	// a newMemSizeWords larger than 0xFFFFFFFF will cause the square operation to
	// overflow. The constant 0x1FFFFFFFE0 is the highest number that can be used
	// without overflowing the gas calculation.
	if newMemSize > 0x1FFFFFFFE0 {
		return 0, ErrGasUintOverflow
	}
	newMemSizeWords := toWordSize(newMemSize)
	newMemSize = newMemSizeWords * 32

	if newMemSize > uint64(mem.Len()) {
		square := newMemSizeWords * newMemSizeWords
		linCoef := newMemSizeWords * vars.MemoryGas
		quadCoef := square / vars.QuadCoeffDiv
		newTotalFee := linCoef + quadCoef

		fee := newTotalFee - mem.lastGasCost
		mem.lastGasCost = newTotalFee

		return fee, nil
	}
	return 0, nil
}

// memoryCopierGas creates the gas functions for the following opcodes, and takes
// the stack position of the operand which determines the size of the data to copy
// as argument:
// CALLDATACOPY (stack position 2)
// CODECOPY (stack position 2)
// MCOPY (stack position 2)
// EXTCODECOPY (stack position 3)
// RETURNDATACOPY (stack position 2)
func memoryCopierGas(stackpos int) gasFunc {
	return func(evm *EVM, contract *Contract, stack *Stack, mem *Memory, memorySize uint64) (uint64, error) {
		// Gas for expanding the memory
		gas, err := memoryGasCost(mem, memorySize)
		if err != nil {
			return 0, err
		}
		// And gas for copying data, charged per word at param.CopyGas
		words, overflow := stack.Back(stackpos).Uint64WithOverflow()
		if overflow {
			return 0, ErrGasUintOverflow
		}

		if words, overflow = math.SafeMul(toWordSize(words), vars.CopyGas); overflow {
			return 0, ErrGasUintOverflow
		}

		if gas, overflow = math.SafeAdd(gas, words); overflow {
			return 0, ErrGasUintOverflow
		}
		return gas, nil
	}
}

var (
	gasCallDataCopy   = memoryCopierGas(2)
	gasCodeCopy       = memoryCopierGas(2)
	gasMcopy          = memoryCopierGas(2)
	gasExtCodeCopy    = memoryCopierGas(3)
	gasReturnDataCopy = memoryCopierGas(2)
)

func gasSStore(evm *EVM, contract *Contract, stack *Stack, mem *Memory, memorySize uint64) (uint64, error) {
	var (
		y, x    = stack.Back(1), stack.Back(0)
		current = evm.StateDB.GetState(contract.Address(), x.Bytes32())
	)
	// The legacy gas metering only takes into consideration the current state
<<<<<<< HEAD
	neip1283t := !evm.ChainConfig().IsEnabled(evm.chainConfig.GetEIP1283Transition, evm.Context.BlockNumber)
	deip1283t := evm.ChainConfig().IsEnabled(evm.chainConfig.GetEIP1283DisableTransition, evm.Context.BlockNumber)
	if neip1283t || deip1283t {
		// This checks for 3 scenario's and calculates gas accordingly:
=======
	// Legacy rules should be applied if we are in Petersburg (removal of EIP-1283)
	// OR Constantinople is not active
	if evm.chainRules.IsPetersburg || !evm.chainRules.IsConstantinople {
		// This checks for 3 scenarios and calculates gas accordingly:
>>>>>>> 0d45d72d
		//
		// 1. From a zero-value address to a non-zero value         (NEW VALUE)
		// 2. From a non-zero value address to a zero-value address (DELETE)
		// 3. From a non-zero to a non-zero                         (CHANGE)
		switch {
		case current == (common.Hash{}) && y.Sign() != 0: // 0 => non 0
			return vars.SstoreSetGas, nil
		case current != (common.Hash{}) && y.Sign() == 0: // non 0 => 0
			evm.StateDB.AddRefund(vars.SstoreRefundGas)
			return vars.SstoreClearGas, nil
		default: // non 0 => non 0 (or 0 => 0)
			return vars.SstoreResetGas, nil
		}
	}

	// The new gas metering is based on net gas costs (EIP-1283):
	//
	// (1.) If current value equals new value (this is a no-op), 200 gas is deducted.
	// (2.) If current value does not equal new value
	//	(2.1.) If original value equals current value (this storage slot has not been changed by the current execution context)
	//		(2.1.1.) If original value is 0, 20000 gas is deducted.
	//		(2.1.2.) Otherwise, 5000 gas is deducted. If new value is 0, add 15000 gas to refund counter.
	//	(2.2.) If original value does not equal current value (this storage slot is dirty), 200 gas is deducted. Apply both of the following clauses.
	//		(2.2.1.) If original value is not 0
	//			(2.2.1.1.) If current value is 0 (also means that new value is not 0), remove 15000 gas from refund counter. We can prove that refund counter will never go below 0.
	//			(2.2.1.2.) If new value is 0 (also means that current value is not 0), add 15000 gas to refund counter.
	//		(2.2.2.) If original value equals new value (this storage slot is reset)
	//			(2.2.2.1.) If original value is 0, add 19800 gas to refund counter.
	//			(2.2.2.2.) Otherwise, add 4800 gas to refund counter.

	// Enforce sufficient gas left, per EIP1706, guarding against reentrancy attacks.
	// PTAL-meowsbits This chunk is omitted upstream. Why?
	if contract.Gas <= vars.CallStipend && evm.chainConfig.IsEnabled(evm.chainConfig.GetEIP1706Transition, evm.Context.BlockNumber) {
		return 0, ErrOutOfGas
	}

	value := common.Hash(y.Bytes32())
	if current == value { // noop (1)
		return vars.NetSstoreNoopGas, nil
	}
	original := evm.StateDB.GetCommittedState(contract.Address(), x.Bytes32())
	if original == current {
		if original == (common.Hash{}) { // create slot (2.1.1)
			return vars.NetSstoreInitGas, nil
		}
		if value == (common.Hash{}) { // delete slot (2.1.2b)
			evm.StateDB.AddRefund(vars.NetSstoreClearRefund)
		}
		return vars.NetSstoreCleanGas, nil // write existing slot (2.1.2)
	}
	if original != (common.Hash{}) {
		if current == (common.Hash{}) { // recreate slot (2.2.1.1)
			evm.StateDB.SubRefund(vars.NetSstoreClearRefund)
		} else if value == (common.Hash{}) { // delete slot (2.2.1.2)
			evm.StateDB.AddRefund(vars.NetSstoreClearRefund)
		}
	}
	if original == value {
		if original == (common.Hash{}) { // reset to original inexistent slot (2.2.2.1)
			evm.StateDB.AddRefund(vars.NetSstoreResetClearRefund)
		} else { // reset to original existing slot (2.2.2.2)
			evm.StateDB.AddRefund(vars.NetSstoreResetRefund)
		}
	}
	return vars.NetSstoreDirtyGas, nil
}

// Here come the EIP2200 rules:
//
//	(0.) If *gasleft* is less than or equal to 2300, fail the current call.
//	(1.) If current value equals new value (this is a no-op), SLOAD_GAS is deducted.
//	(2.) If current value does not equal new value:
//		(2.1.) If original value equals current value (this storage slot has not been changed by the current execution context):
//			(2.1.1.) If original value is 0, SSTORE_SET_GAS (20K) gas is deducted.
//			(2.1.2.) Otherwise, SSTORE_RESET_GAS gas is deducted. If new value is 0, add SSTORE_CLEARS_SCHEDULE to refund counter.
//		(2.2.) If original value does not equal current value (this storage slot is dirty), SLOAD_GAS gas is deducted. Apply both of the following clauses:
//			(2.2.1.) If original value is not 0:
//				(2.2.1.1.) If current value is 0 (also means that new value is not 0), subtract SSTORE_CLEARS_SCHEDULE gas from refund counter.
//				(2.2.1.2.) If new value is 0 (also means that current value is not 0), add SSTORE_CLEARS_SCHEDULE gas to refund counter.
//			(2.2.2.) If original value equals new value (this storage slot is reset):
//				(2.2.2.1.) If original value is 0, add SSTORE_SET_GAS - SLOAD_GAS to refund counter.
//				(2.2.2.2.) Otherwise, add SSTORE_RESET_GAS - SLOAD_GAS gas to refund counter.
func gasSStoreEIP2200(evm *EVM, contract *Contract, stack *Stack, mem *Memory, memorySize uint64) (uint64, error) {
	// If we fail the minimum gas availability invariant, fail (0)
	if contract.Gas <= vars.SstoreSentryGasEIP2200 {
		return 0, errors.New("not enough gas for reentrancy sentry")
	}
	// Gas sentry honoured, do the actual gas calculation based on the stored value
	var (
		y, x    = stack.Back(1), stack.Back(0)
		current = evm.StateDB.GetState(contract.Address(), x.Bytes32())
	)
	value := common.Hash(y.Bytes32())

	if current == value { // noop (1)
		return vars.SloadGasEIP2200, nil
	}
	original := evm.StateDB.GetCommittedState(contract.Address(), x.Bytes32())
	if original == current {
		if original == (common.Hash{}) { // create slot (2.1.1)
			return vars.SstoreSetGasEIP2200, nil
		}
		if value == (common.Hash{}) { // delete slot (2.1.2b)
			evm.StateDB.AddRefund(vars.SstoreClearsScheduleRefundEIP2200)
		}
		return vars.SstoreResetGasEIP2200, nil // write existing slot (2.1.2)
	}
	if original != (common.Hash{}) {
		if current == (common.Hash{}) { // recreate slot (2.2.1.1)
			evm.StateDB.SubRefund(vars.SstoreClearsScheduleRefundEIP2200)
		} else if value == (common.Hash{}) { // delete slot (2.2.1.2)
			evm.StateDB.AddRefund(vars.SstoreClearsScheduleRefundEIP2200)
		}
	}
	if original == value {
		if original == (common.Hash{}) { // reset to original inexistent slot (2.2.2.1)
			evm.StateDB.AddRefund(vars.SstoreSetGasEIP2200 - vars.SloadGasEIP2200)
		} else { // reset to original existing slot (2.2.2.2)
			evm.StateDB.AddRefund(vars.SstoreResetGasEIP2200 - vars.SloadGasEIP2200)
		}
	}
	return vars.SloadGasEIP2200, nil // dirty update (2.2)
}

func makeGasLog(n uint64) gasFunc {
	return func(evm *EVM, contract *Contract, stack *Stack, mem *Memory, memorySize uint64) (uint64, error) {
		requestedSize, overflow := stack.Back(1).Uint64WithOverflow()
		if overflow {
			return 0, ErrGasUintOverflow
		}

		gas, err := memoryGasCost(mem, memorySize)
		if err != nil {
			return 0, err
		}

		if gas, overflow = math.SafeAdd(gas, vars.LogGas); overflow {
			return 0, ErrGasUintOverflow
		}
		if gas, overflow = math.SafeAdd(gas, n*vars.LogTopicGas); overflow {
			return 0, ErrGasUintOverflow
		}

		var memorySizeGas uint64
		if memorySizeGas, overflow = math.SafeMul(requestedSize, vars.LogDataGas); overflow {
			return 0, ErrGasUintOverflow
		}
		if gas, overflow = math.SafeAdd(gas, memorySizeGas); overflow {
			return 0, ErrGasUintOverflow
		}
		return gas, nil
	}
}

func gasKeccak256(evm *EVM, contract *Contract, stack *Stack, mem *Memory, memorySize uint64) (uint64, error) {
	gas, err := memoryGasCost(mem, memorySize)
	if err != nil {
		return 0, err
	}
	wordGas, overflow := stack.Back(1).Uint64WithOverflow()
	if overflow {
		return 0, ErrGasUintOverflow
	}
	if wordGas, overflow = math.SafeMul(toWordSize(wordGas), vars.Keccak256WordGas); overflow {
		return 0, ErrGasUintOverflow
	}
	if gas, overflow = math.SafeAdd(gas, wordGas); overflow {
		return 0, ErrGasUintOverflow
	}
	return gas, nil
}

// pureMemoryGascost is used by several operations, which aside from their
// static cost have a dynamic cost which is solely based on the memory
// expansion
func pureMemoryGascost(evm *EVM, contract *Contract, stack *Stack, mem *Memory, memorySize uint64) (uint64, error) {
	return memoryGasCost(mem, memorySize)
}

var (
	gasReturn  = pureMemoryGascost
	gasRevert  = pureMemoryGascost
	gasMLoad   = pureMemoryGascost
	gasMStore8 = pureMemoryGascost
	gasMStore  = pureMemoryGascost
	gasCreate  = pureMemoryGascost
)

func gasCreate2(evm *EVM, contract *Contract, stack *Stack, mem *Memory, memorySize uint64) (uint64, error) {
	gas, err := memoryGasCost(mem, memorySize)
	if err != nil {
		return 0, err
	}
	wordGas, overflow := stack.Back(2).Uint64WithOverflow()
	if overflow {
		return 0, ErrGasUintOverflow
	}
	if wordGas, overflow = math.SafeMul(toWordSize(wordGas), vars.Keccak256WordGas); overflow {
		return 0, ErrGasUintOverflow
	}
	if gas, overflow = math.SafeAdd(gas, wordGas); overflow {
		return 0, ErrGasUintOverflow
	}
	return gas, nil
}

func gasCreateEip3860(evm *EVM, contract *Contract, stack *Stack, mem *Memory, memorySize uint64) (uint64, error) {
	gas, err := memoryGasCost(mem, memorySize)
	if err != nil {
		return 0, err
	}
	size, overflow := stack.Back(2).Uint64WithOverflow()
	if overflow || size > vars.MaxInitCodeSize {
		return 0, ErrGasUintOverflow
	}
	// Since size <= vars.MaxInitCodeSize, these multiplication cannot overflow
	moreGas := vars.InitCodeWordGas * ((size + 31) / 32)
	if gas, overflow = math.SafeAdd(gas, moreGas); overflow {
		return 0, ErrGasUintOverflow
	}
	return gas, nil
}
func gasCreate2Eip3860(evm *EVM, contract *Contract, stack *Stack, mem *Memory, memorySize uint64) (uint64, error) {
	gas, err := memoryGasCost(mem, memorySize)
	if err != nil {
		return 0, err
	}
	size, overflow := stack.Back(2).Uint64WithOverflow()
	if overflow || size > vars.MaxInitCodeSize {
		return 0, ErrGasUintOverflow
	}
	// Since size <= vars.MaxInitCodeSize, these multiplication cannot overflow
	moreGas := (vars.InitCodeWordGas + vars.Keccak256WordGas) * ((size + 31) / 32)
	if gas, overflow = math.SafeAdd(gas, moreGas); overflow {
		return 0, ErrGasUintOverflow
	}
	return gas, nil
}

func gasExpFrontier(evm *EVM, contract *Contract, stack *Stack, mem *Memory, memorySize uint64) (uint64, error) {
	expByteLen := uint64((stack.data[stack.len()-2].BitLen() + 7) / 8)

	var (
		gas      = expByteLen * vars.ExpByteFrontier // no overflow check required. Max is 256 * ExpByte gas
		overflow bool
	)
	if gas, overflow = math.SafeAdd(gas, vars.ExpGas); overflow {
		return 0, ErrGasUintOverflow
	}
	return gas, nil
}

func gasExpEIP158(evm *EVM, contract *Contract, stack *Stack, mem *Memory, memorySize uint64) (uint64, error) {
	expByteLen := uint64((stack.data[stack.len()-2].BitLen() + 7) / 8)

	var (
		gas      = expByteLen * vars.ExpByteEIP158 // no overflow check required. Max is 256 * ExpByte gas
		overflow bool
	)
	if gas, overflow = math.SafeAdd(gas, vars.ExpGas); overflow {
		return 0, ErrGasUintOverflow
	}
	return gas, nil
}

func gasCall(evm *EVM, contract *Contract, stack *Stack, mem *Memory, memorySize uint64) (uint64, error) {
	var (
		gas            uint64
		transfersValue = !stack.Back(2).IsZero()
		address        = common.Address(stack.Back(1).Bytes20())
	)
	// EIP161b
	if evm.ChainConfig().IsEnabled(evm.chainConfig.GetEIP161abcTransition, evm.Context.BlockNumber) {
		if transfersValue && evm.StateDB.Empty(address) {
			gas += vars.CallNewAccountGas
		}
	} else if !evm.StateDB.Exist(address) {
		gas += vars.CallNewAccountGas
	}
	if transfersValue {
		gas += vars.CallValueTransferGas
	}
	memoryGas, err := memoryGasCost(mem, memorySize)
	if err != nil {
		return 0, err
	}
	var overflow bool
	if gas, overflow = math.SafeAdd(gas, memoryGas); overflow {
		return 0, ErrGasUintOverflow
	}

	evm.CallGasTemp, err = callGas(evm.ChainConfig().IsEnabled(evm.chainConfig.GetEIP150Transition, evm.Context.BlockNumber), contract.Gas, gas, stack.Back(0))
	if err != nil {
		return 0, err
	}
	if gas, overflow = math.SafeAdd(gas, evm.CallGasTemp); overflow {
		return 0, ErrGasUintOverflow
	}
	return gas, nil
}

func gasCallCode(evm *EVM, contract *Contract, stack *Stack, mem *Memory, memorySize uint64) (uint64, error) {
	memoryGas, err := memoryGasCost(mem, memorySize)
	if err != nil {
		return 0, err
	}
	var (
		gas      uint64
		overflow bool
	)
	if stack.Back(2).Sign() != 0 {
		gas += vars.CallValueTransferGas
	}
	if gas, overflow = math.SafeAdd(gas, memoryGas); overflow {
		return 0, ErrGasUintOverflow
	}
	evm.CallGasTemp, err = callGas(evm.ChainConfig().IsEnabled(evm.chainConfig.GetEIP150Transition, evm.Context.BlockNumber), contract.Gas, gas, stack.Back(0))
	if err != nil {
		return 0, err
	}
	if gas, overflow = math.SafeAdd(gas, evm.CallGasTemp); overflow {
		return 0, ErrGasUintOverflow
	}
	return gas, nil
}

func gasDelegateCall(evm *EVM, contract *Contract, stack *Stack, mem *Memory, memorySize uint64) (uint64, error) {
	gas, err := memoryGasCost(mem, memorySize)
	if err != nil {
		return 0, err
	}
	evm.CallGasTemp, err = callGas(evm.ChainConfig().IsEnabled(evm.chainConfig.GetEIP150Transition, evm.Context.BlockNumber), contract.Gas, gas, stack.Back(0))
	if err != nil {
		return 0, err
	}
	var overflow bool
	if gas, overflow = math.SafeAdd(gas, evm.CallGasTemp); overflow {
		return 0, ErrGasUintOverflow
	}
	return gas, nil
}

func gasStaticCall(evm *EVM, contract *Contract, stack *Stack, mem *Memory, memorySize uint64) (uint64, error) {
	gas, err := memoryGasCost(mem, memorySize)
	if err != nil {
		return 0, err
	}
	evm.CallGasTemp, err = callGas(evm.ChainConfig().IsEnabled(evm.chainConfig.GetEIP150Transition, evm.Context.BlockNumber), contract.Gas, gas, stack.Back(0))
	if err != nil {
		return 0, err
	}
	var overflow bool
	if gas, overflow = math.SafeAdd(gas, evm.CallGasTemp); overflow {
		return 0, ErrGasUintOverflow
	}
	return gas, nil
}

func gasSelfdestruct(evm *EVM, contract *Contract, stack *Stack, mem *Memory, memorySize uint64) (uint64, error) {
	var gas uint64
	// EIP150 homestead gas reprice fork:
	if evm.ChainConfig().IsEnabled(evm.chainConfig.GetEIP150Transition, evm.Context.BlockNumber) {
		gas = vars.SelfdestructGasEIP150
		var address = common.Address(stack.Back(0).Bytes20())

		if evm.ChainConfig().IsEnabled(evm.chainConfig.GetEIP161abcTransition, evm.Context.BlockNumber) {
			// if empty and transfers value
			if evm.StateDB.Empty(address) && evm.StateDB.GetBalance(contract.Address()).Sign() != 0 {
				gas += vars.CreateBySelfdestructGas
			}
		} else if !evm.StateDB.Exist(address) {
			gas += vars.CreateBySelfdestructGas
		}
	}

	if !evm.StateDB.HasSelfDestructed(contract.Address()) {
		evm.StateDB.AddRefund(vars.SelfdestructRefundGas)
	}
	return gas, nil
}<|MERGE_RESOLUTION|>--- conflicted
+++ resolved
@@ -101,17 +101,10 @@
 		current = evm.StateDB.GetState(contract.Address(), x.Bytes32())
 	)
 	// The legacy gas metering only takes into consideration the current state
-<<<<<<< HEAD
 	neip1283t := !evm.ChainConfig().IsEnabled(evm.chainConfig.GetEIP1283Transition, evm.Context.BlockNumber)
 	deip1283t := evm.ChainConfig().IsEnabled(evm.chainConfig.GetEIP1283DisableTransition, evm.Context.BlockNumber)
 	if neip1283t || deip1283t {
-		// This checks for 3 scenario's and calculates gas accordingly:
-=======
-	// Legacy rules should be applied if we are in Petersburg (removal of EIP-1283)
-	// OR Constantinople is not active
-	if evm.chainRules.IsPetersburg || !evm.chainRules.IsConstantinople {
 		// This checks for 3 scenarios and calculates gas accordingly:
->>>>>>> 0d45d72d
 		//
 		// 1. From a zero-value address to a non-zero value         (NEW VALUE)
 		// 2. From a non-zero value address to a zero-value address (DELETE)
