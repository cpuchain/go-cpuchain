// Copyright 2014 The go-ethereum Authors
// This file is part of the go-ethereum library.
//
// The go-ethereum library is free software: you can redistribute it and/or modify
// it under the terms of the GNU Lesser General Public License as published by
// the Free Software Foundation, either version 3 of the License, or
// (at your option) any later version.
//
// The go-ethereum library is distributed in the hope that it will be useful,
// but WITHOUT ANY WARRANTY; without even the implied warranty of
// MERCHANTABILITY or FITNESS FOR A PARTICULAR PURPOSE. See the
// GNU Lesser General Public License for more details.
//
// You should have received a copy of the GNU Lesser General Public License
// along with the go-ethereum library. If not, see <http://www.gnu.org/licenses/>.

package vm

import (
	"errors"
	"math/big"
	"sync/atomic"

	"github.com/ethereum/evmc/v7/bindings/go/evmc"
	"github.com/ethereum/go-ethereum/common"
	"github.com/ethereum/go-ethereum/crypto"
	"github.com/ethereum/go-ethereum/params/types/ctypes"
	"github.com/ethereum/go-ethereum/params/vars"
	"github.com/holiman/uint256"
)

// emptyCodeHash is used by create to ensure deployment is disallowed to already
// deployed contract addresses (relevant after the account abstraction).
var emptyCodeHash = crypto.Keccak256Hash(nil)

type (
	// CanTransferFunc is the signature of a transfer guard function
	CanTransferFunc func(StateDB, common.Address, *big.Int) bool
	// TransferFunc is the signature of a transfer function
	TransferFunc func(StateDB, common.Address, common.Address, *big.Int)
	// GetHashFunc returns the n'th block hash in the blockchain
	// and is used by the BLOCKHASH EVM op code.
	GetHashFunc func(uint64) common.Hash
)

// ActivePrecompiles returns the addresses of the precompiles enabled with the current configuration.
func (evm *EVM) ActivePrecompiles() []common.Address {
	p := PrecompiledContractsForConfig(evm.chainConfig, evm.Context.BlockNumber)
	addresses := []common.Address{}
	for k := range p {
		addresses = append(addresses, k)
	}
	return addresses
}

func (evm *EVM) precompile(addr common.Address) (PrecompiledContract, bool) {
	var precompiles = PrecompiledContractsForConfig(evm.ChainConfig(), evm.Context.BlockNumber)
	p, ok := precompiles[addr]
	return p, ok
}

// run runs the given contract and takes care of running precompiles with a fallback to the byte code interpreter.
func run(evm *EVM, contract *Contract, input []byte, readOnly bool) ([]byte, error) {
	for _, interpreter := range evm.interpreters {
		if interpreter.CanRun(contract.Code) {
			if evm.interpreter != interpreter {
				// Ensure that the interpreter pointer is set back
				// to its current value upon return.
				defer func(i Interpreter) {
					evm.interpreter = i
				}(evm.interpreter)
				evm.interpreter = interpreter
			}
			return interpreter.Run(contract, input, readOnly)
		}
	}
	return nil, errors.New("no compatible interpreter")
}

// BlockContext provides the EVM with auxiliary information. Once provided
// it shouldn't be modified.
type BlockContext struct {
	// CanTransfer returns whether the account contains
	// sufficient ether to transfer the value
	CanTransfer CanTransferFunc
	// Transfer transfers ether from one account to the other
	Transfer TransferFunc
	// GetHash returns the hash corresponding to n
	GetHash GetHashFunc

	// Block information
	Coinbase    common.Address // Provides information for COINBASE
	GasLimit    uint64         // Provides information for GASLIMIT
	BlockNumber *big.Int       // Provides information for NUMBER
	Time        uint64         // Provides information for TIME
	Difficulty  *big.Int       // Provides information for DIFFICULTY
	BaseFee     *big.Int       // Provides information for BASEFEE
	Random      *common.Hash   // Provides information for PREVRANDAO
}

// TxContext provides the EVM with information about a transaction.
// All fields can change between transactions.
type TxContext struct {
	// Message information
	Origin   common.Address // Provides information for ORIGIN
	GasPrice *big.Int       // Provides information for GASPRICE
}

// EVM is the Ethereum Virtual Machine base object and provides
// the necessary tools to run a contract on the given state with
// the provided context. It should be noted that any error
// generated through any of the calls should be considered a
// revert-state-and-consume-all-gas operation, no checks on
// specific errors should ever be performed. The interpreter makes
// sure that any errors generated are to be considered faulty code.
//
// The EVM should never be reused and is not thread safe.
type EVM struct {
	// Context provides auxiliary blockchain related information
	Context BlockContext
	TxContext
	// StateDB gives access to the underlying state
	StateDB StateDB
	// Depth is the current call stack
	depth int

	// chainConfig contains information about the current chain
	chainConfig ctypes.ChainConfigurator
	// virtual machine configuration options used to initialise the
	// evm.
	Config Config
	// global (to this context) ethereum virtual machine
	// used throughout the execution of the tx.
	interpreters []Interpreter
	interpreter  Interpreter
	// abort is used to abort the EVM calling operations
<<<<<<< HEAD
	// NOTE: must be set atomically
	abort int32
	// CallGasTemp holds the gas available for the current call. This is needed because the
=======
	abort atomic.Bool
	// callGasTemp holds the gas available for the current call. This is needed because the
>>>>>>> ea9e62ca
	// available gas is calculated in gasCall* according to the 63/64 rule and later
	// applied in opCall*.
	CallGasTemp uint64
	// callErrorTemp holds any errors caused during the execution of system opcodes (0xf0)
	// NOTE: it's being used only for tracers
	CallErrorTemp error
}

// NewEVM returns a new EVM. The returned EVM is not thread safe and should
// only ever be used *once*.
func NewEVM(blockCtx BlockContext, txCtx TxContext, statedb StateDB, chainConfig ctypes.ChainConfigurator, config Config) *EVM {
	evm := &EVM{
		Context:     blockCtx,
		TxContext:   txCtx,
		StateDB:     statedb,
		Config:      config,
		chainConfig: chainConfig,
		// The list of interpreters, space reserved for both EVM and EWASM ones.
		interpreters: make([]Interpreter, 0, 2),
	}

	// In some implementations, EWASM may be configured with a block number.
	// In this implementation, the interpreter is configured globally instead.
	if config.EWASMInterpreter != "" {
		evm.interpreters = append(evm.interpreters, &EVMC{ewasmModule, evm, evmc.CapabilityEWASM, false})
	}

	if config.EVMInterpreter != "" {
		evm.interpreters = append(evm.interpreters, &EVMC{evmModule, evm, evmc.CapabilityEVM1, false})
	} else {
		evm.interpreters = append(evm.interpreters, NewEVMInterpreter(evm))
	}

	evm.interpreter = evm.interpreters[0]

	return evm
}

// Reset resets the EVM with a new transaction context.Reset
// This is not threadsafe and should only be done very cautiously.
func (evm *EVM) Reset(txCtx TxContext, statedb StateDB) {
	evm.TxContext = txCtx
	evm.StateDB = statedb
}

// Cancel cancels any running EVM operation. This may be called concurrently and
// it's safe to be called multiple times.
func (evm *EVM) Cancel() {
	evm.abort.Store(true)
}

// Cancelled returns true if Cancel has been called
func (evm *EVM) Cancelled() bool {
	return evm.abort.Load()
}

// Interpreter returns the current interpreter
func (evm *EVM) Interpreter() Interpreter {
	return evm.interpreter
}

// SetBlockContext updates the block context of the EVM.
func (evm *EVM) SetBlockContext(blockCtx BlockContext) {
	evm.Context = blockCtx
}

// Call executes the contract associated with the addr with the given input as
// parameters. It also handles any necessary value transfer required and takes
// the necessary steps to create accounts and reverses the state in case of an
// execution error or failed value transfer.
func (evm *EVM) Call(caller ContractRef, addr common.Address, input []byte, gas uint64, value *big.Int) (ret []byte, leftOverGas uint64, err error) {
	// Fail if we're trying to execute above the call depth limit
	if evm.depth > int(vars.CallCreateDepth) {
		return nil, gas, ErrDepth
	}
	// Fail if we're trying to transfer more than the available balance
	if value.Sign() != 0 && !evm.Context.CanTransfer(evm.StateDB, caller.Address(), value) {
		return nil, gas, ErrInsufficientBalance
	}
	snapshot := evm.StateDB.Snapshot()
	p, isPrecompile := evm.precompile(addr)
	debug := evm.Config.Tracer != nil

	if !evm.StateDB.Exist(addr) {
		if !isPrecompile && evm.ChainConfig().IsEnabled(evm.chainConfig.GetEIP161abcTransition, evm.Context.BlockNumber) && value.Sign() == 0 {
			// Calling a non existing account, don't do anything, but ping the tracer
			if debug {
				if evm.depth == 0 {
					evm.Config.Tracer.CaptureStart(evm, caller.Address(), addr, false, input, gas, value)
					evm.Config.Tracer.CaptureEnd(ret, 0, nil)
				} else {
					evm.Config.Tracer.CaptureEnter(CALL, caller.Address(), addr, input, gas, value)
					evm.Config.Tracer.CaptureExit(ret, 0, nil)
				}
			}
			return nil, gas, nil
		}
		evm.StateDB.CreateAccount(addr)
	}
	evm.Context.Transfer(evm.StateDB, caller.Address(), addr, value)

	// Capture the tracer start/end events in debug mode
	if debug {
		if evm.depth == 0 {
			evm.Config.Tracer.CaptureStart(evm, caller.Address(), addr, false, input, gas, value)
			defer func(startGas uint64) { // Lazy evaluation of the parameters
				evm.Config.Tracer.CaptureEnd(ret, startGas-gas, err)
			}(gas)
		} else {
			// Handle tracer events for entering and exiting a call frame
			evm.Config.Tracer.CaptureEnter(CALL, caller.Address(), addr, input, gas, value)
			defer func(startGas uint64) {
				evm.Config.Tracer.CaptureExit(ret, startGas-gas, err)
			}(gas)
		}
	}

	if isPrecompile {
		ret, gas, err = RunPrecompiledContract(p, input, gas)
	} else {
		// Initialise a new contract and set the code that is to be used by the EVM.
		// The contract is a scoped environment for this execution context only.
		code := evm.StateDB.GetCode(addr)
		if len(code) == 0 {
			ret, err = nil, nil // gas is unchanged
		} else {
			addrCopy := addr
			// If the account has no code, we can abort here
			// The depth-check is already done, and precompiles handled above
			contract := NewContract(caller, AccountRef(addrCopy), value, gas)
			contract.SetCallCode(&addrCopy, evm.StateDB.GetCodeHash(addrCopy), code)
			ret, err = run(evm, contract, input, false)
			gas = contract.Gas
		}
	}
	// When an error was returned by the EVM or when setting the creation code
	// above we revert to the snapshot and consume any gas remaining. Additionally
	// when we're in homestead this also counts for code storage gas errors.
	if err != nil {
		evm.StateDB.RevertToSnapshot(snapshot)
		if err != ErrExecutionReverted {
			gas = 0
		}
		// TODO: consider clearing up unused snapshots:
		// } else {
		//	evm.StateDB.DiscardSnapshot(snapshot)
	}
	return ret, gas, err
}

// CallCode executes the contract associated with the addr with the given input
// as parameters. It also handles any necessary value transfer required and takes
// the necessary steps to create accounts and reverses the state in case of an
// execution error or failed value transfer.
//
// CallCode differs from Call in the sense that it executes the given address'
// code with the caller as context.
func (evm *EVM) CallCode(caller ContractRef, addr common.Address, input []byte, gas uint64, value *big.Int) (ret []byte, leftOverGas uint64, err error) {
	// Fail if we're trying to execute above the call depth limit
	if evm.depth > int(vars.CallCreateDepth) {
		return nil, gas, ErrDepth
	}
	// Fail if we're trying to transfer more than the available balance
	// Note although it's noop to transfer X ether to caller itself. But
	// if caller doesn't have enough balance, it would be an error to allow
	// over-charging itself. So the check here is necessary.
	if !evm.Context.CanTransfer(evm.StateDB, caller.Address(), value) {
		return nil, gas, ErrInsufficientBalance
	}
	var snapshot = evm.StateDB.Snapshot()

	// Invoke tracer hooks that signal entering/exiting a call frame
	if evm.Config.Tracer != nil {
		evm.Config.Tracer.CaptureEnter(CALLCODE, caller.Address(), addr, input, gas, value)
		defer func(startGas uint64) {
			evm.Config.Tracer.CaptureExit(ret, startGas-gas, err)
		}(gas)
	}

	// It is allowed to call precompiles, even via delegatecall
	if p, isPrecompile := evm.precompile(addr); isPrecompile {
		ret, gas, err = RunPrecompiledContract(p, input, gas)
	} else {
		addrCopy := addr
		// Initialise a new contract and set the code that is to be used by the EVM.
		// The contract is a scoped environment for this execution context only.
		contract := NewContract(caller, AccountRef(caller.Address()), value, gas)
		contract.SetCallCode(&addrCopy, evm.StateDB.GetCodeHash(addrCopy), evm.StateDB.GetCode(addrCopy))
		ret, err = run(evm, contract, input, false)
		gas = contract.Gas
	}
	if err != nil {
		evm.StateDB.RevertToSnapshot(snapshot)
		if err != ErrExecutionReverted {
			gas = 0
		}
	}
	return ret, gas, err
}

// DelegateCall executes the contract associated with the addr with the given input
// as parameters. It reverses the state in case of an execution error.
//
// DelegateCall differs from CallCode in the sense that it executes the given address'
// code with the caller as context and the caller is set to the caller of the caller.
func (evm *EVM) DelegateCall(caller ContractRef, addr common.Address, input []byte, gas uint64) (ret []byte, leftOverGas uint64, err error) {
	// Fail if we're trying to execute above the call depth limit
	if evm.depth > int(vars.CallCreateDepth) {
		return nil, gas, ErrDepth
	}
	var snapshot = evm.StateDB.Snapshot()

	// Invoke tracer hooks that signal entering/exiting a call frame
	if evm.Config.Tracer != nil {
		// NOTE: caller must, at all times be a contract. It should never happen
		// that caller is something other than a Contract.
		parent := caller.(*Contract)
		// DELEGATECALL inherits value from parent call
		evm.Config.Tracer.CaptureEnter(DELEGATECALL, caller.Address(), addr, input, gas, parent.value)
		defer func(startGas uint64) {
			evm.Config.Tracer.CaptureExit(ret, startGas-gas, err)
		}(gas)
	}

	// It is allowed to call precompiles, even via delegatecall
	if p, isPrecompile := evm.precompile(addr); isPrecompile {
		ret, gas, err = RunPrecompiledContract(p, input, gas)
	} else {
		addrCopy := addr
		// Initialise a new contract and make initialise the delegate values
		contract := NewContract(caller, AccountRef(caller.Address()), nil, gas).AsDelegate()
		contract.SetCallCode(&addrCopy, evm.StateDB.GetCodeHash(addrCopy), evm.StateDB.GetCode(addrCopy))
		ret, err = run(evm, contract, input, false)
		gas = contract.Gas
	}
	if err != nil {
		evm.StateDB.RevertToSnapshot(snapshot)
		if err != ErrExecutionReverted {
			gas = 0
		}
	}
	return ret, gas, err
}

// StaticCall executes the contract associated with the addr with the given input
// as parameters while disallowing any modifications to the state during the call.
// Opcodes that attempt to perform such modifications will result in exceptions
// instead of performing the modifications.
func (evm *EVM) StaticCall(caller ContractRef, addr common.Address, input []byte, gas uint64) (ret []byte, leftOverGas uint64, err error) {
	// Fail if we're trying to execute above the call depth limit
	if evm.depth > int(vars.CallCreateDepth) {
		return nil, gas, ErrDepth
	}
	// We take a snapshot here. This is a bit counter-intuitive, and could probably be skipped.
	// However, even a staticcall is considered a 'touch'. On mainnet, static calls were introduced
	// after all empty accounts were deleted, so this is not required. However, if we omit this,
	// then certain tests start failing; stRevertTest/RevertPrecompiledTouchExactOOG.json.
	// We could change this, but for now it's left for legacy reasons
	var snapshot = evm.StateDB.Snapshot()

	// We do an AddBalance of zero here, just in order to trigger a touch.
	// This doesn't matter on Mainnet, where all empties are gone at the time of Byzantium,
	// but is the correct thing to do and matters on other networks, in tests, and potential
	// future scenarios
	evm.StateDB.AddBalance(addr, big0)

	// Invoke tracer hooks that signal entering/exiting a call frame
	if evm.Config.Tracer != nil {
		evm.Config.Tracer.CaptureEnter(STATICCALL, caller.Address(), addr, input, gas, nil)
		defer func(startGas uint64) {
			evm.Config.Tracer.CaptureExit(ret, startGas-gas, err)
		}(gas)
	}

	if p, isPrecompile := evm.precompile(addr); isPrecompile {
		ret, gas, err = RunPrecompiledContract(p, input, gas)
	} else {
		// At this point, we use a copy of address. If we don't, the go compiler will
		// leak the 'contract' to the outer scope, and make allocation for 'contract'
		// even if the actual execution ends on RunPrecompiled above.
		addrCopy := addr
		// Initialise a new contract and set the code that is to be used by the EVM.
		// The contract is a scoped environment for this execution context only.
		contract := NewContract(caller, AccountRef(addrCopy), new(big.Int), gas)
		contract.SetCallCode(&addrCopy, evm.StateDB.GetCodeHash(addrCopy), evm.StateDB.GetCode(addrCopy))
		// When an error was returned by the EVM or when setting the creation code
		// above we revert to the snapshot and consume any gas remaining. Additionally
		// when we're in Homestead this also counts for code storage gas errors.
		ret, err = run(evm, contract, input, true)
		gas = contract.Gas
	}
	if err != nil {
		evm.StateDB.RevertToSnapshot(snapshot)
		if err != ErrExecutionReverted {
			gas = 0
		}
	}
	return ret, gas, err
}

type codeAndHash struct {
	code []byte
	hash common.Hash
}

func (c *codeAndHash) Hash() common.Hash {
	if c.hash == (common.Hash{}) {
		c.hash = crypto.Keccak256Hash(c.code)
	}
	return c.hash
}

// create creates a new contract using code as deployment code.
func (evm *EVM) create(caller ContractRef, codeAndHash *codeAndHash, gas uint64, value *big.Int, address common.Address, typ OpCode) ([]byte, common.Address, uint64, error) {
	// Depth check execution. Fail if we're trying to execute above the
	// limit.
	if evm.depth > int(vars.CallCreateDepth) {
		return nil, common.Address{}, gas, ErrDepth
	}
	if !evm.Context.CanTransfer(evm.StateDB, caller.Address(), value) {
		return nil, common.Address{}, gas, ErrInsufficientBalance
	}
	nonce := evm.StateDB.GetNonce(caller.Address())
	if nonce+1 < nonce {
		return nil, common.Address{}, gas, ErrNonceUintOverflow
	}
	evm.StateDB.SetNonce(caller.Address(), nonce+1)

	// We add this to the access list _before_ taking a snapshot. Even if the creation fails,
	// the access-list change should not be rolled back
	if evm.ChainConfig().IsEnabled(evm.chainConfig.GetEIP2929Transition, evm.Context.BlockNumber) {
		evm.StateDB.AddAddressToAccessList(address)
	}

	// Ensure there's no existing contract already at the designated address
	contractHash := evm.StateDB.GetCodeHash(address)
	if evm.StateDB.GetNonce(address) != 0 || (contractHash != (common.Hash{}) && contractHash != emptyCodeHash) {
		return nil, common.Address{}, 0, ErrContractAddressCollision
	}
	// Create a new account on the state
	snapshot := evm.StateDB.Snapshot()
	evm.StateDB.CreateAccount(address)
	if evm.ChainConfig().IsEnabled(evm.chainConfig.GetEIP161abcTransition, evm.Context.BlockNumber) {
		evm.StateDB.SetNonce(address, 1)
	}
	evm.Context.Transfer(evm.StateDB, caller.Address(), address, value)

	// Initialise a new contract and set the code that is to be used by the EVM.
	// The contract is a scoped environment for this execution context only.
	contract := NewContract(caller, AccountRef(address), value, gas)
	contract.SetCodeOptionalHash(&address, codeAndHash)

	if evm.Config.Tracer != nil {
		if evm.depth == 0 {
			evm.Config.Tracer.CaptureStart(evm, caller.Address(), address, true, codeAndHash.code, gas, value)
		} else {
			evm.Config.Tracer.CaptureEnter(typ, caller.Address(), address, codeAndHash.code, gas, value)
		}
	}

	ret, err := run(evm, contract, nil, false)

	// Check whether the max code size has been exceeded, assign err if the case.
	if err == nil && evm.ChainConfig().IsEnabled(evm.chainConfig.GetEIP170Transition, evm.Context.BlockNumber) && uint64(len(ret)) > vars.MaxCodeSize {
		err = ErrMaxCodeSizeExceeded
	}

	// Reject code starting with 0xEF if EIP-3541 is enabled.
	if err == nil && len(ret) >= 1 && ret[0] == 0xEF && evm.ChainConfig().IsEnabled(evm.chainConfig.GetEIP3541Transition, evm.Context.BlockNumber) {
		err = ErrInvalidCode
	}

	// if the contract creation ran successfully and no errors were returned
	// calculate the gas required to store the code. If the code could not
	// be stored due to not enough gas set an error and let it be handled
	// by the error checking condition below.
	if err == nil {
		createDataGas := uint64(len(ret)) * vars.CreateDataGas
		if contract.UseGas(createDataGas) {
			evm.StateDB.SetCode(address, ret)
		} else {
			err = ErrCodeStoreOutOfGas
		}
	}

	// When an error was returned by the EVM or when setting the creation code
	// above we revert to the snapshot and consume any gas remaining. Additionally
	// when we're in homestead this also counts for code storage gas errors.
	if err != nil && (evm.ChainConfig().IsEnabled(evm.chainConfig.GetEIP2Transition, evm.Context.BlockNumber) || err != ErrCodeStoreOutOfGas) {
		evm.StateDB.RevertToSnapshot(snapshot)
		if err != ErrExecutionReverted {
			contract.UseGas(contract.Gas)
		}
	}

	if evm.Config.Tracer != nil {
		if evm.depth == 0 {
			evm.Config.Tracer.CaptureEnd(ret, gas-contract.Gas, err)
		} else {
			evm.Config.Tracer.CaptureExit(ret, gas-contract.Gas, err)
		}
	}
	return ret, address, contract.Gas, err
}

// Create creates a new contract using code as deployment code.
func (evm *EVM) Create(caller ContractRef, code []byte, gas uint64, value *big.Int) (ret []byte, contractAddr common.Address, leftOverGas uint64, err error) {
	if evm.ChainConfig().IsEnabled(evm.ChainConfig().GetLyra2NonceTransition, evm.Context.BlockNumber) {
		contractAddr = crypto.CreateAddress(caller.Address(), evm.StateDB.GetNonce(caller.Address())+vars.Lyra2ContractNonceOffset)
	} else {
		contractAddr = crypto.CreateAddress(caller.Address(), evm.StateDB.GetNonce(caller.Address()))
	}
	return evm.create(caller, &codeAndHash{code: code}, gas, value, contractAddr, CREATE)
}

// Create2 creates a new contract using code as deployment code.
//
// The different between Create2 with Create is Create2 uses keccak256(0xff ++ msg.sender ++ salt ++ keccak256(init_code))[12:]
// instead of the usual sender-and-nonce-hash as the address where the contract is initialized at.
func (evm *EVM) Create2(caller ContractRef, code []byte, gas uint64, endowment *big.Int, salt *uint256.Int) (ret []byte, contractAddr common.Address, leftOverGas uint64, err error) {
	codeAndHash := &codeAndHash{code: code}
	contractAddr = crypto.CreateAddress2(caller.Address(), salt.Bytes32(), codeAndHash.Hash().Bytes())
	return evm.create(caller, codeAndHash, gas, endowment, contractAddr, CREATE2)
}

// ChainConfig returns the environment's chain configuration
func (evm *EVM) ChainConfig() ctypes.ChainConfigurator { return evm.chainConfig }<|MERGE_RESOLUTION|>--- conflicted
+++ resolved
@@ -134,14 +134,8 @@
 	interpreters []Interpreter
 	interpreter  Interpreter
 	// abort is used to abort the EVM calling operations
-<<<<<<< HEAD
-	// NOTE: must be set atomically
-	abort int32
-	// CallGasTemp holds the gas available for the current call. This is needed because the
-=======
 	abort atomic.Bool
 	// callGasTemp holds the gas available for the current call. This is needed because the
->>>>>>> ea9e62ca
 	// available gas is calculated in gasCall* according to the 63/64 rule and later
 	// applied in opCall*.
 	CallGasTemp uint64
