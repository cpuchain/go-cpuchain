// Copyright 2014 The go-ethereum Authors
// This file is part of the go-ethereum library.
//
// The go-ethereum library is free software: you can redistribute it and/or modify
// it under the terms of the GNU Lesser General Public License as published by
// the Free Software Foundation, either version 3 of the License, or
// (at your option) any later version.
//
// The go-ethereum library is distributed in the hope that it will be useful,
// but WITHOUT ANY WARRANTY; without even the implied warranty of
// MERCHANTABILITY or FITNESS FOR A PARTICULAR PURPOSE. See the
// GNU Lesser General Public License for more details.
//
// You should have received a copy of the GNU Lesser General Public License
// along with the go-ethereum library. If not, see <http://www.gnu.org/licenses/>.

package vm

import (
	"hash"
	"sync/atomic"

	"github.com/ethereum/go-ethereum/common"
	"github.com/ethereum/go-ethereum/common/math"
	"github.com/ethereum/go-ethereum/log"
)

// Config are the configuration options for the Interpreter
type Config struct {
	Debug                   bool   // Enables debugging
	Tracer                  Tracer // Opcode logger
	NoRecursion             bool   // Disables call, callcode, delegate call and create
	EnablePreimageRecording bool   // Enables recording of SHA3/keccak preimages

	JumpTable JumpTable // EVM instruction table, automatically populated if unset

	EWASMInterpreter string // External EWASM interpreter options
	EVMInterpreter   string // External EVM interpreter options

	ExtraEips []int // Additional EIPS that are to be enabled
}

// Interpreter is used to run Ethereum based contracts and will utilise the
// passed environment to query external sources for state information.
// The Interpreter will run the byte code VM based on the passed
// configuration.
type Interpreter interface {
	// Run loops and evaluates the contract's code with the given input data and returns
	// the return byte-slice and an error if one occurred.
	Run(contract *Contract, input []byte, static bool) ([]byte, error)
	// CanRun tells if the contract, passed as an argument, can be
	// run by the current interpreter. This is meant so that the
	// caller can do something like:
	//
	// ```golang
	// for _, interpreter := range interpreters {
	//   if interpreter.CanRun(contract.code) {
	//     interpreter.Run(contract.code, input)
	//   }
	// }
	// ```
	CanRun([]byte) bool
}

// callCtx contains the things that are per-call, such as stack and memory,
// but not transients like pc and gas
type callCtx struct {
	memory   *Memory
	stack    *Stack
	rstack   *ReturnStack
	contract *Contract
}

// keccakState wraps sha3.state. In addition to the usual hash methods, it also supports
// Read to get a variable amount of data from the hash state. Read is faster than Sum
// because it doesn't copy the internal state, but also modifies the internal state.
type keccakState interface {
	hash.Hash
	Read([]byte) (int, error)
}

// EVMInterpreter represents an EVM interpreter
type EVMInterpreter struct {
	evm *EVM
	cfg Config

	intPool *intPool

	hasher    keccakState // Keccak256 hasher instance shared across opcodes
	hasherBuf common.Hash // Keccak256 hasher result array shared aross opcodes

	readOnly   bool   // Whether to throw on stateful modifications
	returnData []byte // Last CALL's return data for subsequent reuse
}

// NewEVMInterpreter returns a new instance of the Interpreter.
func NewEVMInterpreter(evm *EVM, cfg Config) *EVMInterpreter {
	// We use the STOP instruction whether to see
	// the jump table was initialised. If it was not
	// we'll set the default jump table.
	if !cfg.JumpTable[STOP].valid {
<<<<<<< HEAD
		var jt = instructionSetForConfig(evm.chainConfig, evm.BlockNumber)

=======
		var jt JumpTable
		switch {
		case evm.chainRules.IsYoloV1:
			jt = yoloV1InstructionSet
		case evm.chainRules.IsIstanbul:
			jt = istanbulInstructionSet
		case evm.chainRules.IsConstantinople:
			jt = constantinopleInstructionSet
		case evm.chainRules.IsByzantium:
			jt = byzantiumInstructionSet
		case evm.chainRules.IsEIP158:
			jt = spuriousDragonInstructionSet
		case evm.chainRules.IsEIP150:
			jt = tangerineWhistleInstructionSet
		case evm.chainRules.IsHomestead:
			jt = homesteadInstructionSet
		default:
			jt = frontierInstructionSet
		}
>>>>>>> 4b2ff145
		for i, eip := range cfg.ExtraEips {
			if err := EnableEIP(eip, &jt); err != nil {
				// Disable it, so caller can check if it's activated or not
				cfg.ExtraEips = append(cfg.ExtraEips[:i], cfg.ExtraEips[i+1:]...)
				log.Error("EIP activation failed", "eip", eip, "error", err)
			}
		}

		cfg.JumpTable = jt
	}

	return &EVMInterpreter{
		evm: evm,
		cfg: cfg,
	}
}

// Run loops and evaluates the contract's code with the given input data and returns
// the return byte-slice and an error if one occurred.
//
// It's important to note that any errors returned by the interpreter should be
// considered a revert-and-consume-all-gas operation except for
// ErrExecutionReverted which means revert-and-keep-gas-left.
func (in *EVMInterpreter) Run(contract *Contract, input []byte, readOnly bool) (ret []byte, err error) {
	if in.intPool == nil {
		in.intPool = poolOfIntPools.get()
		defer func() {
			poolOfIntPools.put(in.intPool)
			in.intPool = nil
		}()
	}

	// Increment the call depth which is restricted to 1024
	in.evm.depth++
	defer func() { in.evm.depth-- }()

	// Make sure the readOnly is only set if we aren't in readOnly yet.
	// This makes also sure that the readOnly flag isn't removed for child calls.
	if readOnly && !in.readOnly {
		in.readOnly = true
		defer func() { in.readOnly = false }()
	}

	// Reset the previous call's return data. It's unimportant to preserve the old buffer
	// as every returning call will return new data anyway.
	in.returnData = nil

	// Don't bother with the execution if there's no code.
	if len(contract.Code) == 0 {
		return nil, nil
	}

	var (
		op          OpCode             // current opcode
		mem         = NewMemory()      // bound memory
		stack       = newstack()       // local stack
		returns     = newReturnStack() // local returns stack
		callContext = &callCtx{
			memory:   mem,
			stack:    stack,
			rstack:   returns,
			contract: contract,
		}
		// For optimisation reason we're using uint64 as the program counter.
		// It's theoretically possible to go above 2^64. The YP defines the PC
		// to be uint256. Practically much less so feasible.
		pc   = uint64(0) // program counter
		cost uint64
		// copies used by tracer
		pcCopy  uint64 // needed for the deferred Tracer
		gasCopy uint64 // for Tracer to log gas remaining before execution
		logged  bool   // deferred Tracer should ignore already logged steps
		res     []byte // result of the opcode execution function
	)
	contract.Input = input

	// Reclaim the stack as an int pool when the execution stops
	defer func() { in.intPool.put(stack.data...) }()

	if in.cfg.Debug {
		defer func() {
			if err != nil {
				if !logged {
					in.cfg.Tracer.CaptureState(in.evm, pcCopy, op, gasCopy, cost, mem, stack, returns, contract, in.evm.depth, err)
				} else {
					in.cfg.Tracer.CaptureFault(in.evm, pcCopy, op, gasCopy, cost, mem, stack, returns, contract, in.evm.depth, err)
				}
			}
		}()
	}
	// The Interpreter main run loop (contextual). This loop runs until either an
	// explicit STOP, RETURN or SELFDESTRUCT is executed, an error occurred during
	// the execution of one of the operations or until the done flag is set by the
	// parent context.
	steps := 0
	for {
		steps++
		if steps%1000 == 0 && atomic.LoadInt32(&in.evm.abort) != 0 {
			break
		}
		if in.cfg.Debug {
			// Capture pre-execution values for tracing.
			logged, pcCopy, gasCopy = false, pc, contract.Gas
		}

		// Get the operation from the jump table and validate the stack to ensure there are
		// enough stack items available to perform the operation.
		op = contract.GetOp(pc)
		operation := in.cfg.JumpTable[op]
		if !operation.valid {
			return nil, &ErrInvalidOpCode{opcode: op}
		}
		// Validate stack
		if sLen := stack.len(); sLen < operation.minStack {
			return nil, &ErrStackUnderflow{stackLen: sLen, required: operation.minStack}
		} else if sLen > operation.maxStack {
			return nil, &ErrStackOverflow{stackLen: sLen, limit: operation.maxStack}
		}
		// If the operation is valid, enforce and write restrictions
		if in.readOnly && in.evm.ChainConfig().IsEnabled(in.evm.chainConfig.GetEIP214Transition, in.evm.BlockNumber) {
			// If the interpreter is operating in readonly mode, make sure no
			// state-modifying operation is performed. The 3rd stack item
			// for a call operation is the value. Transferring value from one
			// account to the others means the state is modified and should also
			// return with an error.
			if operation.writes || (op == CALL && stack.Back(2).Sign() != 0) {
				return nil, ErrWriteProtection
			}
		}
		// Static portion of gas
		cost = operation.constantGas // For tracing
		if !contract.UseGas(operation.constantGas) {
			return nil, ErrOutOfGas
		}

		var memorySize uint64
		// calculate the new memory size and expand the memory to fit
		// the operation
		// Memory check needs to be done prior to evaluating the dynamic gas portion,
		// to detect calculation overflows
		if operation.memorySize != nil {
			memSize, overflow := operation.memorySize(stack)
			if overflow {
				return nil, ErrGasUintOverflow
			}
			// memory is expanded in words of 32 bytes. Gas
			// is also calculated in words.
			if memorySize, overflow = math.SafeMul(toWordSize(memSize), 32); overflow {
				return nil, ErrGasUintOverflow
			}
		}
		// Dynamic portion of gas
		// consume the gas and return an error if not enough gas is available.
		// cost is explicitly set so that the capture state defer method can get the proper cost
		if operation.dynamicGas != nil {
			var dynamicCost uint64
			dynamicCost, err = operation.dynamicGas(in.evm, contract, stack, mem, memorySize)
			cost += dynamicCost // total cost, for debug tracing
			if err != nil || !contract.UseGas(dynamicCost) {
				return nil, ErrOutOfGas
			}
		}
		if memorySize > 0 {
			mem.Resize(memorySize)
		}

		if in.cfg.Debug {
			in.cfg.Tracer.CaptureState(in.evm, pc, op, gasCopy, cost, mem, stack, returns, contract, in.evm.depth, err)
			logged = true
		}

		// execute the operation
		res, err = operation.execute(&pc, in, callContext)
		// verifyPool is a build flag. Pool verification makes sure the integrity
		// of the integer pool by comparing values to a default value.
		if verifyPool {
			verifyIntegerPool(in.intPool)
		}
		// if the operation clears the return data (e.g. it has returning data)
		// set the last return to the result of the operation.
		if operation.returns {
			in.returnData = res
		}

		switch {
		case err != nil:
			return nil, err
		case operation.reverts:
			return res, ErrExecutionReverted
		case operation.halts:
			return res, nil
		case !operation.jumps:
			pc++
		}
	}
	return nil, nil
}

// CanRun tells if the contract, passed as an argument, can be
// run by the current interpreter.
func (in *EVMInterpreter) CanRun(code []byte) bool {
	return true
}<|MERGE_RESOLUTION|>--- conflicted
+++ resolved
@@ -99,30 +99,8 @@
 	// the jump table was initialised. If it was not
 	// we'll set the default jump table.
 	if !cfg.JumpTable[STOP].valid {
-<<<<<<< HEAD
 		var jt = instructionSetForConfig(evm.chainConfig, evm.BlockNumber)
 
-=======
-		var jt JumpTable
-		switch {
-		case evm.chainRules.IsYoloV1:
-			jt = yoloV1InstructionSet
-		case evm.chainRules.IsIstanbul:
-			jt = istanbulInstructionSet
-		case evm.chainRules.IsConstantinople:
-			jt = constantinopleInstructionSet
-		case evm.chainRules.IsByzantium:
-			jt = byzantiumInstructionSet
-		case evm.chainRules.IsEIP158:
-			jt = spuriousDragonInstructionSet
-		case evm.chainRules.IsEIP150:
-			jt = tangerineWhistleInstructionSet
-		case evm.chainRules.IsHomestead:
-			jt = homesteadInstructionSet
-		default:
-			jt = frontierInstructionSet
-		}
->>>>>>> 4b2ff145
 		for i, eip := range cfg.ExtraEips {
 			if err := EnableEIP(eip, &jt); err != nil {
 				// Disable it, so caller can check if it's activated or not
@@ -130,7 +108,6 @@
 				log.Error("EIP activation failed", "eip", eip, "error", err)
 			}
 		}
-
 		cfg.JumpTable = jt
 	}
 
