--- conflicted
+++ resolved
@@ -379,114 +379,65 @@
 	opBenchmark(b, opSdiv, x, y)
 }
 
-const (
-	ABCDEF = "ABCDEF090807060504030201ffffffffffffffffffffffffffffffffffffffff"
-)
-
 func BenchmarkOpMod(b *testing.B) {
-<<<<<<< HEAD
-	x := ABCDEF
-	y := ABCDEF
-=======
-	x := alphabetSoup
-	y := alphabetSoup
->>>>>>> 991384a7
+	x := alphabetSoup
+	y := alphabetSoup
 
 	opBenchmark(b, opMod, x, y)
 }
 
 func BenchmarkOpSmod(b *testing.B) {
-<<<<<<< HEAD
-	x := ABCDEF
-	y := ABCDEF
-=======
-	x := alphabetSoup
-	y := alphabetSoup
->>>>>>> 991384a7
+	x := alphabetSoup
+	y := alphabetSoup
 
 	opBenchmark(b, opSmod, x, y)
 }
 
 func BenchmarkOpExp(b *testing.B) {
-<<<<<<< HEAD
-	x := ABCDEF
-	y := ABCDEF
-=======
-	x := alphabetSoup
-	y := alphabetSoup
->>>>>>> 991384a7
+	x := alphabetSoup
+	y := alphabetSoup
 
 	opBenchmark(b, opExp, x, y)
 }
 
 func BenchmarkOpSignExtend(b *testing.B) {
-<<<<<<< HEAD
-	x := ABCDEF
-	y := ABCDEF
-=======
-	x := alphabetSoup
-	y := alphabetSoup
->>>>>>> 991384a7
+	x := alphabetSoup
+	y := alphabetSoup
 
 	opBenchmark(b, opSignExtend, x, y)
 }
 
 func BenchmarkOpLt(b *testing.B) {
-<<<<<<< HEAD
-	x := ABCDEF
-	y := ABCDEF
-=======
-	x := alphabetSoup
-	y := alphabetSoup
->>>>>>> 991384a7
+	x := alphabetSoup
+	y := alphabetSoup
 
 	opBenchmark(b, opLt, x, y)
 }
 
 func BenchmarkOpGt(b *testing.B) {
-<<<<<<< HEAD
-	x := ABCDEF
-	y := ABCDEF
-=======
-	x := alphabetSoup
-	y := alphabetSoup
->>>>>>> 991384a7
+	x := alphabetSoup
+	y := alphabetSoup
 
 	opBenchmark(b, opGt, x, y)
 }
 
 func BenchmarkOpSlt(b *testing.B) {
-<<<<<<< HEAD
-	x := ABCDEF
-	y := ABCDEF
-=======
-	x := alphabetSoup
-	y := alphabetSoup
->>>>>>> 991384a7
+	x := alphabetSoup
+	y := alphabetSoup
 
 	opBenchmark(b, opSlt, x, y)
 }
 
 func BenchmarkOpSgt(b *testing.B) {
-<<<<<<< HEAD
-	x := ABCDEF
-	y := ABCDEF
-=======
-	x := alphabetSoup
-	y := alphabetSoup
->>>>>>> 991384a7
+	x := alphabetSoup
+	y := alphabetSoup
 
 	opBenchmark(b, opSgt, x, y)
 }
 
 func BenchmarkOpEq(b *testing.B) {
-<<<<<<< HEAD
-	x := ABCDEF
-	y := ABCDEF
-=======
-	x := alphabetSoup
-	y := alphabetSoup
->>>>>>> 991384a7
+	x := alphabetSoup
+	y := alphabetSoup
 
 	opBenchmark(b, opEq, x, y)
 }
@@ -496,77 +447,45 @@
 	opBenchmark(b, opEq, x, y)
 }
 func BenchmarkOpAnd(b *testing.B) {
-<<<<<<< HEAD
-	x := ABCDEF
-	y := ABCDEF
-=======
-	x := alphabetSoup
-	y := alphabetSoup
->>>>>>> 991384a7
+	x := alphabetSoup
+	y := alphabetSoup
 
 	opBenchmark(b, opAnd, x, y)
 }
 
 func BenchmarkOpOr(b *testing.B) {
-<<<<<<< HEAD
-	x := ABCDEF
-	y := ABCDEF
-=======
-	x := alphabetSoup
-	y := alphabetSoup
->>>>>>> 991384a7
+	x := alphabetSoup
+	y := alphabetSoup
 
 	opBenchmark(b, opOr, x, y)
 }
 
 func BenchmarkOpXor(b *testing.B) {
-<<<<<<< HEAD
-	x := ABCDEF
-	y := ABCDEF
-=======
-	x := alphabetSoup
-	y := alphabetSoup
->>>>>>> 991384a7
+	x := alphabetSoup
+	y := alphabetSoup
 
 	opBenchmark(b, opXor, x, y)
 }
 
 func BenchmarkOpByte(b *testing.B) {
-<<<<<<< HEAD
-	x := ABCDEF
-	y := ABCDEF
-=======
-	x := alphabetSoup
-	y := alphabetSoup
->>>>>>> 991384a7
+	x := alphabetSoup
+	y := alphabetSoup
 
 	opBenchmark(b, opByte, x, y)
 }
 
 func BenchmarkOpAddmod(b *testing.B) {
-<<<<<<< HEAD
-	x := ABCDEF
-	y := ABCDEF
-	z := ABCDEF
-=======
 	x := alphabetSoup
 	y := alphabetSoup
 	z := alphabetSoup
->>>>>>> 991384a7
 
 	opBenchmark(b, opAddmod, x, y, z)
 }
 
 func BenchmarkOpMulmod(b *testing.B) {
-<<<<<<< HEAD
-	x := ABCDEF
-	y := ABCDEF
-	z := ABCDEF
-=======
 	x := alphabetSoup
 	y := alphabetSoup
 	z := alphabetSoup
->>>>>>> 991384a7
 
 	opBenchmark(b, opMulmod, x, y, z)
 }
