--- conflicted
+++ resolved
@@ -315,11 +315,6 @@
 			if err := bc.SetHead(low); err != nil {
 				return nil, err
 			}
-<<<<<<< HEAD
-			bc.Rollback(hashes)
-			log.Warn("Truncated ancient chain", "from", previous, "to", low)
-=======
->>>>>>> 05280a7a
 		}
 	}
 	// The first thing the node will do is reconstruct the verification data for
