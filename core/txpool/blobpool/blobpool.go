// Copyright 2022 The go-ethereum Authors
// This file is part of the go-ethereum library.
//
// The go-ethereum library is free software: you can redistribute it and/or modify
// it under the terms of the GNU Lesser General Public License as published by
// the Free Software Foundation, either version 3 of the License, or
// (at your option) any later version.
//
// The go-ethereum library is distributed in the hope that it will be useful,
// but WITHOUT ANY WARRANTY; without even the implied warranty of
// MERCHANTABILITY or FITNESS FOR A PARTICULAR PURPOSE. See the
// GNU Lesser General Public License for more details.
//
// You should have received a copy of the GNU Lesser General Public License
// along with the go-ethereum library. If not, see <http://www.gnu.org/licenses/>.

// Package blobpool implements the EIP-4844 blob transaction pool.
package blobpool

import (
	"container/heap"
	"errors"
	"fmt"
	"math"
	"math/big"
	"os"
	"path/filepath"
	"sort"
	"sync"
	"time"

	"github.com/ethereum/go-ethereum/common"
	"github.com/ethereum/go-ethereum/consensus/misc/eip1559"
	"github.com/ethereum/go-ethereum/consensus/misc/eip4844"
	"github.com/ethereum/go-ethereum/core"
	"github.com/ethereum/go-ethereum/core/state"
	"github.com/ethereum/go-ethereum/core/txpool"
	"github.com/ethereum/go-ethereum/core/types"
	"github.com/ethereum/go-ethereum/event"
	"github.com/ethereum/go-ethereum/log"
	"github.com/ethereum/go-ethereum/metrics"
	"github.com/ethereum/go-ethereum/params/vars"
	"github.com/ethereum/go-ethereum/rlp"
	"github.com/holiman/billy"
	"github.com/holiman/uint256"
)

const (
	// blobSize is the protocol constrained byte size of a single blob in a
	// transaction. There can be multiple of these embedded into a single tx.
	blobSize = vars.BlobTxFieldElementsPerBlob * vars.BlobTxBytesPerFieldElement

	// maxBlobsPerTransaction is the maximum number of blobs a single transaction
	// is allowed to contain. Whilst the spec states it's unlimited, the block
	// data slots are protocol bound, which implicitly also limit this.
	maxBlobsPerTransaction = vars.MaxBlobGasPerBlock / vars.BlobTxBlobGasPerBlob

	// txAvgSize is an approximate byte size of a transaction metadata to avoid
	// tiny overflows causing all txs to move a shelf higher, wasting disk space.
	txAvgSize = 4 * 1024

	// txMaxSize is the maximum size a single transaction can have, outside
	// the included blobs. Since blob transactions are pulled instead of pushed,
	// and only a small metadata is kept in ram, the rest is on disk, there is
	// no critical limit that should be enforced. Still, capping it to some sane
	// limit can never hurt.
	txMaxSize = 1024 * 1024

	// maxTxsPerAccount is the maximum number of blob transactions admitted from
	// a single account. The limit is enforced to minimize the DoS potential of
	// a private tx cancelling publicly propagated blobs.
	//
	// Note, transactions resurrected by a reorg are also subject to this limit,
	// so pushing it down too aggressively might make resurrections non-functional.
	maxTxsPerAccount = 16

	// pendingTransactionStore is the subfolder containing the currently queued
	// blob transactions.
	pendingTransactionStore = "queue"

	// limboedTransactionStore is the subfolder containing the currently included
	// but not yet finalized transaction blobs.
	limboedTransactionStore = "limbo"
)

// blobTxMeta is the minimal subset of types.BlobTx necessary to validate and
// schedule the blob transactions into the following blocks. Only ever add the
// bare minimum needed fields to keep the size down (and thus number of entries
// larger with the same memory consumption).
type blobTxMeta struct {
	hash common.Hash // Transaction hash to maintain the lookup table
	id   uint64      // Storage ID in the pool's persistent store
	size uint32      // Byte size in the pool's persistent store

	nonce      uint64       // Needed to prioritize inclusion order within an account
	costCap    *uint256.Int // Needed to validate cumulative balance sufficiency
	execTipCap *uint256.Int // Needed to prioritize inclusion order across accounts and validate replacement price bump
	execFeeCap *uint256.Int // Needed to validate replacement price bump
	blobFeeCap *uint256.Int // Needed to validate replacement price bump
	execGas    uint64       // Needed to check inclusion validity before reading the blob
	blobGas    uint64       // Needed to check inclusion validity before reading the blob

	basefeeJumps float64 // Absolute number of 1559 fee adjustments needed to reach the tx's fee cap
	blobfeeJumps float64 // Absolute number of 4844 fee adjustments needed to reach the tx's blob fee cap

	evictionExecTip      *uint256.Int // Worst gas tip across all previous nonces
	evictionExecFeeJumps float64      // Worst base fee (converted to fee jumps) across all previous nonces
	evictionBlobFeeJumps float64      // Worse blob fee (converted to fee jumps) across all previous nonces
}

// newBlobTxMeta retrieves the indexed metadata fields from a blob transaction
// and assembles a helper struct to track in memory.
func newBlobTxMeta(id uint64, size uint32, tx *types.Transaction) *blobTxMeta {
	meta := &blobTxMeta{
		hash:       tx.Hash(),
		id:         id,
		size:       size,
		nonce:      tx.Nonce(),
		costCap:    uint256.MustFromBig(tx.Cost()),
		execTipCap: uint256.MustFromBig(tx.GasTipCap()),
		execFeeCap: uint256.MustFromBig(tx.GasFeeCap()),
		blobFeeCap: uint256.MustFromBig(tx.BlobGasFeeCap()),
		execGas:    tx.Gas(),
		blobGas:    tx.BlobGas(),
	}
	meta.basefeeJumps = dynamicFeeJumps(meta.execFeeCap)
	meta.blobfeeJumps = dynamicFeeJumps(meta.blobFeeCap)

	return meta
}

// BlobPool is the transaction pool dedicated to EIP-4844 blob transactions.
//
// Blob transactions are special snowflakes that are designed for a very specific
// purpose (rollups) and are expected to adhere to that specific use case. These
// behavioural expectations allow us to design a transaction pool that is more robust
// (i.e. resending issues) and more resilient to DoS attacks (e.g. replace-flush
// attacks) than the generic tx pool. These improvements will also mean, however,
// that we enforce a significantly more aggressive strategy on entering and exiting
// the pool:
//
//   - Blob transactions are large. With the initial design aiming for 128KB blobs,
//     we must ensure that these only traverse the network the absolute minimum
//     number of times. Broadcasting to sqrt(peers) is out of the question, rather
//     these should only ever be announced and the remote side should request it if
//     it wants to.
//
//   - Block blob-space is limited. With blocks being capped to a few blob txs, we
//     can make use of the very low expected churn rate within the pool. Notably,
//     we should be able to use a persistent disk backend for the pool, solving
//     the tx resend issue that plagues the generic tx pool, as long as there's no
//     artificial churn (i.e. pool wars).
//
//   - Purpose of blobs are layer-2s. Layer-2s are meant to use blob transactions to
//     commit to their own current state, which is independent of Ethereum mainnet
//     (state, txs). This means that there's no reason for blob tx cancellation or
//     replacement, apart from a potential basefee / miner tip adjustment.
//
//   - Replacements are expensive. Given their size, propagating a replacement
//     blob transaction to an existing one should be aggressively discouraged.
//     Whilst generic transactions can start at 1 Wei gas cost and require a 10%
//     fee bump to replace, we suggest requiring a higher min cost (e.g. 1 gwei)
//     and a more aggressive bump (100%).
//
//   - Cancellation is prohibitive. Evicting an already propagated blob tx is a huge
//     DoS vector. As such, a) replacement (higher-fee) blob txs mustn't invalidate
//     already propagated (future) blob txs (cumulative fee); b) nonce-gapped blob
//     txs are disallowed; c) the presence of blob transactions exclude non-blob
//     transactions.
//
//   - Malicious cancellations are possible. Although the pool might prevent txs
//     that cancel blobs, blocks might contain such transaction (malicious miner
//     or flashbotter). The pool should cap the total number of blob transactions
//     per account as to prevent propagating too much data before cancelling it
//     via a normal transaction. It should nonetheless be high enough to support
//     resurrecting reorged transactions. Perhaps 4-16.
//
//   - Local txs are meaningless. Mining pools historically used local transactions
//     for payouts or for backdoor deals. With 1559 in place, the basefee usually
//     dominates the final price, so 0 or non-0 tip doesn't change much. Blob txs
//     retain the 1559 2D gas pricing (and introduce on top a dynamic blob gas fee),
//     so locality is moot. With a disk backed blob pool avoiding the resend issue,
//     there's also no need to save own transactions for later.
//
//   - No-blob blob-txs are bad. Theoretically there's no strong reason to disallow
//     blob txs containing 0 blobs. In practice, admitting such txs into the pool
//     breaks the low-churn invariant as blob constraints don't apply anymore. Even
//     though we could accept blocks containing such txs, a reorg would require moving
//     them back into the blob pool, which can break invariants.
//
//   - Dropping blobs needs delay. When normal transactions are included, they
//     are immediately evicted from the pool since they are contained in the
//     including block. Blobs however are not included in the execution chain,
//     so a mini reorg cannot re-pool "lost" blob transactions. To support reorgs,
//     blobs are retained on disk until they are finalised.
//
//   - Blobs can arrive via flashbots. Blocks might contain blob transactions we
//     have never seen on the network. Since we cannot recover them from blocks
//     either, the engine_newPayload needs to give them to us, and we cache them
//     until finality to support reorgs without tx losses.
//
// Whilst some constraints above might sound overly aggressive, the general idea is
// that the blob pool should work robustly for its intended use case and whilst
// anyone is free to use blob transactions for arbitrary non-rollup use cases,
// they should not be allowed to run amok the network.
//
// Implementation wise there are a few interesting design choices:
//
//   - Adding a transaction to the pool blocks until persisted to disk. This is
//     viable because TPS is low (2-4 blobs per block initially, maybe 8-16 at
//     peak), so natural churn is a couple MB per block. Replacements doing O(n)
//     updates are forbidden and transaction propagation is pull based (i.e. no
//     pileup of pending data).
//
//   - When transactions are chosen for inclusion, the primary criteria is the
//     signer tip (and having a basefee/data fee high enough of course). However,
//     same-tip transactions will be split by their basefee/datafee, preferring
//     those that are closer to the current network limits. The idea being that
//     very relaxed ones can be included even if the fees go up, when the closer
//     ones could already be invalid.
//
// When the pool eventually reaches saturation, some old transactions - that may
// never execute - will need to be evicted in favor of newer ones. The eviction
// strategy is quite complex:
//
//   - Exceeding capacity evicts the highest-nonce of the account with the lowest
//     paying blob transaction anywhere in the pooled nonce-sequence, as that tx
//     would be executed the furthest in the future and is thus blocking anything
//     after it. The smallest is deliberately not evicted to avoid a nonce-gap.
//
//   - Analogously, if the pool is full, the consideration price of a new tx for
//     evicting an old one is the smallest price in the entire nonce-sequence of
//     the account. This avoids malicious users DoSing the pool with seemingly
//     high paying transactions hidden behind a low-paying blocked one.
//
//   - Since blob transactions have 3 price parameters: execution tip, execution
//     fee cap and data fee cap, there's no singular parameter to create a total
//     price ordering on. What's more, since the base fee and blob fee can move
//     independently of one another, there's no pre-defined way to combine them
//     into a stable order either. This leads to a multi-dimensional problem to
//     solve after every block.
//
//   - The first observation is that comparing 1559 base fees or 4844 blob fees
//     needs to happen in the context of their dynamism. Since these fees jump
//     up or down in ~1.125 multipliers (at max) across blocks, comparing fees
//     in two transactions should be based on log1.125(fee) to eliminate noise.
//
//   - The second observation is that the basefee and blobfee move independently,
//     so there's no way to split mixed txs on their own (A has higher base fee,
//     B has higher blob fee). Rather than look at the absolute fees, the useful
//     metric is the max time it can take to exceed the transaction's fee caps.
//     Specifically, we're interested in the number of jumps needed to go from
//     the current fee to the transaction's cap:
//
//     jumps = log1.125(txfee) - log1.125(basefee)
//
//   - The third observation is that the base fee tends to hover around rather
//     than swing wildly. The number of jumps needed from the current fee starts
//     to get less relevant the higher it is. To remove the noise here too, the
//     pool will use log(jumps) as the delta for comparing transactions.
//
//     delta = sign(jumps) * log(abs(jumps))
//
//   - To establish a total order, we need to reduce the dimensionality of the
//     two base fees (log jumps) to a single value. The interesting aspect from
//     the pool's perspective is how fast will a tx get executable (fees going
//     down, crossing the smaller negative jump counter) or non-executable (fees
//     going up, crossing the smaller positive jump counter). As such, the pool
//     cares only about the min of the two delta values for eviction priority.
//
//     priority = min(deltaBasefee, deltaBlobfee)
//
//   - The above very aggressive dimensionality and noise reduction should result
//     in transaction being grouped into a small number of buckets, the further
//     the fees the larger the buckets. This is good because it allows us to use
//     the miner tip meaningfully as a splitter.
//
//   - For the scenario where the pool does not contain non-executable blob txs
//     anymore, it does not make sense to grant a later eviction priority to txs
//     with high fee caps since it could enable pool wars. As such, any positive
//     priority will be grouped together.
//
//     priority = min(deltaBasefee, deltaBlobfee, 0)
//
// Optimisation tradeoffs:
//
//   - Eviction relies on 3 fee minimums per account (exec tip, exec cap and blob
//     cap). Maintaining these values across all transactions from the account is
//     problematic as each transaction replacement or inclusion would require a
//     rescan of all other transactions to recalculate the minimum. Instead, the
//     pool maintains a rolling minimum across the nonce range. Updating all the
//     minimums will need to be done only starting at the swapped in/out nonce
//     and leading up to the first no-change.
type BlobPool struct {
	config  Config                 // Pool configuration
	reserve txpool.AddressReserver // Address reserver to ensure exclusivity across subpools

	store  billy.Database // Persistent data store for the tx metadata and blobs
	stored uint64         // Useful data size of all transactions on disk
	limbo  *limbo         // Persistent data store for the non-finalized blobs

	signer types.Signer // Transaction signer to use for sender recovery
	chain  BlockChain   // Chain object to access the state through

	head   *types.Header  // Current head of the chain
	state  *state.StateDB // Current state at the head of the chain
	gasTip *uint256.Int   // Currently accepted minimum gas tip

	lookup map[common.Hash]uint64           // Lookup table mapping hashes to tx billy entries
	index  map[common.Address][]*blobTxMeta // Blob transactions grouped by accounts, sorted by nonce
	spent  map[common.Address]*uint256.Int  // Expenditure tracking for individual accounts
	evict  *evictHeap                       // Heap of cheapest accounts for eviction when full

	discoverFeed event.Feed // Event feed to send out new tx events on pool discovery (reorg excluded)
	insertFeed   event.Feed // Event feed to send out new tx events on pool inclusion (reorg included)

	lock sync.RWMutex // Mutex protecting the pool during reorg handling
}

// New creates a new blob transaction pool to gather, sort and filter inbound
// blob transactions from the network.
func New(config Config, chain BlockChain) *BlobPool {
	// Sanitize the input to ensure no vulnerable gas prices are set
	config = (&config).sanitize()

	// Create the transaction pool with its initial settings
	return &BlobPool{
		config: config,
		signer: types.LatestSigner(chain.Config()),
		chain:  chain,
		lookup: make(map[common.Hash]uint64),
		index:  make(map[common.Address][]*blobTxMeta),
		spent:  make(map[common.Address]*uint256.Int),
	}
}

// Filter returns whether the given transaction can be consumed by the blob pool.
func (p *BlobPool) Filter(tx *types.Transaction) bool {
	return tx.Type() == types.BlobTxType
}

// Init sets the gas price needed to keep a transaction in the pool and the chain
// head to allow balance / nonce checks. The transaction journal will be loaded
// from disk and filtered based on the provided starting settings.
func (p *BlobPool) Init(gasTip uint64, head *types.Header, reserve txpool.AddressReserver) error {
	p.reserve = reserve

	var (
		queuedir string
		limbodir string
	)
	if p.config.Datadir != "" {
		queuedir = filepath.Join(p.config.Datadir, pendingTransactionStore)
		if err := os.MkdirAll(queuedir, 0700); err != nil {
			return err
		}
		limbodir = filepath.Join(p.config.Datadir, limboedTransactionStore)
		if err := os.MkdirAll(limbodir, 0700); err != nil {
			return err
		}
	}
	// Initialize the state with head block, or fallback to empty one in
	// case the head state is not available (might occur when node is not
	// fully synced).
	state, err := p.chain.StateAt(head.Root)
	if err != nil {
		state, err = p.chain.StateAt(types.EmptyRootHash)
	}
	if err != nil {
		return err
	}
	p.head, p.state = head, state

	// Index all transactions on disk and delete anything unprocessable
	var fails []uint64
	index := func(id uint64, size uint32, blob []byte) {
		if p.parseTransaction(id, size, blob) != nil {
			fails = append(fails, id)
		}
	}
	store, err := billy.Open(billy.Options{Path: queuedir, Repair: true}, newSlotter(), index)
	if err != nil {
		return err
	}
	p.store = store

	if len(fails) > 0 {
		log.Warn("Dropping invalidated blob transactions", "ids", fails)
		dropInvalidMeter.Mark(int64(len(fails)))

		for _, id := range fails {
			if err := p.store.Delete(id); err != nil {
				p.Close()
				return err
			}
		}
	}
	// Sort the indexed transactions by nonce and delete anything gapped, create
	// the eviction heap of anyone still standing
	for addr := range p.index {
		p.recheck(addr, nil)
	}
	var (
		basefee = uint256.MustFromBig(eip1559.CalcBaseFee(p.chain.Config(), p.head))
<<<<<<< HEAD
		blobfee = uint256.MustFromBig(big.NewInt(vars.BlobTxMinBlobGasprice))
=======
		blobfee = uint256.NewInt(params.BlobTxMinBlobGasprice)
>>>>>>> 2bd6bd01
	)
	if p.head.ExcessBlobGas != nil {
		blobfee = uint256.MustFromBig(eip4844.CalcBlobFee(*p.head.ExcessBlobGas))
	}
	p.evict = newPriceHeap(basefee, blobfee, &p.index)

	// Pool initialized, attach the blob limbo to it to track blobs included
	// recently but not yet finalized
	p.limbo, err = newLimbo(limbodir)
	if err != nil {
		p.Close()
		return err
	}
	// Set the configured gas tip, triggering a filtering of anything just loaded
	basefeeGauge.Update(int64(basefee.Uint64()))
	blobfeeGauge.Update(int64(blobfee.Uint64()))

	p.SetGasTip(new(big.Int).SetUint64(gasTip))

	// Since the user might have modified their pool's capacity, evict anything
	// above the current allowance
	for p.stored > p.config.Datacap {
		p.drop()
	}
	// Update the metrics and return the constructed pool
	datacapGauge.Update(int64(p.config.Datacap))
	p.updateStorageMetrics()
	return nil
}

// Close closes down the underlying persistent store.
func (p *BlobPool) Close() error {
	var errs []error
	if p.limbo != nil { // Close might be invoked due to error in constructor, before p,limbo is set
		if err := p.limbo.Close(); err != nil {
			errs = append(errs, err)
		}
	}
	if err := p.store.Close(); err != nil {
		errs = append(errs, err)
	}
	switch {
	case errs == nil:
		return nil
	case len(errs) == 1:
		return errs[0]
	default:
		return fmt.Errorf("%v", errs)
	}
}

// parseTransaction is a callback method on pool creation that gets called for
// each transaction on disk to create the in-memory metadata index.
func (p *BlobPool) parseTransaction(id uint64, size uint32, blob []byte) error {
	tx := new(types.Transaction)
	if err := rlp.DecodeBytes(blob, tx); err != nil {
		// This path is impossible unless the disk data representation changes
		// across restarts. For that ever improbable case, recover gracefully
		// by ignoring this data entry.
		log.Error("Failed to decode blob pool entry", "id", id, "err", err)
		return err
	}
	if tx.BlobTxSidecar() == nil {
		log.Error("Missing sidecar in blob pool entry", "id", id, "hash", tx.Hash())
		return errors.New("missing blob sidecar")
	}

	meta := newBlobTxMeta(id, size, tx)
	if _, exists := p.lookup[meta.hash]; exists {
		// This path is only possible after a crash, where deleted items are not
		// removed via the normal shutdown-startup procedure and thus may get
		// partially resurrected.
		log.Error("Rejecting duplicate blob pool entry", "id", id, "hash", tx.Hash())
		return errors.New("duplicate blob entry")
	}
	sender, err := p.signer.Sender(tx)
	if err != nil {
		// This path is impossible unless the signature validity changes across
		// restarts. For that ever improbable case, recover gracefully by ignoring
		// this data entry.
		log.Error("Failed to recover blob tx sender", "id", id, "hash", tx.Hash(), "err", err)
		return err
	}
	if _, ok := p.index[sender]; !ok {
		if err := p.reserve(sender, true); err != nil {
			return err
		}
		p.index[sender] = []*blobTxMeta{}
		p.spent[sender] = new(uint256.Int)
	}
	p.index[sender] = append(p.index[sender], meta)
	p.spent[sender] = new(uint256.Int).Add(p.spent[sender], meta.costCap)

	p.lookup[meta.hash] = meta.id
	p.stored += uint64(meta.size)

	return nil
}

// recheck verifies the pool's content for a specific account and drops anything
// that does not fit anymore (dangling or filled nonce, overdraft).
func (p *BlobPool) recheck(addr common.Address, inclusions map[common.Hash]uint64) {
	// Sort the transactions belonging to the account so reinjects can be simpler
	txs := p.index[addr]
	if inclusions != nil && txs == nil { // during reorgs, we might find new accounts
		return
	}
	sort.Slice(txs, func(i, j int) bool {
		return txs[i].nonce < txs[j].nonce
	})
	// If there is a gap between the chain state and the blob pool, drop
	// all the transactions as they are non-executable. Similarly, if the
	// entire tx range was included, drop all.
	var (
		next   = p.state.GetNonce(addr)
		gapped = txs[0].nonce > next
		filled = txs[len(txs)-1].nonce < next
	)
	if gapped || filled {
		var (
			ids    []uint64
			nonces []uint64
		)
		for i := 0; i < len(txs); i++ {
			ids = append(ids, txs[i].id)
			nonces = append(nonces, txs[i].nonce)

			p.stored -= uint64(txs[i].size)
			delete(p.lookup, txs[i].hash)

			// Included transactions blobs need to be moved to the limbo
			if filled && inclusions != nil {
				p.offload(addr, txs[i].nonce, txs[i].id, inclusions)
			}
		}
		delete(p.index, addr)
		delete(p.spent, addr)
		if inclusions != nil { // only during reorgs will the heap be initialized
			heap.Remove(p.evict, p.evict.index[addr])
		}
		p.reserve(addr, false)

		if gapped {
			log.Warn("Dropping dangling blob transactions", "from", addr, "missing", next, "drop", nonces, "ids", ids)
			dropDanglingMeter.Mark(int64(len(ids)))
		} else {
			log.Trace("Dropping filled blob transactions", "from", addr, "filled", nonces, "ids", ids)
			dropFilledMeter.Mark(int64(len(ids)))
		}
		for _, id := range ids {
			if err := p.store.Delete(id); err != nil {
				log.Error("Failed to delete blob transaction", "from", addr, "id", id, "err", err)
			}
		}
		return
	}
	// If there is overlap between the chain state and the blob pool, drop
	// anything below the current state
	if txs[0].nonce < next {
		var (
			ids    []uint64
			nonces []uint64
		)
		for txs[0].nonce < next {
			ids = append(ids, txs[0].id)
			nonces = append(nonces, txs[0].nonce)

			p.spent[addr] = new(uint256.Int).Sub(p.spent[addr], txs[0].costCap)
			p.stored -= uint64(txs[0].size)
			delete(p.lookup, txs[0].hash)

			// Included transactions blobs need to be moved to the limbo
			if inclusions != nil {
				p.offload(addr, txs[0].nonce, txs[0].id, inclusions)
			}
			txs = txs[1:]
		}
		log.Trace("Dropping overlapped blob transactions", "from", addr, "overlapped", nonces, "ids", ids, "left", len(txs))
		dropOverlappedMeter.Mark(int64(len(ids)))

		for _, id := range ids {
			if err := p.store.Delete(id); err != nil {
				log.Error("Failed to delete blob transaction", "from", addr, "id", id, "err", err)
			}
		}
		p.index[addr] = txs
	}
	// Iterate over the transactions to initialize their eviction thresholds
	// and to detect any nonce gaps
	txs[0].evictionExecTip = txs[0].execTipCap
	txs[0].evictionExecFeeJumps = txs[0].basefeeJumps
	txs[0].evictionBlobFeeJumps = txs[0].blobfeeJumps

	for i := 1; i < len(txs); i++ {
		// If there's no nonce gap, initialize the eviction thresholds as the
		// minimum between the cumulative thresholds and the current tx fees
		if txs[i].nonce == txs[i-1].nonce+1 {
			txs[i].evictionExecTip = txs[i-1].evictionExecTip
			if txs[i].evictionExecTip.Cmp(txs[i].execTipCap) > 0 {
				txs[i].evictionExecTip = txs[i].execTipCap
			}
			txs[i].evictionExecFeeJumps = txs[i-1].evictionExecFeeJumps
			if txs[i].evictionExecFeeJumps > txs[i].basefeeJumps {
				txs[i].evictionExecFeeJumps = txs[i].basefeeJumps
			}
			txs[i].evictionBlobFeeJumps = txs[i-1].evictionBlobFeeJumps
			if txs[i].evictionBlobFeeJumps > txs[i].blobfeeJumps {
				txs[i].evictionBlobFeeJumps = txs[i].blobfeeJumps
			}
			continue
		}
		// Sanity check that there's no double nonce. This case would generally
		// be a coding error, so better know about it.
		//
		// Also, Billy behind the blobpool does not journal deletes. A process
		// crash would result in previously deleted entities being resurrected.
		// That could potentially cause a duplicate nonce to appear.
		if txs[i].nonce == txs[i-1].nonce {
			id := p.lookup[txs[i].hash]

			log.Error("Dropping repeat nonce blob transaction", "from", addr, "nonce", txs[i].nonce, "id", id)
			dropRepeatedMeter.Mark(1)

			p.spent[addr] = new(uint256.Int).Sub(p.spent[addr], txs[i].costCap)
			p.stored -= uint64(txs[i].size)
			delete(p.lookup, txs[i].hash)

			if err := p.store.Delete(id); err != nil {
				log.Error("Failed to delete blob transaction", "from", addr, "id", id, "err", err)
			}
			txs = append(txs[:i], txs[i+1:]...)
			p.index[addr] = txs

			i--
			continue
		}
		// Otherwise if there's a nonce gap evict all later transactions
		var (
			ids    []uint64
			nonces []uint64
		)
		for j := i; j < len(txs); j++ {
			ids = append(ids, txs[j].id)
			nonces = append(nonces, txs[j].nonce)

			p.spent[addr] = new(uint256.Int).Sub(p.spent[addr], txs[j].costCap)
			p.stored -= uint64(txs[j].size)
			delete(p.lookup, txs[j].hash)
		}
		txs = txs[:i]

		log.Error("Dropping gapped blob transactions", "from", addr, "missing", txs[i-1].nonce+1, "drop", nonces, "ids", ids)
		dropGappedMeter.Mark(int64(len(ids)))

		for _, id := range ids {
			if err := p.store.Delete(id); err != nil {
				log.Error("Failed to delete blob transaction", "from", addr, "id", id, "err", err)
			}
		}
		p.index[addr] = txs
		break
	}
	// Ensure that there's no over-draft, this is expected to happen when some
	// transactions get included without publishing on the network
	var (
		balance = p.state.GetBalance(addr)
		spent   = p.spent[addr]
	)
	if spent.Cmp(balance) > 0 {
		// Evict the highest nonce transactions until the pending set falls under
		// the account's available balance
		var (
			ids    []uint64
			nonces []uint64
		)
		for p.spent[addr].Cmp(balance) > 0 {
			last := txs[len(txs)-1]
			txs[len(txs)-1] = nil
			txs = txs[:len(txs)-1]

			ids = append(ids, last.id)
			nonces = append(nonces, last.nonce)

			p.spent[addr] = new(uint256.Int).Sub(p.spent[addr], last.costCap)
			p.stored -= uint64(last.size)
			delete(p.lookup, last.hash)
		}
		if len(txs) == 0 {
			delete(p.index, addr)
			delete(p.spent, addr)
			if inclusions != nil { // only during reorgs will the heap be initialized
				heap.Remove(p.evict, p.evict.index[addr])
			}
			p.reserve(addr, false)
		} else {
			p.index[addr] = txs
		}
		log.Warn("Dropping overdrafted blob transactions", "from", addr, "balance", balance, "spent", spent, "drop", nonces, "ids", ids)
		dropOverdraftedMeter.Mark(int64(len(ids)))

		for _, id := range ids {
			if err := p.store.Delete(id); err != nil {
				log.Error("Failed to delete blob transaction", "from", addr, "id", id, "err", err)
			}
		}
	}
	// Sanity check that no account can have more queued transactions than the
	// DoS protection threshold.
	if len(txs) > maxTxsPerAccount {
		// Evict the highest nonce transactions until the pending set falls under
		// the account's transaction cap
		var (
			ids    []uint64
			nonces []uint64
		)
		for len(txs) > maxTxsPerAccount {
			last := txs[len(txs)-1]
			txs[len(txs)-1] = nil
			txs = txs[:len(txs)-1]

			ids = append(ids, last.id)
			nonces = append(nonces, last.nonce)

			p.spent[addr] = new(uint256.Int).Sub(p.spent[addr], last.costCap)
			p.stored -= uint64(last.size)
			delete(p.lookup, last.hash)
		}
		p.index[addr] = txs

		log.Warn("Dropping overcapped blob transactions", "from", addr, "kept", len(txs), "drop", nonces, "ids", ids)
		dropOvercappedMeter.Mark(int64(len(ids)))

		for _, id := range ids {
			if err := p.store.Delete(id); err != nil {
				log.Error("Failed to delete blob transaction", "from", addr, "id", id, "err", err)
			}
		}
	}
	// Included cheap transactions might have left the remaining ones better from
	// an eviction point, fix any potential issues in the heap.
	if _, ok := p.index[addr]; ok && inclusions != nil {
		heap.Fix(p.evict, p.evict.index[addr])
	}
}

// offload removes a tracked blob transaction from the pool and moves it into the
// limbo for tracking until finality.
//
// The method may log errors for various unexpected scenarios but will not return
// any of it since there's no clear error case. Some errors may be due to coding
// issues, others caused by signers mining MEV stuff or swapping transactions. In
// all cases, the pool needs to continue operating.
func (p *BlobPool) offload(addr common.Address, nonce uint64, id uint64, inclusions map[common.Hash]uint64) {
	data, err := p.store.Get(id)
	if err != nil {
		log.Error("Blobs missing for included transaction", "from", addr, "nonce", nonce, "id", id, "err", err)
		return
	}
	var tx types.Transaction
	if err = rlp.DecodeBytes(data, &tx); err != nil {
		log.Error("Blobs corrupted for included transaction", "from", addr, "nonce", nonce, "id", id, "err", err)
		return
	}
	block, ok := inclusions[tx.Hash()]
	if !ok {
		log.Warn("Blob transaction swapped out by signer", "from", addr, "nonce", nonce, "id", id)
		return
	}
	if err := p.limbo.push(&tx, block); err != nil {
		log.Warn("Failed to offload blob tx into limbo", "err", err)
		return
	}
}

// Reset implements txpool.SubPool, allowing the blob pool's internal state to be
// kept in sync with the main transaction pool's internal state.
func (p *BlobPool) Reset(oldHead, newHead *types.Header) {
	waitStart := time.Now()
	p.lock.Lock()
	resetwaitHist.Update(time.Since(waitStart).Nanoseconds())
	defer p.lock.Unlock()

	defer func(start time.Time) {
		resettimeHist.Update(time.Since(start).Nanoseconds())
	}(time.Now())

	statedb, err := p.chain.StateAt(newHead.Root)
	if err != nil {
		log.Error("Failed to reset blobpool state", "err", err)
		return
	}
	p.head = newHead
	p.state = statedb

	// Run the reorg between the old and new head and figure out which accounts
	// need to be rechecked and which transactions need to be readded
	if reinject, inclusions := p.reorg(oldHead, newHead); reinject != nil {
		var adds []*types.Transaction
		for addr, txs := range reinject {
			// Blindly push all the lost transactions back into the pool
			for _, tx := range txs {
				if err := p.reinject(addr, tx.Hash()); err == nil {
					adds = append(adds, tx.WithoutBlobTxSidecar())
				}
			}
			// Recheck the account's pooled transactions to drop included and
			// invalidated ones
			p.recheck(addr, inclusions)
		}
		if len(adds) > 0 {
			p.insertFeed.Send(core.NewTxsEvent{Txs: adds})
		}
	}
	// Flush out any blobs from limbo that are older than the latest finality
	isEIP4844 := p.chain.Config().IsEnabledByTime(p.chain.Config().GetEIP4844TransitionTime, &p.head.Time) || p.chain.Config().IsEnabled(p.chain.Config().GetEIP4844Transition, p.head.Number)
	if isEIP4844 {
		p.limbo.finalize(p.chain.CurrentFinalBlock())
	}
	// Reset the price heap for the new set of basefee/blobfee pairs
	var (
		basefee = uint256.MustFromBig(eip1559.CalcBaseFee(p.chain.Config(), newHead))
		blobfee = uint256.MustFromBig(big.NewInt(vars.BlobTxMinBlobGasprice))
	)
	if newHead.ExcessBlobGas != nil {
		blobfee = uint256.MustFromBig(eip4844.CalcBlobFee(*newHead.ExcessBlobGas))
	}
	p.evict.reinit(basefee, blobfee, false)

	basefeeGauge.Update(int64(basefee.Uint64()))
	blobfeeGauge.Update(int64(blobfee.Uint64()))
	p.updateStorageMetrics()
}

// reorg assembles all the transactors and missing transactions between an old
// and new head to figure out which account's tx set needs to be rechecked and
// which transactions need to be requeued.
//
// The transactionblock inclusion infos are also returned to allow tracking any
// just-included blocks by block number in the limbo.
func (p *BlobPool) reorg(oldHead, newHead *types.Header) (map[common.Address][]*types.Transaction, map[common.Hash]uint64) {
	// If the pool was not yet initialized, don't do anything
	if oldHead == nil {
		return nil, nil
	}
	// If the reorg is too deep, avoid doing it (will happen during snap sync)
	oldNum := oldHead.Number.Uint64()
	newNum := newHead.Number.Uint64()

	if depth := uint64(math.Abs(float64(oldNum) - float64(newNum))); depth > 64 {
		return nil, nil
	}
	// Reorg seems shallow enough to pull in all transactions into memory
	var (
		transactors = make(map[common.Address]struct{})
		discarded   = make(map[common.Address][]*types.Transaction)
		included    = make(map[common.Address][]*types.Transaction)
		inclusions  = make(map[common.Hash]uint64)

		rem = p.chain.GetBlock(oldHead.Hash(), oldHead.Number.Uint64())
		add = p.chain.GetBlock(newHead.Hash(), newHead.Number.Uint64())
	)
	if add == nil {
		// if the new head is nil, it means that something happened between
		// the firing of newhead-event and _now_: most likely a
		// reorg caused by sync-reversion or explicit sethead back to an
		// earlier block.
		log.Warn("Blobpool reset with missing new head", "number", newHead.Number, "hash", newHead.Hash())
		return nil, nil
	}
	if rem == nil {
		// This can happen if a setHead is performed, where we simply discard
		// the old head from the chain. If that is the case, we don't have the
		// lost transactions anymore, and there's nothing to add.
		if newNum >= oldNum {
			// If we reorged to a same or higher number, then it's not a case
			// of setHead
			log.Warn("Blobpool reset with missing old head",
				"old", oldHead.Hash(), "oldnum", oldNum, "new", newHead.Hash(), "newnum", newNum)
			return nil, nil
		}
		// If the reorg ended up on a lower number, it's indicative of setHead
		// being the cause
		log.Debug("Skipping blobpool reset caused by setHead",
			"old", oldHead.Hash(), "oldnum", oldNum, "new", newHead.Hash(), "newnum", newNum)
		return nil, nil
	}
	// Both old and new blocks exist, traverse through the progression chain
	// and accumulate the transactors and transactions
	for rem.NumberU64() > add.NumberU64() {
		for _, tx := range rem.Transactions() {
			from, _ := p.signer.Sender(tx)

			discarded[from] = append(discarded[from], tx)
			transactors[from] = struct{}{}
		}
		if rem = p.chain.GetBlock(rem.ParentHash(), rem.NumberU64()-1); rem == nil {
			log.Error("Unrooted old chain seen by blobpool", "block", oldHead.Number, "hash", oldHead.Hash())
			return nil, nil
		}
	}
	for add.NumberU64() > rem.NumberU64() {
		for _, tx := range add.Transactions() {
			from, _ := p.signer.Sender(tx)

			included[from] = append(included[from], tx)
			inclusions[tx.Hash()] = add.NumberU64()
			transactors[from] = struct{}{}
		}
		if add = p.chain.GetBlock(add.ParentHash(), add.NumberU64()-1); add == nil {
			log.Error("Unrooted new chain seen by blobpool", "block", newHead.Number, "hash", newHead.Hash())
			return nil, nil
		}
	}
	for rem.Hash() != add.Hash() {
		for _, tx := range rem.Transactions() {
			from, _ := p.signer.Sender(tx)

			discarded[from] = append(discarded[from], tx)
			transactors[from] = struct{}{}
		}
		if rem = p.chain.GetBlock(rem.ParentHash(), rem.NumberU64()-1); rem == nil {
			log.Error("Unrooted old chain seen by blobpool", "block", oldHead.Number, "hash", oldHead.Hash())
			return nil, nil
		}
		for _, tx := range add.Transactions() {
			from, _ := p.signer.Sender(tx)

			included[from] = append(included[from], tx)
			inclusions[tx.Hash()] = add.NumberU64()
			transactors[from] = struct{}{}
		}
		if add = p.chain.GetBlock(add.ParentHash(), add.NumberU64()-1); add == nil {
			log.Error("Unrooted new chain seen by blobpool", "block", newHead.Number, "hash", newHead.Hash())
			return nil, nil
		}
	}
	// Generate the set of transactions per address to pull back into the pool,
	// also updating the rest along the way
	reinject := make(map[common.Address][]*types.Transaction)
	for addr := range transactors {
		// Generate the set that was lost to reinject into the pool
		lost := make([]*types.Transaction, 0, len(discarded[addr]))
		for _, tx := range types.TxDifference(discarded[addr], included[addr]) {
			if p.Filter(tx) {
				lost = append(lost, tx)
			}
		}
		reinject[addr] = lost

		// Update the set that was already reincluded to track the blocks in limbo
		for _, tx := range types.TxDifference(included[addr], discarded[addr]) {
			if p.Filter(tx) {
				p.limbo.update(tx.Hash(), inclusions[tx.Hash()])
			}
		}
	}
	return reinject, inclusions
}

// reinject blindly pushes a transaction previously included in the chain - and
// just reorged out - into the pool. The transaction is assumed valid (having
// been in the chain), thus the only validation needed is nonce sorting and over-
// draft checks after injection.
//
// Note, the method will not initialize the eviction cache values as those will
// be done once for all transactions belonging to an account after all individual
// transactions are injected back into the pool.
func (p *BlobPool) reinject(addr common.Address, txhash common.Hash) error {
	// Retrieve the associated blob from the limbo. Without the blobs, we cannot
	// add the transaction back into the pool as it is not mineable.
	tx, err := p.limbo.pull(txhash)
	if err != nil {
		log.Error("Blobs unavailable, dropping reorged tx", "err", err)
		return err
	}
	// TODO: seems like an easy optimization here would be getting the serialized tx
	// from limbo instead of re-serializing it here.

	// Serialize the transaction back into the primary datastore.
	blob, err := rlp.EncodeToBytes(tx)
	if err != nil {
		log.Error("Failed to encode transaction for storage", "hash", tx.Hash(), "err", err)
		return err
	}
	id, err := p.store.Put(blob)
	if err != nil {
		log.Error("Failed to write transaction into storage", "hash", tx.Hash(), "err", err)
		return err
	}

	// Update the indices and metrics
	meta := newBlobTxMeta(id, p.store.Size(id), tx)
	if _, ok := p.index[addr]; !ok {
		if err := p.reserve(addr, true); err != nil {
			log.Warn("Failed to reserve account for blob pool", "tx", tx.Hash(), "from", addr, "err", err)
			return err
		}
		p.index[addr] = []*blobTxMeta{meta}
		p.spent[addr] = meta.costCap
		p.evict.Push(addr)
	} else {
		p.index[addr] = append(p.index[addr], meta)
		p.spent[addr] = new(uint256.Int).Add(p.spent[addr], meta.costCap)
	}
	p.lookup[meta.hash] = meta.id
	p.stored += uint64(meta.size)
	return nil
}

// SetGasTip implements txpool.SubPool, allowing the blob pool's gas requirements
// to be kept in sync with the main transaction pool's gas requirements.
func (p *BlobPool) SetGasTip(tip *big.Int) {
	p.lock.Lock()
	defer p.lock.Unlock()

	// Store the new minimum gas tip
	old := p.gasTip
	p.gasTip = uint256.MustFromBig(tip)

	// If the min miner fee increased, remove transactions below the new threshold
	if old == nil || p.gasTip.Cmp(old) > 0 {
		for addr, txs := range p.index {
			for i, tx := range txs {
				if tx.execTipCap.Cmp(p.gasTip) < 0 {
					// Drop the offending transaction
					var (
						ids    = []uint64{tx.id}
						nonces = []uint64{tx.nonce}
					)
					p.spent[addr] = new(uint256.Int).Sub(p.spent[addr], txs[i].costCap)
					p.stored -= uint64(tx.size)
					delete(p.lookup, tx.hash)
					txs[i] = nil

					// Drop everything afterwards, no gaps allowed
					for j, tx := range txs[i+1:] {
						ids = append(ids, tx.id)
						nonces = append(nonces, tx.nonce)

						p.spent[addr] = new(uint256.Int).Sub(p.spent[addr], tx.costCap)
						p.stored -= uint64(tx.size)
						delete(p.lookup, tx.hash)
						txs[i+1+j] = nil
					}
					// Clear out the dropped transactions from the index
					if i > 0 {
						p.index[addr] = txs[:i]
						heap.Fix(p.evict, p.evict.index[addr])
					} else {
						delete(p.index, addr)
						delete(p.spent, addr)

						heap.Remove(p.evict, p.evict.index[addr])
						p.reserve(addr, false)
					}
					// Clear out the transactions from the data store
					log.Warn("Dropping underpriced blob transaction", "from", addr, "rejected", tx.nonce, "tip", tx.execTipCap, "want", tip, "drop", nonces, "ids", ids)
					dropUnderpricedMeter.Mark(int64(len(ids)))

					for _, id := range ids {
						if err := p.store.Delete(id); err != nil {
							log.Error("Failed to delete dropped transaction", "id", id, "err", err)
						}
					}
					break
				}
			}
		}
	}
	log.Debug("Blobpool tip threshold updated", "tip", tip)
	pooltipGauge.Update(tip.Int64())
	p.updateStorageMetrics()
}

// validateTx checks whether a transaction is valid according to the consensus
// rules and adheres to some heuristic limits of the local node (price and size).
func (p *BlobPool) validateTx(tx *types.Transaction) error {
	// Ensure the transaction adheres to basic pool filters (type, size, tip) and
	// consensus rules
	baseOpts := &txpool.ValidationOptions{
		Config:  p.chain.Config(),
		Accept:  1 << types.BlobTxType,
		MaxSize: txMaxSize,
		MinTip:  p.gasTip.ToBig(),
	}
	if err := txpool.ValidateTransaction(tx, p.head, p.signer, baseOpts); err != nil {
		return err
	}
	// Ensure the transaction adheres to the stateful pool filters (nonce, balance)
	stateOpts := &txpool.ValidationOptionsWithState{
		State: p.state,

		FirstNonceGap: func(addr common.Address) uint64 {
			// Nonce gaps are not permitted in the blob pool, the first gap will
			// be the next nonce shifted by however many transactions we already
			// have pooled.
			return p.state.GetNonce(addr) + uint64(len(p.index[addr]))
		},
		UsedAndLeftSlots: func(addr common.Address) (int, int) {
			have := len(p.index[addr])
			if have >= maxTxsPerAccount {
				return have, 0
			}
			return have, maxTxsPerAccount - have
		},
		ExistingExpenditure: func(addr common.Address) *big.Int {
			if spent := p.spent[addr]; spent != nil {
				return spent.ToBig()
			}
			return new(big.Int)
		},
		ExistingCost: func(addr common.Address, nonce uint64) *big.Int {
			next := p.state.GetNonce(addr)
			if uint64(len(p.index[addr])) > nonce-next {
				return p.index[addr][int(tx.Nonce()-next)].costCap.ToBig()
			}
			return nil
		},
	}
	if err := txpool.ValidateTransactionWithState(tx, p.signer, stateOpts); err != nil {
		return err
	}
	// If the transaction replaces an existing one, ensure that price bumps are
	// adhered to.
	var (
		from, _ = p.signer.Sender(tx) // already validated above
		next    = p.state.GetNonce(from)
	)
	if uint64(len(p.index[from])) > tx.Nonce()-next {
		// Account can support the replacement, but the price bump must also be met
		prev := p.index[from][int(tx.Nonce()-next)]
		switch {
		case tx.GasFeeCapIntCmp(prev.execFeeCap.ToBig()) <= 0:
			return fmt.Errorf("%w: new tx gas fee cap %v <= %v queued", txpool.ErrReplaceUnderpriced, tx.GasFeeCap(), prev.execFeeCap)
		case tx.GasTipCapIntCmp(prev.execTipCap.ToBig()) <= 0:
			return fmt.Errorf("%w: new tx gas tip cap %v <= %v queued", txpool.ErrReplaceUnderpriced, tx.GasTipCap(), prev.execTipCap)
		case tx.BlobGasFeeCapIntCmp(prev.blobFeeCap.ToBig()) <= 0:
			return fmt.Errorf("%w: new tx blob gas fee cap %v <= %v queued", txpool.ErrReplaceUnderpriced, tx.BlobGasFeeCap(), prev.blobFeeCap)
		}
		var (
			multiplier = uint256.NewInt(100 + p.config.PriceBump)
			onehundred = uint256.NewInt(100)

			minGasFeeCap     = new(uint256.Int).Div(new(uint256.Int).Mul(multiplier, prev.execFeeCap), onehundred)
			minGasTipCap     = new(uint256.Int).Div(new(uint256.Int).Mul(multiplier, prev.execTipCap), onehundred)
			minBlobGasFeeCap = new(uint256.Int).Div(new(uint256.Int).Mul(multiplier, prev.blobFeeCap), onehundred)
		)
		switch {
		case tx.GasFeeCapIntCmp(minGasFeeCap.ToBig()) < 0:
			return fmt.Errorf("%w: new tx gas fee cap %v <= %v queued + %d%% replacement penalty", txpool.ErrReplaceUnderpriced, tx.GasFeeCap(), prev.execFeeCap, p.config.PriceBump)
		case tx.GasTipCapIntCmp(minGasTipCap.ToBig()) < 0:
			return fmt.Errorf("%w: new tx gas tip cap %v <= %v queued + %d%% replacement penalty", txpool.ErrReplaceUnderpriced, tx.GasTipCap(), prev.execTipCap, p.config.PriceBump)
		case tx.BlobGasFeeCapIntCmp(minBlobGasFeeCap.ToBig()) < 0:
			return fmt.Errorf("%w: new tx blob gas fee cap %v <= %v queued + %d%% replacement penalty", txpool.ErrReplaceUnderpriced, tx.BlobGasFeeCap(), prev.blobFeeCap, p.config.PriceBump)
		}
	}
	return nil
}

// Has returns an indicator whether subpool has a transaction cached with the
// given hash.
func (p *BlobPool) Has(hash common.Hash) bool {
	p.lock.RLock()
	defer p.lock.RUnlock()

	_, ok := p.lookup[hash]
	return ok
}

// Get returns a transaction if it is contained in the pool, or nil otherwise.
func (p *BlobPool) Get(hash common.Hash) *types.Transaction {
	// Track the amount of time waiting to retrieve a fully resolved blob tx from
	// the pool and the amount of time actually spent on pulling the data from disk.
	getStart := time.Now()
	p.lock.RLock()
	getwaitHist.Update(time.Since(getStart).Nanoseconds())
	defer p.lock.RUnlock()

	defer func(start time.Time) {
		gettimeHist.Update(time.Since(start).Nanoseconds())
	}(time.Now())

	// Pull the blob from disk and return an assembled response
	id, ok := p.lookup[hash]
	if !ok {
		return nil
	}
	data, err := p.store.Get(id)
	if err != nil {
		log.Error("Tracked blob transaction missing from store", "hash", hash, "id", id, "err", err)
		return nil
	}
	item := new(types.Transaction)
	if err = rlp.DecodeBytes(data, item); err != nil {
		log.Error("Blobs corrupted for traced transaction", "hash", hash, "id", id, "err", err)
		return nil
	}
	return item
}

// Add inserts a set of blob transactions into the pool if they pass validation (both
// consensus validity and pool restrictions).
func (p *BlobPool) Add(txs []*types.Transaction, local bool, sync bool) []error {
	var (
		adds = make([]*types.Transaction, 0, len(txs))
		errs = make([]error, len(txs))
	)
	for i, tx := range txs {
		errs[i] = p.add(tx)
		if errs[i] == nil {
			adds = append(adds, tx.WithoutBlobTxSidecar())
		}
	}
	if len(adds) > 0 {
		p.discoverFeed.Send(core.NewTxsEvent{Txs: adds})
		p.insertFeed.Send(core.NewTxsEvent{Txs: adds})
	}
	return errs
}

// Add inserts a new blob transaction into the pool if it passes validation (both
// consensus validity and pool restrictions).
func (p *BlobPool) add(tx *types.Transaction) (err error) {
	// The blob pool blocks on adding a transaction. This is because blob txs are
	// only even pulled from the network, so this method will act as the overload
	// protection for fetches.
	waitStart := time.Now()
	p.lock.Lock()
	addwaitHist.Update(time.Since(waitStart).Nanoseconds())
	defer p.lock.Unlock()

	defer func(start time.Time) {
		addtimeHist.Update(time.Since(start).Nanoseconds())
	}(time.Now())

	// Ensure the transaction is valid from all perspectives
	if err := p.validateTx(tx); err != nil {
		log.Trace("Transaction validation failed", "hash", tx.Hash(), "err", err)
		switch {
		case errors.Is(err, txpool.ErrUnderpriced):
			addUnderpricedMeter.Mark(1)
		case errors.Is(err, core.ErrNonceTooLow):
			addStaleMeter.Mark(1)
		case errors.Is(err, core.ErrNonceTooHigh):
			addGappedMeter.Mark(1)
		case errors.Is(err, core.ErrInsufficientFunds):
			addOverdraftedMeter.Mark(1)
		case errors.Is(err, txpool.ErrAccountLimitExceeded):
			addOvercappedMeter.Mark(1)
		case errors.Is(err, txpool.ErrReplaceUnderpriced):
			addNoreplaceMeter.Mark(1)
		default:
			addInvalidMeter.Mark(1)
		}
		return err
	}
	// If the address is not yet known, request exclusivity to track the account
	// only by this subpool until all transactions are evicted
	from, _ := types.Sender(p.signer, tx) // already validated above
	if _, ok := p.index[from]; !ok {
		if err := p.reserve(from, true); err != nil {
			addNonExclusiveMeter.Mark(1)
			return err
		}
		defer func() {
			// If the transaction is rejected by some post-validation check, remove
			// the lock on the reservation set.
			//
			// Note, `err` here is the named error return, which will be initialized
			// by a return statement before running deferred methods. Take care with
			// removing or subscoping err as it will break this clause.
			if err != nil {
				p.reserve(from, false)
			}
		}()
	}
	// Transaction permitted into the pool from a nonce and cost perspective,
	// insert it into the database and update the indices
	blob, err := rlp.EncodeToBytes(tx)
	if err != nil {
		log.Error("Failed to encode transaction for storage", "hash", tx.Hash(), "err", err)
		return err
	}
	id, err := p.store.Put(blob)
	if err != nil {
		return err
	}
	meta := newBlobTxMeta(id, p.store.Size(id), tx)

	var (
		next   = p.state.GetNonce(from)
		offset = int(tx.Nonce() - next)
		newacc = false
	)
	var oldEvictionExecFeeJumps, oldEvictionBlobFeeJumps float64
	if txs, ok := p.index[from]; ok {
		oldEvictionExecFeeJumps = txs[len(txs)-1].evictionExecFeeJumps
		oldEvictionBlobFeeJumps = txs[len(txs)-1].evictionBlobFeeJumps
	}
	if len(p.index[from]) > offset {
		// Transaction replaces a previously queued one
		dropReplacedMeter.Mark(1)

		prev := p.index[from][offset]
		if err := p.store.Delete(prev.id); err != nil {
			// Shitty situation, but try to recover gracefully instead of going boom
			log.Error("Failed to delete replaced transaction", "id", prev.id, "err", err)
		}
		// Update the transaction index
		p.index[from][offset] = meta
		p.spent[from] = new(uint256.Int).Sub(p.spent[from], prev.costCap)
		p.spent[from] = new(uint256.Int).Add(p.spent[from], meta.costCap)

		delete(p.lookup, prev.hash)
		p.lookup[meta.hash] = meta.id
		p.stored += uint64(meta.size) - uint64(prev.size)
	} else {
		// Transaction extends previously scheduled ones
		p.index[from] = append(p.index[from], meta)
		if _, ok := p.spent[from]; !ok {
			p.spent[from] = new(uint256.Int)
			newacc = true
		}
		p.spent[from] = new(uint256.Int).Add(p.spent[from], meta.costCap)
		p.lookup[meta.hash] = meta.id
		p.stored += uint64(meta.size)
	}
	// Recompute the rolling eviction fields. In case of a replacement, this will
	// recompute all subsequent fields. In case of an append, this will only do
	// the fresh calculation.
	txs := p.index[from]

	for i := offset; i < len(txs); i++ {
		// The first transaction will always use itself
		if i == 0 {
			txs[0].evictionExecTip = txs[0].execTipCap
			txs[0].evictionExecFeeJumps = txs[0].basefeeJumps
			txs[0].evictionBlobFeeJumps = txs[0].blobfeeJumps

			continue
		}
		// Subsequent transactions will use a rolling calculation
		txs[i].evictionExecTip = txs[i-1].evictionExecTip
		if txs[i].evictionExecTip.Cmp(txs[i].execTipCap) > 0 {
			txs[i].evictionExecTip = txs[i].execTipCap
		}
		txs[i].evictionExecFeeJumps = txs[i-1].evictionExecFeeJumps
		if txs[i].evictionExecFeeJumps > txs[i].basefeeJumps {
			txs[i].evictionExecFeeJumps = txs[i].basefeeJumps
		}
		txs[i].evictionBlobFeeJumps = txs[i-1].evictionBlobFeeJumps
		if txs[i].evictionBlobFeeJumps > txs[i].blobfeeJumps {
			txs[i].evictionBlobFeeJumps = txs[i].blobfeeJumps
		}
	}
	// Update the eviction heap with the new information:
	//   - If the transaction is from a new account, add it to the heap
	//   - If the account had a singleton tx replaced, update the heap (new price caps)
	//   - If the account has a transaction replaced or appended, update the heap if significantly changed
	switch {
	case newacc:
		heap.Push(p.evict, from)

	case len(txs) == 1: // 1 tx and not a new acc, must be replacement
		heap.Fix(p.evict, p.evict.index[from])

	default: // replacement or new append
		evictionExecFeeDiff := oldEvictionExecFeeJumps - txs[len(txs)-1].evictionExecFeeJumps
		evictionBlobFeeDiff := oldEvictionBlobFeeJumps - txs[len(txs)-1].evictionBlobFeeJumps

		if math.Abs(evictionExecFeeDiff) > 0.001 || math.Abs(evictionBlobFeeDiff) > 0.001 { // need math.Abs, can go up and down
			heap.Fix(p.evict, p.evict.index[from])
		}
	}
	// If the pool went over the allowed data limit, evict transactions until
	// we're again below the threshold
	for p.stored > p.config.Datacap {
		p.drop()
	}
	p.updateStorageMetrics()

	addValidMeter.Mark(1)
	return nil
}

// drop removes the worst transaction from the pool. It is primarily used when a
// freshly added transaction overflows the pool and needs to evict something. The
// method is also called on startup if the user resizes their storage, might be an
// expensive run but it should be fine-ish.
func (p *BlobPool) drop() {
	// Peek at the account with the worse transaction set to evict from (Go's heap
	// stores the minimum at index zero of the heap slice) and retrieve it's last
	// transaction.
	var (
		from = p.evict.addrs[0] // cannot call drop on empty pool

		txs  = p.index[from]
		drop = txs[len(txs)-1]
		last = len(txs) == 1
	)
	// Remove the transaction from the pool's index
	if last {
		delete(p.index, from)
		delete(p.spent, from)
		p.reserve(from, false)
	} else {
		txs[len(txs)-1] = nil
		txs = txs[:len(txs)-1]

		p.index[from] = txs
		p.spent[from] = new(uint256.Int).Sub(p.spent[from], drop.costCap)
	}
	p.stored -= uint64(drop.size)
	delete(p.lookup, drop.hash)

	// Remove the transaction from the pool's eviction heap:
	//   - If the entire account was dropped, pop off the address
	//   - Otherwise, if the new tail has better eviction caps, fix the heap
	if last {
		heap.Pop(p.evict)
	} else {
		tail := txs[len(txs)-1] // new tail, surely exists

		evictionExecFeeDiff := tail.evictionExecFeeJumps - drop.evictionExecFeeJumps
		evictionBlobFeeDiff := tail.evictionBlobFeeJumps - drop.evictionBlobFeeJumps

		if evictionExecFeeDiff > 0.001 || evictionBlobFeeDiff > 0.001 { // no need for math.Abs, monotonic decreasing
			heap.Fix(p.evict, 0)
		}
	}
	// Remove the transaction from the data store
	log.Debug("Evicting overflown blob transaction", "from", from, "evicted", drop.nonce, "id", drop.id)
	dropOverflownMeter.Mark(1)

	if err := p.store.Delete(drop.id); err != nil {
		log.Error("Failed to drop evicted transaction", "id", drop.id, "err", err)
	}
}

// Pending retrieves all currently processable transactions, grouped by origin
// account and sorted by nonce.
//
// The transactions can also be pre-filtered by the dynamic fee components to
// reduce allocations and load on downstream subsystems.
func (p *BlobPool) Pending(filter txpool.PendingFilter) map[common.Address][]*txpool.LazyTransaction {
	// If only plain transactions are requested, this pool is unsuitable as it
	// contains none, don't even bother.
	if filter.OnlyPlainTxs {
		return nil
	}
	// Track the amount of time waiting to retrieve the list of pending blob txs
	// from the pool and the amount of time actually spent on assembling the data.
	// The latter will be pretty much moot, but we've kept it to have symmetric
	// across all user operations.
	pendStart := time.Now()
	p.lock.RLock()
	pendwaitHist.Update(time.Since(pendStart).Nanoseconds())
	defer p.lock.RUnlock()

	execStart := time.Now()
	defer func() {
		pendtimeHist.Update(time.Since(execStart).Nanoseconds())
	}()

	pending := make(map[common.Address][]*txpool.LazyTransaction, len(p.index))
	for addr, txs := range p.index {
		lazies := make([]*txpool.LazyTransaction, 0, len(txs))
		for _, tx := range txs {
			// If transaction filtering was requested, discard badly priced ones
			if filter.MinTip != nil && filter.BaseFee != nil {
				if tx.execFeeCap.Lt(filter.BaseFee) {
					break // basefee too low, cannot be included, discard rest of txs from the account
				}
				tip := new(uint256.Int).Sub(tx.execFeeCap, filter.BaseFee)
				if tip.Gt(tx.execTipCap) {
					tip = tx.execTipCap
				}
				if tip.Lt(filter.MinTip) {
					break // allowed or remaining tip too low, cannot be included, discard rest of txs from the account
				}
			}
			if filter.BlobFee != nil {
				if tx.blobFeeCap.Lt(filter.BlobFee) {
					break // blobfee too low, cannot be included, discard rest of txs from the account
				}
			}
			// Transaction was accepted according to the filter, append to the pending list
			lazies = append(lazies, &txpool.LazyTransaction{
				Pool:      p,
				Hash:      tx.hash,
				Time:      execStart, // TODO(karalabe): Maybe save these and use that?
				GasFeeCap: tx.execFeeCap,
				GasTipCap: tx.execTipCap,
				Gas:       tx.execGas,
				BlobGas:   tx.blobGas,
			})
		}
		if len(lazies) > 0 {
			pending[addr] = lazies
		}
	}
	return pending
}

// updateStorageMetrics retrieves a bunch of stats from the data store and pushes
// them out as metrics.
func (p *BlobPool) updateStorageMetrics() {
	stats := p.store.Infos()

	var (
		dataused uint64
		datareal uint64
		slotused uint64

		oversizedDataused uint64
		oversizedDatagaps uint64
		oversizedSlotused uint64
		oversizedSlotgaps uint64
	)
	for _, shelf := range stats.Shelves {
		slotDataused := shelf.FilledSlots * uint64(shelf.SlotSize)
		slotDatagaps := shelf.GappedSlots * uint64(shelf.SlotSize)

		dataused += slotDataused
		datareal += slotDataused + slotDatagaps
		slotused += shelf.FilledSlots

		metrics.GetOrRegisterGauge(fmt.Sprintf(shelfDatausedGaugeName, shelf.SlotSize/blobSize), nil).Update(int64(slotDataused))
		metrics.GetOrRegisterGauge(fmt.Sprintf(shelfDatagapsGaugeName, shelf.SlotSize/blobSize), nil).Update(int64(slotDatagaps))
		metrics.GetOrRegisterGauge(fmt.Sprintf(shelfSlotusedGaugeName, shelf.SlotSize/blobSize), nil).Update(int64(shelf.FilledSlots))
		metrics.GetOrRegisterGauge(fmt.Sprintf(shelfSlotgapsGaugeName, shelf.SlotSize/blobSize), nil).Update(int64(shelf.GappedSlots))

		if shelf.SlotSize/blobSize > maxBlobsPerTransaction {
			oversizedDataused += slotDataused
			oversizedDatagaps += slotDatagaps
			oversizedSlotused += shelf.FilledSlots
			oversizedSlotgaps += shelf.GappedSlots
		}
	}
	datausedGauge.Update(int64(dataused))
	datarealGauge.Update(int64(datareal))
	slotusedGauge.Update(int64(slotused))

	oversizedDatausedGauge.Update(int64(oversizedDataused))
	oversizedDatagapsGauge.Update(int64(oversizedDatagaps))
	oversizedSlotusedGauge.Update(int64(oversizedSlotused))
	oversizedSlotgapsGauge.Update(int64(oversizedSlotgaps))

	p.updateLimboMetrics()
}

// updateLimboMetrics retrieves a bunch of stats from the limbo store and pushes
// them out as metrics.
func (p *BlobPool) updateLimboMetrics() {
	stats := p.limbo.store.Infos()

	var (
		dataused uint64
		datareal uint64
		slotused uint64
	)
	for _, shelf := range stats.Shelves {
		slotDataused := shelf.FilledSlots * uint64(shelf.SlotSize)
		slotDatagaps := shelf.GappedSlots * uint64(shelf.SlotSize)

		dataused += slotDataused
		datareal += slotDataused + slotDatagaps
		slotused += shelf.FilledSlots

		metrics.GetOrRegisterGauge(fmt.Sprintf(limboShelfDatausedGaugeName, shelf.SlotSize/blobSize), nil).Update(int64(slotDataused))
		metrics.GetOrRegisterGauge(fmt.Sprintf(limboShelfDatagapsGaugeName, shelf.SlotSize/blobSize), nil).Update(int64(slotDatagaps))
		metrics.GetOrRegisterGauge(fmt.Sprintf(limboShelfSlotusedGaugeName, shelf.SlotSize/blobSize), nil).Update(int64(shelf.FilledSlots))
		metrics.GetOrRegisterGauge(fmt.Sprintf(limboShelfSlotgapsGaugeName, shelf.SlotSize/blobSize), nil).Update(int64(shelf.GappedSlots))
	}
	limboDatausedGauge.Update(int64(dataused))
	limboDatarealGauge.Update(int64(datareal))
	limboSlotusedGauge.Update(int64(slotused))
}

// SubscribeTransactions registers a subscription for new transaction events,
// supporting feeding only newly seen or also resurrected transactions.
func (p *BlobPool) SubscribeTransactions(ch chan<- core.NewTxsEvent, reorgs bool) event.Subscription {
	if reorgs {
		return p.insertFeed.Subscribe(ch)
	} else {
		return p.discoverFeed.Subscribe(ch)
	}
}

// Nonce returns the next nonce of an account, with all transactions executable
// by the pool already applied on top.
func (p *BlobPool) Nonce(addr common.Address) uint64 {
	p.lock.Lock()
	defer p.lock.Unlock()

	if txs, ok := p.index[addr]; ok {
		return txs[len(txs)-1].nonce + 1
	}
	return p.state.GetNonce(addr)
}

// Stats retrieves the current pool stats, namely the number of pending and the
// number of queued (non-executable) transactions.
func (p *BlobPool) Stats() (int, int) {
	p.lock.Lock()
	defer p.lock.Unlock()

	var pending int
	for _, txs := range p.index {
		pending += len(txs)
	}
	return pending, 0 // No non-executable txs in the blob pool
}

// Content retrieves the data content of the transaction pool, returning all the
// pending as well as queued transactions, grouped by account and sorted by nonce.
//
// For the blob pool, this method will return nothing for now.
// TODO(karalabe): Abstract out the returned metadata.
func (p *BlobPool) Content() (map[common.Address][]*types.Transaction, map[common.Address][]*types.Transaction) {
	return make(map[common.Address][]*types.Transaction), make(map[common.Address][]*types.Transaction)
}

// ContentFrom retrieves the data content of the transaction pool, returning the
// pending as well as queued transactions of this address, grouped by nonce.
//
// For the blob pool, this method will return nothing for now.
// TODO(karalabe): Abstract out the returned metadata.
func (p *BlobPool) ContentFrom(addr common.Address) ([]*types.Transaction, []*types.Transaction) {
	return []*types.Transaction{}, []*types.Transaction{}
}

// Locals retrieves the accounts currently considered local by the pool.
//
// There is no notion of local accounts in the blob pool.
func (p *BlobPool) Locals() []common.Address {
	return []common.Address{}
}

// Status returns the known status (unknown/pending/queued) of a transaction
// identified by their hashes.
func (p *BlobPool) Status(hash common.Hash) txpool.TxStatus {
	if p.Has(hash) {
		return txpool.TxStatusPending
	}
	return txpool.TxStatusUnknown
}<|MERGE_RESOLUTION|>--- conflicted
+++ resolved
@@ -402,11 +402,7 @@
 	}
 	var (
 		basefee = uint256.MustFromBig(eip1559.CalcBaseFee(p.chain.Config(), p.head))
-<<<<<<< HEAD
-		blobfee = uint256.MustFromBig(big.NewInt(vars.BlobTxMinBlobGasprice))
-=======
-		blobfee = uint256.NewInt(params.BlobTxMinBlobGasprice)
->>>>>>> 2bd6bd01
+		blobfee = uint256.NewInt(vars.BlobTxMinBlobGasprice)
 	)
 	if p.head.ExcessBlobGas != nil {
 		blobfee = uint256.MustFromBig(eip4844.CalcBlobFee(*p.head.ExcessBlobGas))
