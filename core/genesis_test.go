// Copyright 2019 The multi-geth Authors
// This file is part of the multi-geth library.
//
// The multi-geth library is free software: you can redistribute it and/or modify
// it under the terms of the GNU Lesser General Public License as published by
// the Free Software Foundation, either version 3 of the License, or
// (at your option) any later version.
//
// The multi-geth library is distributed in the hope that it will be useful,
// but WITHOUT ANY WARRANTY; without even the implied warranty of
// MERCHANTABILITY or FITNESS FOR A PARTICULAR PURPOSE. See the
// GNU Lesser General Public License for more details.
//
// You should have received a copy of the GNU Lesser General Public License
// along with the multi-geth library. If not, see <http://www.gnu.org/licenses/>.

package core

import (
	"bytes"
	"encoding/json"
	"math/big"
	"reflect"
	"testing"

	"github.com/ethereum/go-ethereum/common"
	"github.com/ethereum/go-ethereum/core/rawdb"
	"github.com/ethereum/go-ethereum/params"
	"github.com/ethereum/go-ethereum/params/confp"
	"github.com/ethereum/go-ethereum/params/types/coregeth"
	"github.com/ethereum/go-ethereum/params/types/ctypes"
	"github.com/ethereum/go-ethereum/params/types/multigeth"
)

func TestSetupGenesisBlock(t *testing.T) {
	db := rawdb.NewMemoryDatabase()

	defaultGenesisBlock := params.DefaultGenesisBlock()

	config, hash, err := SetupGenesisBlock(db, defaultGenesisBlock)
	if err != nil {
		t.Errorf("err: %v", err)
	}
	if wantHash := GenesisToBlock(defaultGenesisBlock, nil).Hash(); wantHash != hash {
		t.Errorf("mismatch block hash, want: %x, got: %x", wantHash, hash)
	}
<<<<<<< HEAD
	if diffs := confp.Equal(reflect.TypeOf((*ctypes.ChainConfigurator)(nil)), defaultGenesisBlock.Config, config); len(diffs) != 0 {
		for _, diff := range diffs {
			t.Error("mismatch", "diff=", diff, "in", defaultGenesisBlock.Config, "out", config)
=======
	block = DefaultRinkebyGenesisBlock().ToBlock(nil)
	if block.Hash() != params.RinkebyGenesisHash {
		t.Errorf("wrong rinkeby genesis hash, got %v, want %v", block.Hash(), params.RinkebyGenesisHash)
	}
	block = DefaultGoerliGenesisBlock().ToBlock(nil)
	if block.Hash() != params.GoerliGenesisHash {
		t.Errorf("wrong goerli genesis hash, got %v, want %v", block.Hash(), params.GoerliGenesisHash)
	}
}

func TestInvalidCliqueConfig(t *testing.T) {
	block := DefaultGoerliGenesisBlock()
	block.ExtraData = []byte{}
	if _, err := block.Commit(nil); err == nil {
		t.Fatal("Expected error on invalid clique config")
	}
}

func TestSetupGenesis(t *testing.T) {
	var (
		customghash = common.HexToHash("0x89c99d90b79719238d2645c7642f2c9295246e80775b38cfd162b696817fbd50")
		customg     = Genesis{
			Config: &params.ChainConfig{HomesteadBlock: big.NewInt(3)},
			Alloc: GenesisAlloc{
				{1}: {Balance: big.NewInt(1), Storage: map[common.Hash]common.Hash{{1}: {1}}},
			},
>>>>>>> eae3b194
		}
	}

	classicGenesisBlock := params.DefaultClassicGenesisBlock()

	clConfig, clHash, clErr := SetupGenesisBlock(db, classicGenesisBlock)
	if clErr != nil {
		t.Errorf("err: %v", clErr)
	}
	if wantHash := GenesisToBlock(classicGenesisBlock, nil).Hash(); wantHash != clHash {
		t.Errorf("mismatch block hash, want: %x, got: %x", wantHash, clHash)
	}
	if diffs := confp.Equal(reflect.TypeOf((*ctypes.ChainConfigurator)(nil)), classicGenesisBlock.Config, clConfig); len(diffs) != 0 {
		for _, diff := range diffs {
			t.Error("mismatch", "diff=", diff, "in", classicGenesisBlock.Config, "out", clConfig)
		}
	}
}

func TestSetupGenesisBlockOldVsNewMultigeth(t *testing.T) {
	db := rawdb.NewMemoryDatabase()

	// Setup a genesis mocking <=v1.9.6, aka "old".
	genA := params.DefaultGenesisBlock()
	genA.Config = &multigeth.ChainConfig{
		NetworkID:           1,
		ChainID:             big.NewInt(61),
		HomesteadBlock:      big.NewInt(1150000),
		DAOForkBlock:        big.NewInt(1920000),
		DAOForkSupport:      false,
		EIP150Block:         big.NewInt(2500000),
		EIP150Hash:          common.HexToHash("0xca12c63534f565899681965528d536c52cb05b7c48e269c2a6cb77ad864d878a"),
		EIP155Block:         big.NewInt(3000000),
		EIP158Block:         big.NewInt(8772000),
		ByzantiumBlock:      big.NewInt(8772000),
		DisposalBlock:       big.NewInt(5900000),
		ConstantinopleBlock: big.NewInt(9573000),
		PetersburgBlock:     big.NewInt(9573000),
		IstanbulBlock:       big.NewInt(10500839),
		ECIP1017EraBlock:    big.NewInt(5000000),
		EIP160Block:         big.NewInt(3000000),
		ECIP1010PauseBlock:  big.NewInt(3000000),
		ECIP1010Length:      big.NewInt(2000000),
		Ethash:              new(ctypes.EthashConfig),
	}

	// Set it up.
	config, hash, err := SetupGenesisBlock(db, genA)
	if err != nil {
		t.Fatal(err)
	}

	// Capture and debug-log the marshaled stored config.
	b, _ := json.MarshalIndent(config, "", "    ")
	//t.Log(string(b))

	// Read the stored config manually.
	stored := rawdb.ReadCanonicalHash(db, 0)
	storedConfig := rawdb.ReadChainConfig(db, stored)

	b2, _ := json.MarshalIndent(storedConfig, "", "    ")
	//t.Log(string(b2))

	if !bytes.Equal(b, b2) {
		t.Fatal("different chain config read vs. wrote")
	}

	headHeight := uint64(9700559)
	headHash := common.HexToHash("0xe618c1b2d738dfa09052e199e5870274f09eb83c684a8a2c194b82dedc00a977")
	rawdb.WriteHeadHeaderHash(db, headHash)
	rawdb.WriteHeaderNumber(db, headHash, headHeight)

	genB := params.DefaultClassicGenesisBlock()

	newConfig, newHash, err := SetupGenesisBlock(db, genB)
	if err != nil {
		t.Fatal("incompat conf", err)
	}
	if hash != newHash {
		t.Fatal("hash mismatch")
	}

	if !confp.Identical(config, newConfig, []string{"NetworkID", "ChainID"}) {
		t.Fatal("chain config identities not same")
	}

	// These should be redundant to the SetupGenesisBlock method, but this is
	// for double double double extra sureness.
	if compatErr := confp.Compatible(&headHeight, genA, genB); compatErr != nil {
		t.Fatal(err)
	}
	if compatErr := confp.Compatible(&headHeight, config, newConfig); compatErr != nil {
		t.Fatal(err)
	}
}

// This test is very similar and in some way redundant to generic.TestUnmarshalChainConfigurator2
// but intended to be more "integrative".
func TestSetupGenesisBlock2(t *testing.T) {
	db := rawdb.NewMemoryDatabase()

	// An example of v1.9.6 multigeth config marshaled to JSON.
	// Note the fields EIP1108FBlock; these were included accidentally because
	// of a typo in the struct field json tags, and because of that, will
	// not be omitted when empty, nor "properly" (lowercase) named.
	//
	// This should be treated as an 'oldmultigeth' data type, since it has values which are
	// not present in the contemporary multigeth data type.
	//
	// In this test we'll assume that this is the config which has been
	// written to the database, and which should be superceded by the
	// config below (cc_v197_a).
	var cc_v196_a = `{
  "chainId": 61,
  "homesteadBlock": 1150000,
  "daoForkBlock": 1920000,
  "eip150Block": 2500000,
  "eip150Hash": "0xca12c63534f565899681965528d536c52cb05b7c48e269c2a6cb77ad864d878a",
  "eip155Block": 3000000,
  "eip158Block": 8772000,
  "byzantiumBlock": 8772000,
  "constantinopleBlock": 9573000,
  "petersburgBlock": 9573000,
  "ethash": {},
  "trustedCheckpoint": null,
  "trustedCheckpointOracle": null,
  "networkId": 1,
  "eip7FBlock": null,
  "eip160Block": 3000000,
  "EIP1108FBlock": null,
  "EIP1344FBlock": null,
  "EIP1884FBlock": null,
  "EIP2028FBlock": null,
  "EIP2200FBlock": null,
  "ecip1010PauseBlock": 3000000,
  "ecip1010Length": 2000000,
  "ecip1017EraBlock": 5000000,
  "disposalBlock": 5900000
}
`

	// An example of a "healthy" multigeth configuration marshaled to JSON.
	var cc_v197_a = `{
    "networkId": 1,
    "chainId": 61,
    "eip2FBlock": 1150000,
    "eip7FBlock": 1150000,
    "eip150Block": 2500000,
    "eip155Block": 3000000,
    "eip160Block": 3000000,
    "eip161FBlock": 8772000,
    "eip170FBlock": 8772000,
    "eip100FBlock": 8772000,
    "eip140FBlock": 8772000,
    "eip198FBlock": 8772000,
    "eip211FBlock": 8772000,
    "eip212FBlock": 8772000,
    "eip213FBlock": 8772000,
    "eip214FBlock": 8772000,
    "eip658FBlock": 8772000,
    "eip145FBlock": 9573000,
    "eip1014FBlock": 9573000,
    "eip1052FBlock": 9573000,
    "eip152FBlock": 10500839,
    "eip1108FBlock": 10500839,
    "eip1344FBlock": 10500839,
    "eip2028FBlock": 10500839,
    "eip2200FBlock": 10500839,
    "ecip1010PauseBlock": 3000000,
    "ecip1010Length": 2000000,
    "ecip1017FBlock": 5000000,
    "ecip1017EraRounds": 5000000,
    "disposalBlock": 5900000,
    "ethash": {},
    "trustedCheckpoint": null,
    "trustedCheckpointOracle": null,
    "requireBlockHashes": {
        "1920000": "0x94365e3a8c0b35089c1d1195081fe7489b528a84b22199c916180db8b28ade7f",
        "2500000": "0xca12c63534f565899681965528d536c52cb05b7c48e269c2a6cb77ad864d878a"
    }
}`
	headHeight := uint64(9700559)
	genHash := common.HexToHash("0xd4e56740f876aef8c010b86a40d5f56745a118d0906a34e69aec8c0db1cb8fa3")
	headHash := common.HexToHash("0xe618c1b2d738dfa09052e199e5870274f09eb83c684a8a2c194b82dedc00a977")

	_, hash, err := SetupGenesisBlock(db, params.DefaultClassicGenesisBlock())
	if err != nil {
		t.Fatal(err)
	}
	if genHash != hash {
		t.Fatal("mismatch genesis hash")
	}
	// Simulate that the stored config is the v1.9.6 version.
	// This skips the marshaling step of the rawdb.WriteChainConfig method,
	// allowing us to just slap this value in there straight.
	err = db.Put(rawdb.ConfigKey(genHash), []byte(cc_v196_a))
	if err != nil {
		t.Fatal(err)
	}

	// First test: show that the config we've stored in the database gets unmarshaled
	// as an 'oldmultigeth' config.
	storedConf := rawdb.ReadChainConfig(db, genHash)
	if storedConf == nil {
		t.Fatal("nil stored conf")
	}
	wantType := reflect.TypeOf(&multigeth.ChainConfig{})
	if reflect.TypeOf(storedConf) != wantType {
		t.Fatalf("mismatch, want: %v, got: %v", wantType, reflect.TypeOf(storedConf))
	}

	// "Fast forward" the database indicators.
	rawdb.WriteHeadHeaderHash(db, headHash)
	rawdb.WriteHeaderNumber(db, headHash, headHeight)

	// Setup genesis again, but now with contemporary chain config, ie v1.9.7+
	conf2, hash2, err := SetupGenesisBlock(db, params.DefaultClassicGenesisBlock())
	if err != nil {
		t.Fatal(err)
	}
	if hash2 != hash {
		t.Fatal("mismatch hash")
	}
	// Test that our setup config return the proper type configurator.
	wantType = reflect.TypeOf(&coregeth.CoreGethChainConfig{})
	if reflect.TypeOf(conf2) != wantType {
		t.Fatalf("mismatch, want: %v, got: %v", wantType, reflect.TypeOf(conf2))
	}

	// Nitty gritty test that the contemporary stored config, when compactly marshaled,
	// is equal to the expected "healthy" variable value set above.
	// Use compaction to remove whitespace considerations.
	outConf := rawdb.ReadChainConfig(db, genHash)
	outConfMarshal, err := json.MarshalIndent(outConf, "", "    ")
	if err != nil {
		t.Fatal(err)
	}

	bCompactB := []byte{}
	bufCompactB := bytes.NewBuffer(bCompactB)

	bCompactA := []byte{}
	bufCompactA := bytes.NewBuffer(bCompactA)

	err = json.Compact(bufCompactB, outConfMarshal)
	if err != nil {
		t.Fatal(err)
	}

	err = json.Compact(bufCompactA, []byte(cc_v197_a))
	if err != nil {
		t.Fatal(err)
	}

	if !bytes.Equal(bCompactB, bCompactA) {
		t.Fatal("different config")
	}
}<|MERGE_RESOLUTION|>--- conflicted
+++ resolved
@@ -44,38 +44,9 @@
 	if wantHash := GenesisToBlock(defaultGenesisBlock, nil).Hash(); wantHash != hash {
 		t.Errorf("mismatch block hash, want: %x, got: %x", wantHash, hash)
 	}
-<<<<<<< HEAD
 	if diffs := confp.Equal(reflect.TypeOf((*ctypes.ChainConfigurator)(nil)), defaultGenesisBlock.Config, config); len(diffs) != 0 {
 		for _, diff := range diffs {
 			t.Error("mismatch", "diff=", diff, "in", defaultGenesisBlock.Config, "out", config)
-=======
-	block = DefaultRinkebyGenesisBlock().ToBlock(nil)
-	if block.Hash() != params.RinkebyGenesisHash {
-		t.Errorf("wrong rinkeby genesis hash, got %v, want %v", block.Hash(), params.RinkebyGenesisHash)
-	}
-	block = DefaultGoerliGenesisBlock().ToBlock(nil)
-	if block.Hash() != params.GoerliGenesisHash {
-		t.Errorf("wrong goerli genesis hash, got %v, want %v", block.Hash(), params.GoerliGenesisHash)
-	}
-}
-
-func TestInvalidCliqueConfig(t *testing.T) {
-	block := DefaultGoerliGenesisBlock()
-	block.ExtraData = []byte{}
-	if _, err := block.Commit(nil); err == nil {
-		t.Fatal("Expected error on invalid clique config")
-	}
-}
-
-func TestSetupGenesis(t *testing.T) {
-	var (
-		customghash = common.HexToHash("0x89c99d90b79719238d2645c7642f2c9295246e80775b38cfd162b696817fbd50")
-		customg     = Genesis{
-			Config: &params.ChainConfig{HomesteadBlock: big.NewInt(3)},
-			Alloc: GenesisAlloc{
-				{1}: {Balance: big.NewInt(1), Storage: map[common.Hash]common.Hash{{1}: {1}}},
-			},
->>>>>>> eae3b194
 		}
 	}
 
@@ -92,6 +63,14 @@
 		for _, diff := range diffs {
 			t.Error("mismatch", "diff=", diff, "in", classicGenesisBlock.Config, "out", clConfig)
 		}
+	}
+}
+
+func TestInvalidCliqueConfig(t *testing.T) {
+	block := GenesisToBlock(params.DefaultGoerliGenesisBlock(), nil)
+	block.ExtraData = []byte{}
+	if _, err := block.Commit(nil); err == nil {
+		t.Fatal("Expected error on invalid clique config")
 	}
 }
 
