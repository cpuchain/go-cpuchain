--- conflicted
+++ resolved
@@ -226,17 +226,12 @@
 			receipt.GasUsed = msgResult.UsedGas
 
 			// If the transaction created a contract, store the creation address in the receipt.
-<<<<<<< HEAD
-			if msg.To() == nil {
+			if msg.To == nil {
 				if chainConfig.IsEnabled(chainConfig.GetLyra2NonceTransition, vmContext.BlockNumber) {
 					receipt.ContractAddress = crypto.CreateAddress(evm.TxContext.Origin, tx.Nonce()+vars.Lyra2ContractNonceOffset)
 				} else {
 					receipt.ContractAddress = crypto.CreateAddress(evm.TxContext.Origin, tx.Nonce())
 				}
-=======
-			if msg.To == nil {
-				receipt.ContractAddress = crypto.CreateAddress(evm.TxContext.Origin, tx.Nonce())
->>>>>>> 7e3b149b
 			}
 
 			// Set the receipt logs and create the bloom filter.
