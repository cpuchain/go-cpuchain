// Copyright 2015 The go-ethereum Authors
// This file is part of go-ethereum.
//
// go-ethereum is free software: you can redistribute it and/or modify
// it under the terms of the GNU General Public License as published by
// the Free Software Foundation, either version 3 of the License, or
// (at your option) any later version.
//
// go-ethereum is distributed in the hope that it will be useful,
// but WITHOUT ANY WARRANTY; without even the implied warranty of
// MERCHANTABILITY or FITNESS FOR A PARTICULAR PURPOSE. See the
// GNU General Public License for more details.
//
// You should have received a copy of the GNU General Public License
// along with go-ethereum. If not, see <http://www.gnu.org/licenses/>.

// Contains the geth command usage template and generator.

package main

import (
	"io"
	"sort"

	"github.com/ethereum/go-ethereum/cmd/utils"
	"github.com/ethereum/go-ethereum/internal/debug"
	"github.com/ethereum/go-ethereum/internal/flags"
	"gopkg.in/urfave/cli.v1"
)

// AppHelpFlagGroups is the application flags, grouped by functionality.
var AppHelpFlagGroups = []flags.FlagGroup{
	{
		Name: "ETHEREUM",
		Flags: utils.GroupFlags([]cli.Flag{
			configFileFlag,
<<<<<<< HEAD
			utils.DataDirFlag,
			utils.AncientFlag,
			utils.AncientRPCFlag,
=======
>>>>>>> de23cf91
			utils.MinFreeDiskSpaceFlag,
			utils.KeyStoreDirFlag,
			utils.USBFlag,
			utils.SmartCardDaemonPathFlag,
			utils.NetworkIdFlag,
<<<<<<< HEAD
			utils.MainnetFlag,
			utils.ClassicFlag,
			utils.MordorFlag,
			utils.KottiFlag,
			utils.GoerliFlag,
			utils.RinkebyFlag,
			utils.RopstenFlag,
			utils.SepoliaFlag,
			utils.MintMeFlag,
			utils.KilnFlag,
=======
>>>>>>> de23cf91
			utils.SyncModeFlag,
			utils.ExitWhenSyncedFlag,
			utils.GCModeFlag,
			utils.TxLookupLimitFlag,
			utils.EthStatsURLFlag,
			utils.IdentityFlag,
			utils.LightKDFFlag,
<<<<<<< HEAD
			utils.ECBP1100Flag,
			utils.ECBP1100NoDisableFlag,
			utils.EthPeerRequiredBlocksFlag, // was WhitelistFlag before 1.10.17
		},
=======
			utils.EthRequiredBlocksFlag,
		}, utils.NetworkFlags, utils.DatabasePathFlags),
>>>>>>> de23cf91
	},
	{
		Name: "LIGHT CLIENT",
		Flags: []cli.Flag{
			utils.LightServeFlag,
			utils.LightIngressFlag,
			utils.LightEgressFlag,
			utils.LightMaxPeersFlag,
			utils.UltraLightServersFlag,
			utils.UltraLightFractionFlag,
			utils.UltraLightOnlyAnnounceFlag,
			utils.LightNoPruneFlag,
			utils.LightNoSyncServeFlag,
		},
	},
	{
		Name: "DEVELOPER CHAIN",
		Flags: []cli.Flag{
			utils.DeveloperFlag,
			utils.DeveloperPeriodFlag,
			utils.DeveloperPoWFlag,
			utils.DeveloperGasLimitFlag,
		},
	},
	{
		Name: "ETHASH",
		Flags: []cli.Flag{
			utils.EthashCacheDirFlag,
			utils.EthashCachesInMemoryFlag,
			utils.EthashCachesOnDiskFlag,
			utils.EthashCachesLockMmapFlag,
			utils.EthashDatasetDirFlag,
			utils.EthashDatasetsInMemoryFlag,
			utils.EthashDatasetsOnDiskFlag,
			utils.EthashDatasetsLockMmapFlag,
		},
	},
	{
		Name: "TRANSACTION POOL",
		Flags: []cli.Flag{
			utils.TxPoolLocalsFlag,
			utils.TxPoolNoLocalsFlag,
			utils.TxPoolJournalFlag,
			utils.TxPoolRejournalFlag,
			utils.TxPoolPriceLimitFlag,
			utils.TxPoolPriceBumpFlag,
			utils.TxPoolAccountSlotsFlag,
			utils.TxPoolGlobalSlotsFlag,
			utils.TxPoolAccountQueueFlag,
			utils.TxPoolGlobalQueueFlag,
			utils.TxPoolLifetimeFlag,
		},
	},
	{
		Name: "PERFORMANCE TUNING",
		Flags: []cli.Flag{
			utils.CacheFlag,
			utils.CacheDatabaseFlag,
			utils.CacheTrieFlag,
			utils.CacheTrieJournalFlag,
			utils.CacheTrieRejournalFlag,
			utils.CacheGCFlag,
			utils.CacheSnapshotFlag,
			utils.CacheNoPrefetchFlag,
			utils.CachePreimagesFlag,
			utils.FDLimitFlag,
		},
	},
	{
		Name: "ACCOUNT",
		Flags: []cli.Flag{
			utils.UnlockedAccountFlag,
			utils.PasswordFileFlag,
			utils.ExternalSignerFlag,
			utils.InsecureUnlockAllowedFlag,
		},
	},
	{
		Name: "API AND CONSOLE",
		Flags: []cli.Flag{
			utils.IPCDisabledFlag,
			utils.IPCPathFlag,
			utils.HTTPEnabledFlag,
			utils.HTTPListenAddrFlag,
			utils.HTTPPortFlag,
			utils.HTTPApiFlag,
			utils.HTTPPathPrefixFlag,
			utils.HTTPCORSDomainFlag,
			utils.HTTPVirtualHostsFlag,
			utils.WSEnabledFlag,
			utils.WSListenAddrFlag,
			utils.WSPortFlag,
			utils.WSApiFlag,
			utils.WSPathPrefixFlag,
			utils.WSAllowedOriginsFlag,
			utils.JWTSecretFlag,
			utils.AuthListenFlag,
			utils.AuthPortFlag,
			utils.AuthVirtualHostsFlag,
			utils.GraphQLEnabledFlag,
			utils.GraphQLCORSDomainFlag,
			utils.GraphQLVirtualHostsFlag,
			utils.RPCGlobalGasCapFlag,
			utils.RPCGlobalEVMTimeoutFlag,
			utils.RPCGlobalTxFeeCapFlag,
			utils.AllowUnprotectedTxs,
			utils.JSpathFlag,
			utils.ExecFlag,
			utils.PreloadJSFlag,
		},
	},
	{
		Name: "NETWORKING",
		Flags: []cli.Flag{
			utils.BootnodesFlag,
			utils.DNSDiscoveryFlag,
			utils.EthProtocolsFlag,
			utils.ListenPortFlag,
			utils.MaxPeersFlag,
			utils.MaxPendingPeersFlag,
			utils.NATFlag,
			utils.NoDiscoverFlag,
			utils.DiscoveryV5Flag,
			utils.NetrestrictFlag,
			utils.NodeKeyFileFlag,
			utils.NodeKeyHexFlag,
		},
	},
	{
		Name: "MINER",
		Flags: []cli.Flag{
			utils.MiningEnabledFlag,
			utils.MinerThreadsFlag,
			utils.MinerNotifyFlag,
			utils.MinerNotifyFullFlag,
			utils.MinerGasPriceFlag,
			utils.MinerGasLimitFlag,
			utils.MinerEtherbaseFlag,
			utils.MinerExtraDataFlag,
			utils.MinerRecommitIntervalFlag,
			utils.MinerNoVerifyFlag,
		},
	},
	{
		Name: "GAS PRICE ORACLE",
		Flags: []cli.Flag{
			utils.GpoBlocksFlag,
			utils.GpoPercentileFlag,
			utils.GpoMaxGasPriceFlag,
			utils.GpoIgnoreGasPriceFlag,
		},
	},
	{
		Name: "VIRTUAL MACHINE",
		Flags: []cli.Flag{
			utils.VMEnableDebugFlag,
			utils.EVMInterpreterFlag,
			utils.EWASMInterpreterFlag,
		},
	},
	{
		Name: "LOGGING AND DEBUGGING",
		Flags: append([]cli.Flag{
			utils.FakePoWFlag,
			utils.FakePoWPoissonFlag,
			utils.NoCompactionFlag,
		}, debug.Flags...),
	},
	{
		Name:  "METRICS AND STATS",
		Flags: metricsFlags,
	},
	{
		Name: "ALIASED (deprecated)",
		Flags: []cli.Flag{
			utils.NoUSBFlag,
			utils.LegacyWhitelistFlag,
		},
	},
	{
		Name: "MISC",
		Flags: []cli.Flag{
			utils.SnapshotFlag,
			utils.BloomFilterSizeFlag,
			cli.HelpFlag,
		},
	},
}

func init() {
	// Override the default app help template
	cli.AppHelpTemplate = flags.AppHelpTemplate

	// Override the default app help printer, but only for the global app help
	originalHelpPrinter := cli.HelpPrinter
	cli.HelpPrinter = func(w io.Writer, tmpl string, data interface{}) {
		if tmpl == flags.AppHelpTemplate {
			// Iterate over all the flags and add any uncategorized ones
			categorized := make(map[string]struct{})
			for _, group := range AppHelpFlagGroups {
				for _, flag := range group.Flags {
					categorized[flag.String()] = struct{}{}
				}
			}
			deprecated := make(map[string]struct{})
			for _, flag := range utils.DeprecatedFlags {
				deprecated[flag.String()] = struct{}{}
			}
			// Only add uncategorized flags if they are not deprecated
			var uncategorized []cli.Flag
			for _, flag := range data.(*cli.App).Flags {
				if _, ok := categorized[flag.String()]; !ok {
					if _, ok := deprecated[flag.String()]; !ok {
						uncategorized = append(uncategorized, flag)
					}
				}
			}
			if len(uncategorized) > 0 {
				// Append all ungategorized options to the misc group
				miscs := len(AppHelpFlagGroups[len(AppHelpFlagGroups)-1].Flags)
				AppHelpFlagGroups[len(AppHelpFlagGroups)-1].Flags = append(AppHelpFlagGroups[len(AppHelpFlagGroups)-1].Flags, uncategorized...)

				// Make sure they are removed afterwards
				defer func() {
					AppHelpFlagGroups[len(AppHelpFlagGroups)-1].Flags = AppHelpFlagGroups[len(AppHelpFlagGroups)-1].Flags[:miscs]
				}()
			}
			// Render out custom usage screen
			originalHelpPrinter(w, tmpl, flags.HelpData{App: data, FlagGroups: AppHelpFlagGroups})
		} else if tmpl == flags.CommandHelpTemplate {
			// Iterate over all command specific flags and categorize them
			categorized := make(map[string][]cli.Flag)
			for _, flag := range data.(cli.Command).Flags {
				if _, ok := categorized[flag.String()]; !ok {
					categorized[flags.FlagCategory(flag, AppHelpFlagGroups)] = append(categorized[flags.FlagCategory(flag, AppHelpFlagGroups)], flag)
				}
			}

			// sort to get a stable ordering
			sorted := make([]flags.FlagGroup, 0, len(categorized))
			for cat, flgs := range categorized {
				sorted = append(sorted, flags.FlagGroup{Name: cat, Flags: flgs})
			}
			sort.Sort(flags.ByCategory(sorted))

			// add sorted array to data and render with default printer
			originalHelpPrinter(w, tmpl, map[string]interface{}{
				"cmd":              data,
				"categorizedFlags": sorted,
			})
		} else {
			originalHelpPrinter(w, tmpl, data)
		}
	}
}<|MERGE_RESOLUTION|>--- conflicted
+++ resolved
@@ -34,30 +34,11 @@
 		Name: "ETHEREUM",
 		Flags: utils.GroupFlags([]cli.Flag{
 			configFileFlag,
-<<<<<<< HEAD
-			utils.DataDirFlag,
-			utils.AncientFlag,
-			utils.AncientRPCFlag,
-=======
->>>>>>> de23cf91
 			utils.MinFreeDiskSpaceFlag,
 			utils.KeyStoreDirFlag,
 			utils.USBFlag,
 			utils.SmartCardDaemonPathFlag,
 			utils.NetworkIdFlag,
-<<<<<<< HEAD
-			utils.MainnetFlag,
-			utils.ClassicFlag,
-			utils.MordorFlag,
-			utils.KottiFlag,
-			utils.GoerliFlag,
-			utils.RinkebyFlag,
-			utils.RopstenFlag,
-			utils.SepoliaFlag,
-			utils.MintMeFlag,
-			utils.KilnFlag,
-=======
->>>>>>> de23cf91
 			utils.SyncModeFlag,
 			utils.ExitWhenSyncedFlag,
 			utils.GCModeFlag,
@@ -65,15 +46,10 @@
 			utils.EthStatsURLFlag,
 			utils.IdentityFlag,
 			utils.LightKDFFlag,
-<<<<<<< HEAD
 			utils.ECBP1100Flag,
 			utils.ECBP1100NoDisableFlag,
-			utils.EthPeerRequiredBlocksFlag, // was WhitelistFlag before 1.10.17
-		},
-=======
 			utils.EthRequiredBlocksFlag,
 		}, utils.NetworkFlags, utils.DatabasePathFlags),
->>>>>>> de23cf91
 	},
 	{
 		Name: "LIGHT CLIENT",
