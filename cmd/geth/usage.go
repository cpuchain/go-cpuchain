--- conflicted
+++ resolved
@@ -49,11 +49,8 @@
 			utils.GoerliFlag,
 			utils.RinkebyFlag,
 			utils.RopstenFlag,
-<<<<<<< HEAD
+			utils.SepoliaFlag,
 			utils.MintMeFlag,
-=======
-			utils.SepoliaFlag,
->>>>>>> 6c4dc6c3
 			utils.SyncModeFlag,
 			utils.ExitWhenSyncedFlag,
 			utils.GCModeFlag,
