--- conflicted
+++ resolved
@@ -148,13 +148,10 @@
 				path = filepath.Join(path, "goerli")
 			} else if ctx.GlobalBool(utils.SepoliaFlag.Name) {
 				path = filepath.Join(path, "sepolia")
-<<<<<<< HEAD
 			} else if ctx.GlobalBool(utils.MintMeFlag.Name) {
 				path = filepath.Join(path, "mintme")
-=======
 			} else if ctx.GlobalBool(utils.KilnFlag.Name) {
 				path = filepath.Join(path, "kiln")
->>>>>>> de23cf91
 			}
 		}
 		endpoint = fmt.Sprintf("%s/geth.ipc", path)
