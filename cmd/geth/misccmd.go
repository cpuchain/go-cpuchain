// Copyright 2016 The go-ethereum Authors
// This file is part of go-ethereum.
//
// go-ethereum is free software: you can redistribute it and/or modify
// it under the terms of the GNU General Public License as published by
// the Free Software Foundation, either version 3 of the License, or
// (at your option) any later version.
//
// go-ethereum is distributed in the hope that it will be useful,
// but WITHOUT ANY WARRANTY; without even the implied warranty of
// MERCHANTABILITY or FITNESS FOR A PARTICULAR PURPOSE. See the
// GNU General Public License for more details.
//
// You should have received a copy of the GNU General Public License
// along with go-ethereum. If not, see <http://www.gnu.org/licenses/>.

package main

import (
	"fmt"
	"os"
	"runtime"
	"strconv"
	"strings"

	"github.com/ethereum/go-ethereum/cmd/utils"
	"github.com/ethereum/go-ethereum/consensus/ethash"
	"github.com/ethereum/go-ethereum/internal/version"
	"github.com/ethereum/go-ethereum/params"
	"github.com/urfave/cli/v2"
)

var (
	VersionCheckUrlFlag = &cli.StringFlag{
		Name:  "check.url",
		Usage: "URL to use when checking vulnerabilities",
		Value: "https://geth.ethereum.org/docs/vulnerabilities/vulnerabilities.json",
	}
	VersionCheckVersionFlag = &cli.StringFlag{
		Name:  "check.version",
		Usage: "Version to check",
		Value: version.ClientName(clientIdentifier),
	}
	makecacheCommand = &cli.Command{
		Action:    makecache,
		Name:      "makecache",
		Usage:     "Generate ethash verification cache (for testing)",
		ArgsUsage: "<blockNum> <outputDir>",
		Flags: []cli.Flag{
			utils.EthashEpochLengthFlag,
		},
		Category: "MISCELLANEOUS COMMANDS",
		Description: `
The makecache command generates an ethash cache in <outputDir>.

This command exists to support the system testing project.
Regular users do not need to execute it.
`,
	}
	makedagCommand = &cli.Command{
		Action:    makedag,
		Name:      "makedag",
		Usage:     "Generate ethash mining DAG (for testing)",
		ArgsUsage: "<blockNum> <outputDir>",
		Flags: []cli.Flag{
			utils.EthashEpochLengthFlag,
		},
		Category: "MISCELLANEOUS COMMANDS",
		Description: `
The makedag command generates an ethash DAG in <outputDir>.

This command exists to support the system testing project.
Regular users do not need to execute it.
`,
	}
	versionCommand = &cli.Command{
		Action:    printVersion,
		Name:      "version",
		Usage:     "Print version numbers",
		ArgsUsage: " ",
		Description: `
The output of this command is supposed to be machine-readable.
`,
	}
	versionCheckCommand = &cli.Command{
		Action: versionCheck,
		Flags: []cli.Flag{
			VersionCheckUrlFlag,
			VersionCheckVersionFlag,
		},
		Name:      "version-check",
		Usage:     "Checks (online) for known Geth security vulnerabilities",
		ArgsUsage: "<versionstring (optional)>",
		Description: `
The version-check command fetches vulnerability-information from https://geth.ethereum.org/docs/vulnerabilities/vulnerabilities.json, 
and displays information about any security vulnerabilities that affect the currently executing version.
`,
	}
	licenseCommand = &cli.Command{
		Action:    license,
		Name:      "license",
		Usage:     "Display license information",
		ArgsUsage: " ",
	}
)

// makecache generates an ethash verification cache into the provided folder.
func makecache(ctx *cli.Context) error {
	args := ctx.Args().Slice()
	if len(args) != 2 {
		utils.Fatalf(`Usage: geth makecache <block number> <outputdir>`)
	}
	block, err := strconv.ParseUint(args[0], 0, 64)
	if err != nil {
		utils.Fatalf("Invalid block number: %v", err)
	}

	epochLength := ctx.Uint64(utils.EthashEpochLengthFlag.Name)

	ethash.MakeCache(block, epochLength, args[1])

	return nil
}

// makedag generates an ethash mining DAG into the provided folder.
func makedag(ctx *cli.Context) error {
	args := ctx.Args().Slice()
	if len(args) != 2 {
		utils.Fatalf(`Usage: geth makedag <block number> <outputdir>`)
	}
	block, err := strconv.ParseUint(args[0], 0, 64)
	if err != nil {
		utils.Fatalf("Invalid block number: %v", err)
	}

	epochLength := ctx.Uint64(utils.EthashEpochLengthFlag.Name)

	ethash.MakeDataset(block, epochLength, args[1])

	return nil
}

<<<<<<< HEAD
func version(ctx *cli.Context) error {
	versionClientIdentifier := clientIdentifier
	if params.VersionName != "" {
		versionClientIdentifier = params.VersionName
	}
	fmt.Println(strings.Title(versionClientIdentifier))
=======
func printVersion(ctx *cli.Context) error {
	git, _ := version.VCS()

	fmt.Println(strings.Title(clientIdentifier))
>>>>>>> 18b641b0
	fmt.Println("Version:", params.VersionWithMeta)
	if git.Commit != "" {
		fmt.Println("Git Commit:", git.Commit)
	}
	if git.Date != "" {
		fmt.Println("Git Commit Date:", git.Date)
	}
	fmt.Println("Architecture:", runtime.GOARCH)
	fmt.Println("Go Version:", runtime.Version())
	fmt.Println("Operating System:", runtime.GOOS)
	fmt.Printf("GOPATH=%s\n", os.Getenv("GOPATH"))
	fmt.Printf("GOROOT=%s\n", runtime.GOROOT())
	return nil
}

func license(_ *cli.Context) error {
	fmt.Println(`Geth is free software: you can redistribute it and/or modify
it under the terms of the GNU General Public License as published by
the Free Software Foundation, either version 3 of the License, or
(at your option) any later version.

Geth is distributed in the hope that it will be useful,
but WITHOUT ANY WARRANTY; without even the implied warranty of
MERCHANTABILITY or FITNESS FOR A PARTICULAR PURPOSE. See the
GNU General Public License for more details.

You should have received a copy of the GNU General Public License
along with geth. If not, see <http://www.gnu.org/licenses/>.`)
	return nil
}<|MERGE_RESOLUTION|>--- conflicted
+++ resolved
@@ -140,19 +140,10 @@
 	return nil
 }
 
-<<<<<<< HEAD
-func version(ctx *cli.Context) error {
-	versionClientIdentifier := clientIdentifier
-	if params.VersionName != "" {
-		versionClientIdentifier = params.VersionName
-	}
-	fmt.Println(strings.Title(versionClientIdentifier))
-=======
 func printVersion(ctx *cli.Context) error {
 	git, _ := version.VCS()
 
 	fmt.Println(strings.Title(clientIdentifier))
->>>>>>> 18b641b0
 	fmt.Println("Version:", params.VersionWithMeta)
 	if git.Commit != "" {
 		fmt.Println("Git Commit:", git.Commit)
