--- conflicted
+++ resolved
@@ -173,13 +173,9 @@
 			utils.EthersocialFlag,
 			utils.RinkebyFlag,
 			utils.GoerliFlag,
-<<<<<<< HEAD
-			utils.YoloV1Flag,
 			utils.TxLookupLimitFlag,
-=======
 			utils.YoloV2Flag,
 			utils.LegacyTestnetFlag,
->>>>>>> 70868b1e
 		},
 		Category: "BLOCKCHAIN COMMANDS",
 		Description: `
@@ -234,12 +230,8 @@
 			utils.RopstenFlag,
 			utils.RinkebyFlag,
 			utils.GoerliFlag,
-<<<<<<< HEAD
-			utils.YoloV1Flag,
-=======
 			utils.YoloV2Flag,
 			utils.LegacyTestnetFlag,
->>>>>>> 70868b1e
 			utils.SyncModeFlag,
 		},
 		Category: "BLOCKCHAIN COMMANDS",
