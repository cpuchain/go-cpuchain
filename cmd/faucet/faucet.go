// Copyright 2017 The go-ethereum Authors
// This file is part of go-ethereum.
//
// go-ethereum is free software: you can redistribute it and/or modify
// it under the terms of the GNU General Public License as published by
// the Free Software Foundation, either version 3 of the License, or
// (at your option) any later version.
//
// go-ethereum is distributed in the hope that it will be useful,
// but WITHOUT ANY WARRANTY; without even the implied warranty of
// MERCHANTABILITY or FITNESS FOR A PARTICULAR PURPOSE. See the
// GNU General Public License for more details.
//
// You should have received a copy of the GNU General Public License
// along with go-ethereum. If not, see <http://www.gnu.org/licenses/>.

// faucet is an Ether faucet backed by a light client.
package main

import (
	"bytes"
	"context"
	_ "embed"
	"encoding/json"
	"errors"
	"flag"
	"fmt"
	"html/template"
	"io"
	"math"
	"math/big"
	"net/http"
	"net/url"
	"os"
	"path/filepath"
	"reflect"
	"regexp"
	"strconv"
	"strings"
	"sync"
	"time"

	"github.com/ethereum/go-ethereum/accounts"
	"github.com/ethereum/go-ethereum/accounts/keystore"
	"github.com/ethereum/go-ethereum/cmd/utils"
	"github.com/ethereum/go-ethereum/common"
	"github.com/ethereum/go-ethereum/core"
	"github.com/ethereum/go-ethereum/core/types"
	"github.com/ethereum/go-ethereum/eth"
	"github.com/ethereum/go-ethereum/eth/downloader"
	"github.com/ethereum/go-ethereum/eth/ethconfig"
	"github.com/ethereum/go-ethereum/ethclient"
	"github.com/ethereum/go-ethereum/ethstats"
	"github.com/ethereum/go-ethereum/les"
	"github.com/ethereum/go-ethereum/log"
	"github.com/ethereum/go-ethereum/node"
	"github.com/ethereum/go-ethereum/p2p"
	"github.com/ethereum/go-ethereum/p2p/enode"
	"github.com/ethereum/go-ethereum/p2p/nat"
	"github.com/ethereum/go-ethereum/params"
	"github.com/ethereum/go-ethereum/params/types/ctypes"
	"github.com/ethereum/go-ethereum/params/types/genesisT"
	"github.com/gorilla/websocket"
)

var (
	foundationFlag = flag.Bool("chain.foundation", false, "Configure genesis and bootnodes for foundation chain defaults")
	classicFlag    = flag.Bool("chain.classic", false, "Configure genesis and bootnodes for classic chain defaults")
	mordorFlag     = flag.Bool("chain.mordor", false, "Configure genesis and bootnodes for mordor chain defaults")
	kottiFlag      = flag.Bool("chain.kotti", false, "Configure genesis and bootnodes for kotti chain defaults")
	testnetFlag    = flag.Bool("chain.testnet", false, "Configure genesis and bootnodes for testnet chain defaults")
	rinkebyFlag    = flag.Bool("chain.rinkeby", false, "Configure genesis and bootnodes for rinkeby chain defaults")
	goerliFlag     = flag.Bool("chain.goerli", false, "Configure genesis and bootnodes for goerli chain defaults")

	attachFlag    = flag.String("attach", "", "Attach to an IPC or WS endpoint")
	attachChainID = flag.Int64("attach.chainid", 0, "Configure fallback chain id value for use in attach mode (used if target does not have value available yet).")

	syncmodeFlag = flag.String("syncmode", "light", "Configure sync mode for faucet's client")
	datadirFlag  = flag.String("datadir", "", "Use a custom datadir")

	genesisFlag = flag.String("genesis", "", "Genesis json file to seed the chain with")
	apiPortFlag = flag.Int("apiport", 8080, "Listener port for the HTTP API connection")
	ethPortFlag = flag.Int("ethport", 30303, "Listener port for the devp2p connection")
	bootFlag    = flag.String("bootnodes", "", "Comma separated bootnode enode URLs to seed with")
	netFlag     = flag.Uint64("network", 0, "Network ID to use for the Ethereum protocol")

	statsFlag = flag.String("ethstats", "", "Ethstats network monitoring auth string")

	netnameFlag = flag.String("faucet.name", "", "Network name to assign to the faucet")
	payoutFlag  = flag.Int("faucet.amount", 1, "Number of Ethers to pay out per user request")
	minutesFlag = flag.Int("faucet.minutes", 1440, "Number of minutes to wait between funding rounds")
	tiersFlag   = flag.Int("faucet.tiers", 3, "Number of funding tiers to enable (x3 time, x2.5 funds)")

	accJSONFlag = flag.String("account.json", "", "[Required] Path to JSON key file to fund user requests with")
	accPassFlag = flag.String("account.pass", "", "[Required] Path to plaintext file containing decryption password to access faucet funds")

	captchaToken  = flag.String("captcha.token", "", "Recaptcha site key to authenticate client side")
	captchaSecret = flag.String("captcha.secret", "", "Recaptcha secret key to authenticate server side")

	noauthFlag = flag.Bool("noauth", false, "Enables funding requests without authentication")
	logFlag    = flag.Int("loglevel", 3, "Log level to use for Ethereum and the faucet")

	twitterTokenFlag   = flag.String("twitter.token", "", "Bearer token to authenticate with the v2 Twitter API")
	twitterTokenV1Flag = flag.String("twitter.token.v1", "", "Bearer token to authenticate with the v1.1 Twitter API")
)

var chainFlags = []*bool{
	foundationFlag,
	classicFlag,
	mordorFlag,
	kottiFlag,
	testnetFlag,
	rinkebyFlag,
	goerliFlag,
}

var (
	ether = new(big.Int).Exp(big.NewInt(10), big.NewInt(18), nil)
)

var (
	gitCommit = "" // Git SHA1 commit hash of the release (set via linker flags)
	gitDate   = "" // Git commit date YYYYMMDD of the release (set via linker flags)
)

<<<<<<< HEAD
func faucetDirFromChainIndicators(chainID uint64, genesisHash common.Hash) string {
	datadir := filepath.Join(os.Getenv("HOME"), ".faucet")
	if *datadirFlag != "" {
		datadir = *datadirFlag
	}
	switch genesisHash {
	case params.MainnetGenesisHash:
		if chainID == params.ClassicChainConfig.GetChainID().Uint64() {
			return filepath.Join(datadir, "classic")
		}
		return filepath.Join(datadir, "")
	case params.RopstenGenesisHash:
		return filepath.Join(datadir, "ropsten")
	case params.RinkebyGenesisHash:
		return filepath.Join(datadir, "rinkeby")
	case params.GoerliGenesisHash:
		return filepath.Join(datadir, "goerli")
	case params.KottiGenesisHash:
		return filepath.Join(datadir, "kotti")
	case params.MordorGenesisHash:
		return filepath.Join(datadir, "mordor")
	}
	return datadir
}

func parseChainFlags() (gs *genesisT.Genesis, bs string, netid uint64) {
	var configs = []struct {
		flag bool
		gs   *genesisT.Genesis
		bs   []string
	}{
		{*foundationFlag, params.DefaultGenesisBlock(), nil},
		{*classicFlag, params.DefaultClassicGenesisBlock(), nil},
		{*mordorFlag, params.DefaultMordorGenesisBlock(), nil},
		{*testnetFlag, params.DefaultRopstenGenesisBlock(), nil},
		{*rinkebyFlag, params.DefaultRinkebyGenesisBlock(), nil},
		{*kottiFlag, params.DefaultKottiGenesisBlock(), nil},
		{*goerliFlag, params.DefaultGoerliGenesisBlock(), nil},
	}

	var bss []string
	for _, conf := range configs {
		if conf.flag {
			gs, bss, netid = conf.gs, conf.bs, *conf.gs.Config.GetNetworkID()
			break
		}
	}
	if len(bss) > 0 {
		bs = strings.Join(bss, ",")
	}

	// allow overrides
	if *genesisFlag != "" {
		blob, err := ioutil.ReadFile(*genesisFlag)
		if err != nil {
			log.Crit("Failed to read genesis block contents", "genesis", *genesisFlag, "err", err)
		}
		gs = new(genesisT.Genesis)
		if err = json.Unmarshal(blob, gs); err != nil {
			log.Crit("Failed to parse genesis block json", "err", err)
		}
	}
	if *bootFlag != "" {
		bs = *bootFlag
	}
	if *netFlag != 0 {
		netid = *netFlag
	}
	return
}

// auditFlagUse ensures that exclusive/incompatible flag values are not set.
// If invalid use if found, the program exits with log.Crit.
func auditFlagUse() {
	var (
		ffalse          = false
		activeChainFlag = &ffalse
	)
	for _, f := range chainFlags {
		if *f {
			if *activeChainFlag {
				log.Crit("cannot use two -chain.* flags simultaneously")
			}
			activeChainFlag = f
		}
	}

	if !*activeChainFlag && *genesisFlag == "" && *attachFlag == "" {
		log.Crit("missing chain configuration option; use one of -chain.<identity>, -genesis, or -attach")
	}

	type fflag struct {
		name  string
		value interface{}
	}
	exclusiveOrCrit := func(a, b fflag) {
		didSetOne := false
		for _, f := range []fflag{a, b} {
			isSet := false
			switch t := f.value.(type) {
			case *string:
				isSet = *t != ""
			case *bool:
				isSet = *t
			case bool:
				isSet = t
			case *int64:
				isSet = *t != 0
			case *uint64:
				isSet = *t != 0
			case *int:
				isSet = *t != 0
			default:
				panic(fmt.Sprintf("unhandled flag type case: %v %t %s", t, t, f.name))
			}
			if didSetOne && isSet {
				var av, bv interface{}
				av = a.value
				bv = b.value
				if reflect.TypeOf(a.value).Kind() == reflect.Ptr {
					av = reflect.ValueOf(a.value).Elem()
				}
				if reflect.TypeOf(b.value).Kind() == reflect.Ptr {
					bv = reflect.ValueOf(b.value).Elem()
				}
				log.Crit("flags are exclusive", "flags", []string{a.name, b.name}, "values", []interface{}{av, bv})
			}
			didSetOne = isSet
		}
	}
	for _, exclusivePair := range [][]fflag{
		{{"attach", attachFlag}, {"chain.<identity>", activeChainFlag}},
		{{"attach", attachFlag}, {"genesis", genesisFlag}},
		{{"attach", attachFlag}, {"ethstats", statsFlag}},
		{{"attach", attachFlag}, {"network", netFlag}},
		{{"attach", attachFlag}, {"bootnodes", bootFlag}},
	} {
		exclusiveOrCrit(exclusivePair[0], exclusivePair[1])
	}

	if *attachFlag == "" && *attachChainID != 0 {
		log.Crit("must use -attach when using -attach.chainid")
	}

	if *syncmodeFlag != "" {
		allowedModes := []string{"light", "snap", "full"}
		var ok bool
		for _, mode := range allowedModes {
			if mode == *syncmodeFlag {
				ok = true
				break
			}
		}
		if !ok {
			log.Crit("invalid value for -syncmode", "value", *syncmodeFlag, "allowed", allowedModes)
		}
	}

	if *accJSONFlag == "" {
		log.Crit("missing required flag for path to account JSON file: --account.json")
	}
	if *accPassFlag == "" {
		log.Crit("missing required flag for path to plaintext file containing account password: --account.pass")
	}
}
=======
//go:embed faucet.html
var websiteTmpl string
>>>>>>> de23cf91

func main() {
	// Parse the flags and set up the logger to print everything requested
	flag.Parse()
	log.Root().SetHandler(log.LvlFilterHandler(log.Lvl(*logFlag), log.StreamHandler(os.Stderr, log.TerminalFormat(true))))

	auditFlagUse()

	// Load and parse the genesis block requested by the user
	var genesis *genesisT.Genesis
	var enodes []*enode.Node
	var blob []byte

	// client will be used if the faucet is attaching. If not it won't be touched.
	var client *ethclient.Client
	genesis, *bootFlag, *netFlag = parseChainFlags()

	// Construct the payout tiers
	amounts := make([]string, *tiersFlag)
	periods := make([]string, *tiersFlag)
	for i := 0; i < *tiersFlag; i++ {
		// Calculate the amount for the next tier and format it
		amount := float64(*payoutFlag) * math.Pow(2.5, float64(i))
		amounts[i] = fmt.Sprintf("%s Ethers", strconv.FormatFloat(amount, 'f', -1, 64))
		if amount == 1 {
			amounts[i] = strings.TrimSuffix(amounts[i], "s")
		}
		// Calculate the period for the next tier and format it
		period := *minutesFlag * int(math.Pow(3, float64(i)))
		periods[i] = fmt.Sprintf("%d mins", period)
		if period%60 == 0 {
			period /= 60
			periods[i] = fmt.Sprintf("%d hours", period)

			if period%24 == 0 {
				period /= 24
				periods[i] = fmt.Sprintf("%d days", period)
			}
		}
		if period == 1 {
			periods[i] = strings.TrimSuffix(periods[i], "s")
		}
	}
	website := new(bytes.Buffer)
	err := template.Must(template.New("").Parse(websiteTmpl)).Execute(website, map[string]interface{}{
		"Network":   *netnameFlag,
		"Amounts":   amounts,
		"Periods":   periods,
		"Recaptcha": *captchaToken,
		"NoAuth":    *noauthFlag,
	})
	if err != nil {
		log.Crit("Failed to render the faucet template", "err", err)
	}
<<<<<<< HEAD

	if genesis != nil {
		log.Info("Using chain/net config", "network id", *netFlag, "bootnodes", *bootFlag, "chain config", fmt.Sprintf("%v", genesis.Config))

		// Convert the bootnodes to internal enode representations
		var enodes []*enode.Node
		for _, boot := range strings.Split(*bootFlag, ",") {
			if url, err := enode.Parse(enode.ValidSchemes, boot); err == nil {
				enodes = append(enodes, url)
			} else {
				log.Error("Failed to parse bootnode URL", "url", boot, "err", err)
			}
		}
	} else {
		log.Info("Attaching faucet to running client")
		client, err = ethclient.DialContext(context.Background(), *attachFlag)
		if err != nil {
			log.Crit("Failed to connect to client", "error", err)
=======
	// Load and parse the genesis block requested by the user
	genesis, err := getGenesis(*genesisFlag, *goerliFlag, *rinkebyFlag)
	if err != nil {
		log.Crit("Failed to parse genesis config", "err", err)
	}
	// Convert the bootnodes to internal enode representations
	var enodes []*enode.Node
	for _, boot := range strings.Split(*bootFlag, ",") {
		if url, err := enode.Parse(enode.ValidSchemes, boot); err == nil {
			enodes = append(enodes, url)
		} else {
			log.Error("Failed to parse bootnode URL", "url", boot, "err", err)
>>>>>>> de23cf91
		}
	}

	// Load up the account key and decrypt its password
<<<<<<< HEAD
	if blob, err = ioutil.ReadFile(*accPassFlag); err != nil {
=======
	blob, err := os.ReadFile(*accPassFlag)
	if err != nil {
>>>>>>> de23cf91
		log.Crit("Failed to read account password contents", "file", *accPassFlag, "err", err)
	}
	pass := strings.TrimSuffix(string(blob), "\n")

<<<<<<< HEAD
	// Get the chain id from the genesis or the designated API.
	// We'll use this to infer the keystore and chain data directories.
	// NOTE: Relying on having chain id immediately available may be fragile.
	// IRC eth_chainId can possibly not return the configured value until the block activating the chain id EIP155 is reached.
	// See the difference in implementation between ethapi/api.go and eth/api.go #ChainID() methods.
	// There's an issue open about this somewhere at ethereum/xxx.
	// This could be resolved by creating a -chainid flag to use as a fallback.
	// NOTE(meowsbits): chainID and genesisHash are ONLY used as input for configuring the
	// default data directory. This logic must be bypassed when and if a -datadir flag were in use.
	chainID := uint64(0)
	var genesisHash common.Hash
	if genesis != nil {
		chainID = genesis.GetChainID().Uint64()
		genesisHash = core.GenesisToBlock(genesis, nil).Hash()
	} else {
		cid, err := client.ChainID(context.Background())
		if err != nil {
			log.Crit("Failed to get chain id from client", "error", err)
		}
		genesisBlock, err := client.BlockByNumber(context.Background(), big.NewInt(0))
		if err != nil {
			log.Crit("Failed to get genesis block from client", "error", err)
		}
		chainID = cid.Uint64()
		genesisHash = genesisBlock.Hash()

		// ChainID is only REQUIRED to disambiguate ETH/ETC chains.
		if chainID == 0 && genesisHash == params.MainnetGenesisHash {
			if *attachChainID == 0 {
				// Exit with error if disambiguating fallback is unset.
				log.Crit("Ambiguous/unavailable chain identity", "recommended solution", "use -attach.chainid to configure a fallback or wait until target client is synced past EIP155 block height")
			}
			chainID = uint64(*attachChainID)
		}
	}

	keystorePath := filepath.Join(faucetDirFromChainIndicators(chainID, genesisHash), "keys")
	ks := keystore.NewKeyStore(keystorePath, keystore.StandardScryptN, keystore.StandardScryptP)
	if blob, err = ioutil.ReadFile(*accJSONFlag); err != nil {
=======
	ks := keystore.NewKeyStore(filepath.Join(os.Getenv("HOME"), ".faucet", "keys"), keystore.StandardScryptN, keystore.StandardScryptP)
	if blob, err = os.ReadFile(*accJSONFlag); err != nil {
>>>>>>> de23cf91
		log.Crit("Failed to read account key contents", "file", *accJSONFlag, "err", err)
	}
	acc, err := ks.Import(blob, pass, pass)
	if err != nil && err != keystore.ErrAccountAlreadyExists {
		log.Crit("Failed to import faucet signer account", "err", err)
	} else if err == nil {
		log.Info("Imported faucet signer account", "address", acc.Address)
	}
	if err := ks.Unlock(acc, pass); err != nil {
		log.Crit("Failed to unlock faucet signer account", "err", err)
	}

	// Assemble and start the faucet light service
	// faucet, err := newFaucet(genesis, *ethPortFlag, enodes, *netFlag, *statsFlag, ks, website.Bytes())
	faucet, err := newFaucet(ks, website.Bytes())
	if err != nil {
		log.Crit("Failed to construct faucet", "err", err)
	}
	defer faucet.close()

	if genesis != nil {
		log.Info("Starting faucet client stack")
		err = faucet.startStack(genesis, *ethPortFlag, enodes, *netFlag)
		if err != nil {
			log.Crit("Failed to start to stack", "error", err)
		}
	} else {
		faucet.client = client
	}

	if err := faucet.listenAndServe(*apiPortFlag); err != nil {
		log.Crit("Failed to launch faucet API", "err", err)
	}
}

// request represents an accepted funding request.
type request struct {
	Avatar  string             `json:"avatar"`  // Avatar URL to make the UI nicer
	Account common.Address     `json:"account"` // Ethereum address being funded
	Time    time.Time          `json:"time"`    // Timestamp when the request was accepted
	Tx      *types.Transaction `json:"tx"`      // Transaction funding the account
}

// faucet represents a crypto faucet backed by an Ethereum light client.
type faucet struct {
	config ctypes.ChainConfigurator // Chain configurations for signing
	stack  *node.Node               // Ethereum protocol stack
	client *ethclient.Client        // Client connection to the Ethereum chain
	index  []byte                   // Index page to serve up on the web

	keystore *keystore.KeyStore // Keystore containing the single signer
	account  accounts.Account   // Account funding user faucet requests
	head     *types.Header      // Current head header of the faucet
	balance  *big.Int           // Current balance of the faucet
	nonce    uint64             // Current pending nonce of the faucet
	price    *big.Int           // Current gas price to issue funds with

	conns    []*wsConn            // Currently live websocket connections
	timeouts map[string]time.Time // History of users and their funding timeouts
	reqs     []*request           // Currently pending funding requests
	update   chan struct{}        // Channel to signal request updates

	lock sync.RWMutex // Lock protecting the faucet's internals
}

// wsConn wraps a websocket connection with a write mutex as the underlying
// websocket library does not synchronize access to the stream.
type wsConn struct {
	conn  *websocket.Conn
	wlock sync.Mutex
}

const (
	multiFaucetNodeName = "MultiFaucet"
	coreFaucetNodeName  = "CoreFaucet"
)

// migrateFaucetDirectory moves an existing "MultiFaucet" directory to the new "CoreFaucet".
// It only returns an error if the migration is attempted and fails.
// If no 'old' directory is found to migrate (ie DNE), it returns nil (no error).
func migrateFaucetDirectory(faucetDataDir string) error {
	oldFaucetNodePath := filepath.Join(faucetDataDir, multiFaucetNodeName)
	targetFaucetNodePath := filepath.Join(faucetDataDir, coreFaucetNodeName)

	log.Info("Checking datadir migration", "datadir", faucetDataDir)

	d, err := os.Stat(oldFaucetNodePath)
	if err != nil && os.IsNotExist(err) {
		// This is an expected positive error.
		return nil
	}
	if err == nil && d.IsDir() {

		// Path exists and is a directory.
		log.Warn("Found existing 'MultiFaucet' directory, migrating", "old", oldFaucetNodePath, "new", targetFaucetNodePath)
		if err := os.Rename(oldFaucetNodePath, targetFaucetNodePath); err != nil {
			return err
		}
		return nil
	}
	if err == nil && !d.IsDir() {
		return errors.New("expected a directory at faucet node datadir path, found non-directory")
	}
	// Return any error which is not expected, eg. bad permissions.
	return err
}

// startStack starts the node stack, ensures peering, and assigns the respective ethclient to the faucet.
func (f *faucet) startStack(genesis *genesisT.Genesis, port int, enodes []*enode.Node, network uint64) error {

	genesisHash := core.GenesisToBlock(genesis, nil).Hash()

	faucetDataDir := faucetDirFromChainIndicators(genesis.Config.GetChainID().Uint64(), genesisHash)

	// Handle renaming of existing directory from old name to new name.
	if err := migrateFaucetDirectory(faucetDataDir); err != nil {
		log.Crit("Migration handling of faucet datadir failed", "error", err)
	}

	// Assemble the raw devp2p protocol stack
	stack, err := node.New(&node.Config{
		Name:    coreFaucetNodeName,
		Version: params.VersionWithCommit(gitCommit, gitDate),
		DataDir: faucetDataDir,
		P2P: p2p.Config{
			NAT: nat.Any(),
			// NoDiscovery is DISABLED to allow the node the find peers without relying on manually configured bootnodes.
			// NoDiscovery:      true,
			DiscoveryV5:      true,
			ListenAddr:       fmt.Sprintf(":%d", port),
			MaxPeers:         25,
			BootstrapNodesV5: enodes,
		},
	})
	if err != nil {
		return err
	}

	// Assemble the Ethereum light client protocol
	cfg := ethconfig.Defaults
	cfg.NetworkId = network
	cfg.Genesis = genesis

	switch *syncmodeFlag {
	case "light":
		cfg.SyncMode = downloader.LightSync
	case "snap":
		cfg.SyncMode = downloader.SnapSync
		cfg.ProtocolVersions = ethconfig.Defaults.ProtocolVersions
	case "full":
		cfg.SyncMode = downloader.FullSync
		cfg.ProtocolVersions = ethconfig.Defaults.ProtocolVersions
	default:
		panic("impossible to reach, this should be handled in the auditFlagUse function")
	}

	// Note that we have to set the discovery configs AFTER establishing the configuration
	// sync mode because discovery setting depend on light vs. fast/full.
	switch genesisHash {
	case params.MainnetGenesisHash:
		if genesis.GetChainID().Uint64() == params.DefaultClassicGenesisBlock().GetChainID().Uint64() {
			utils.SetDNSDiscoveryDefaults2(&cfg, params.ClassicDNSNetwork1)
		} else {
			utils.SetDNSDiscoveryDefaults(&cfg, core.GenesisToBlock(genesis, nil).Hash())
		}
	case params.KottiGenesisHash:
		utils.SetDNSDiscoveryDefaults2(&cfg, params.KottiDNSNetwork1)
	case params.MordorGenesisHash:
		utils.SetDNSDiscoveryDefaults2(&cfg, params.MordorDNSNetwork1)
	default:
		utils.SetDNSDiscoveryDefaults(&cfg, core.GenesisToBlock(genesis, nil).Hash())
	}
	log.Info("Config discovery", "urls", cfg.EthDiscoveryURLs)

	// Establish the backend and enable stats reporting if configured to do so.
	switch *syncmodeFlag {
	case "light":
		lesBackend, err := les.New(stack, &cfg)
		if err != nil {
			return fmt.Errorf("Failed to register the Ethereum service: %w", err)
		}
		if *statsFlag != "" {
			if err := ethstats.New(stack, lesBackend.ApiBackend, lesBackend.Engine(), *statsFlag); err != nil {
				return err
			}
		}
	case "fast", "full":
		ethBackend, err := eth.New(stack, &cfg)
		if err != nil {
			return fmt.Errorf("Failed to register the Ethereum service: %w", err)
		}
		if *statsFlag != "" {
			if err := ethstats.New(stack, ethBackend.APIBackend, ethBackend.Engine(), *statsFlag); err != nil {
				return err
			}
		}
	default:
		panic("impossible to reach, this should be handled in the auditFlagUse function")
	}

	// Boot up the client and ensure it connects to bootnodes
	if err := stack.Start(); err != nil {
		return err
	}
	for _, boot := range enodes {
		old, err := enode.Parse(enode.ValidSchemes, boot.String())
		if err == nil {
			log.Info("Manually adding bootnode", "enode", old.String())
			stack.Server().AddPeer(old)
		}
	}
	// Attach to the client and retrieve and interesting metadatas
	api, err := stack.Attach()
	if err != nil {
		stack.Close()
		return err
	}
	f.stack = stack
	f.client = ethclient.NewClient(api)
	return nil
}

func newFaucet(ks *keystore.KeyStore, index []byte) (*faucet, error) {
	f := &faucet{
		// config:   genesis.Config,
		// stack:    stack,
		// client:   client,
		index:    index,
		keystore: ks,
		account:  ks.Accounts()[0],
		timeouts: make(map[string]time.Time),
		update:   make(chan struct{}, 1),
	}
	return f, nil
}

// close terminates the Ethereum connection and tears down the faucet.
func (f *faucet) close() error {
	if f.stack != nil {
		return f.stack.Close()
	}
	f.client.Close()
	return nil
}

// listenAndServe registers the HTTP handlers for the faucet and boots it up
// for service user funding requests.
func (f *faucet) listenAndServe(port int) error {
	go f.loop()

	http.HandleFunc("/", f.webHandler)
	http.HandleFunc("/api", f.apiHandler)
	return http.ListenAndServe(fmt.Sprintf(":%d", port), nil)
}

// webHandler handles all non-api requests, simply flattening and returning the
// faucet website.
func (f *faucet) webHandler(w http.ResponseWriter, r *http.Request) {
	w.Write(f.index)
}

// apiHandler handles requests for Ether grants and transaction statuses.
func (f *faucet) apiHandler(w http.ResponseWriter, r *http.Request) {
	upgrader := websocket.Upgrader{}
	conn, err := upgrader.Upgrade(w, r, nil)
	if err != nil {
		return
	}

	// Start tracking the connection and drop at the end
	defer conn.Close()

	f.lock.Lock()
	wsconn := &wsConn{conn: conn}
	f.conns = append(f.conns, wsconn)
	f.lock.Unlock()

	defer func() {
		f.lock.Lock()
		for i, c := range f.conns {
			if c.conn == conn {
				f.conns = append(f.conns[:i], f.conns[i+1:]...)
				break
			}
		}
		f.lock.Unlock()
	}()
	// Gather the initial stats from the network to report
	var (
		head    *types.Header
		balance *big.Int
		nonce   uint64
	)
	for head == nil || balance == nil {
		// Retrieve the current stats cached by the faucet
		f.lock.RLock()
		if f.head != nil {
			head = types.CopyHeader(f.head)
		}
		if f.balance != nil {
			balance = new(big.Int).Set(f.balance)
		}
		nonce = f.nonce
		f.lock.RUnlock()

		if head == nil || balance == nil {
			// Report the faucet offline until initial stats are ready
			//lint:ignore ST1005 This error is to be displayed in the browser
			if err = sendError(wsconn, errors.New("Faucet offline")); err != nil {
				log.Warn("Failed to send faucet error to client", "err", err)
				return
			}
			time.Sleep(3 * time.Second)
		}
	}
	// Send over the initial stats and the latest header
	f.lock.RLock()
	reqs := f.reqs
	f.lock.RUnlock()
	peerCount, err := f.client.PeerCount(context.Background())
	if err != nil {
		log.Warn("Failed to get peer count", "error", err)
		return
	}
	if err = send(wsconn, map[string]interface{}{
		"funds":    new(big.Int).Div(balance, ether),
		"funded":   nonce,
		"peers":    peerCount,
		"requests": reqs,
	}, 3*time.Second); err != nil {
		log.Warn("Failed to send initial stats to client", "err", err)
		return
	}
	if err = send(wsconn, head, 3*time.Second); err != nil {
		log.Warn("Failed to send initial header to client", "err", err)
		return
	}
	// Keep reading requests from the websocket until the connection breaks
	for {
		// Fetch the next funding request and validate against github
		var msg struct {
			URL     string `json:"url"`
			Tier    uint   `json:"tier"`
			Captcha string `json:"captcha"`
		}
		if err = conn.ReadJSON(&msg); err != nil {
			return
		}
		if !*noauthFlag && !strings.HasPrefix(msg.URL, "https://twitter.com/") && !strings.HasPrefix(msg.URL, "https://www.facebook.com/") {
			if err = sendError(wsconn, errors.New("URL doesn't link to supported services")); err != nil {
				log.Warn("Failed to send URL error to client", "err", err)
				return
			}
			continue
		}
		if msg.Tier >= uint(*tiersFlag) {
			//lint:ignore ST1005 This error is to be displayed in the browser
			if err = sendError(wsconn, errors.New("Invalid funding tier requested")); err != nil {
				log.Warn("Failed to send tier error to client", "err", err)
				return
			}
			continue
		}
		log.Info("Faucet funds requested", "url", msg.URL, "tier", msg.Tier)

		// If captcha verifications are enabled, make sure we're not dealing with a robot
		if *captchaToken != "" {
			form := url.Values{}
			form.Add("secret", *captchaSecret)
			form.Add("response", msg.Captcha)

			res, err := http.PostForm("https://www.google.com/recaptcha/api/siteverify", form)
			if err != nil {
				if err = sendError(wsconn, err); err != nil {
					log.Warn("Failed to send captcha post error to client", "err", err)
					return
				}
				continue
			}
			var result struct {
				Success bool            `json:"success"`
				Errors  json.RawMessage `json:"error-codes"`
			}
			err = json.NewDecoder(res.Body).Decode(&result)
			res.Body.Close()
			if err != nil {
				if err = sendError(wsconn, err); err != nil {
					log.Warn("Failed to send captcha decode error to client", "err", err)
					return
				}
				continue
			}
			if !result.Success {
				log.Warn("Captcha verification failed", "err", string(result.Errors))
				//lint:ignore ST1005 it's funny and the robot won't mind
				if err = sendError(wsconn, errors.New("Beep-bop, you're a robot!")); err != nil {
					log.Warn("Failed to send captcha failure to client", "err", err)
					return
				}
				continue
			}
		}
		// Retrieve the Ethereum address to fund, the requesting user and a profile picture
		var (
			id       string
			username string
			avatar   string
			address  common.Address
		)
		switch {
		case strings.HasPrefix(msg.URL, "https://twitter.com/"):
			id, username, avatar, address, err = authTwitter(msg.URL, *twitterTokenV1Flag, *twitterTokenFlag)
		case strings.HasPrefix(msg.URL, "https://www.facebook.com/"):
			username, avatar, address, err = authFacebook(msg.URL)
			id = username
		case *noauthFlag:
			username, avatar, address, err = authNoAuth(msg.URL)
			id = username
		default:
			//lint:ignore ST1005 This error is to be displayed in the browser
			err = errors.New("Something funky happened, please open an issue at https://github.com/ethereum/go-ethereum/issues")
		}
		if err != nil {
			if err = sendError(wsconn, err); err != nil {
				log.Warn("Failed to send prefix error to client", "err", err)
				return
			}
			continue
		}
		log.Info("Faucet request valid", "url", msg.URL, "tier", msg.Tier, "user", username, "address", address)

		// Ensure the user didn't request funds too recently
		f.lock.Lock()
		var (
			fund    bool
			timeout time.Time
		)
		if timeout = f.timeouts[id]; time.Now().After(timeout) {
			// User wasn't funded recently, create the funding transaction
			amount := new(big.Int).Mul(big.NewInt(int64(*payoutFlag)), ether)
			amount = new(big.Int).Mul(amount, new(big.Int).Exp(big.NewInt(5), big.NewInt(int64(msg.Tier)), nil))
			amount = new(big.Int).Div(amount, new(big.Int).Exp(big.NewInt(2), big.NewInt(int64(msg.Tier)), nil))

			tx := types.NewTransaction(f.nonce+uint64(len(f.reqs)), address, amount, 21000, f.price, nil)

			// FIXME(meowsbits): Getting the chain id more than once is redundant and can be optimized.
			chainId, err := f.client.ChainID(context.Background())
			if err != nil {
				log.Warn("Failed to get chain id", "error", err)
				return
			}

			signed, err := f.keystore.SignTx(f.account, tx, chainId)
			if err != nil {
				f.lock.Unlock()
				if err = sendError(wsconn, err); err != nil {
					log.Warn("Failed to send transaction creation error to client", "err", err)
					return
				}
				continue
			}
			// Submit the transaction and mark as funded if successful
			if err := f.client.SendTransaction(context.Background(), signed); err != nil {
				f.lock.Unlock()
				if err = sendError(wsconn, err); err != nil {
					log.Warn("Failed to send transaction transmission error to client", "err", err)
					return
				}
				continue
			}
			f.reqs = append([]*request{{
				Avatar:  avatar,
				Account: address,
				Time:    time.Now(),
				Tx:      signed,
			}}, f.reqs...)
			timeout := time.Duration(*minutesFlag*int(math.Pow(3, float64(msg.Tier)))) * time.Minute
			grace := timeout / 288 // 24h timeout => 5m grace

			f.timeouts[id] = time.Now().Add(timeout - grace)
			fund = true
		}
		f.lock.Unlock()

		// Send an error if too frequent funding, othewise a success
		if !fund {
			if err = sendError(wsconn, fmt.Errorf("%s left until next allowance", common.PrettyDuration(time.Until(timeout)))); err != nil { // nolint: gosimple
				log.Warn("Failed to send funding error to client", "err", err)
				return
			}
			continue
		}
		if err = sendSuccess(wsconn, fmt.Sprintf("Funding request accepted for %s into %s", username, address.Hex())); err != nil {
			log.Warn("Failed to send funding success to client", "err", err)
			return
		}
		select {
		case f.update <- struct{}{}:
		default:
		}
	}
}

// refresh attempts to retrieve the latest header from the chain and extract the
// associated faucet balance and nonce for connectivity caching.
func (f *faucet) refresh(head *types.Header) error {
	// Ensure a state update does not run for too long
	ctx, cancel := context.WithTimeout(context.Background(), 5*time.Second)
	defer cancel()

	// If no header was specified, use the current chain head
	var err error
	if head == nil {
		if head, err = f.client.HeaderByNumber(ctx, nil); err != nil {
			return err
		}
	}
	// Retrieve the balance, nonce and gas price from the current head
	var (
		balance *big.Int
		nonce   uint64
		price   *big.Int
	)
	if balance, err = f.client.BalanceAt(ctx, f.account.Address, head.Number); err != nil {
		return err
	}
	if nonce, err = f.client.NonceAt(ctx, f.account.Address, head.Number); err != nil {
		return err
	}
	if price, err = f.client.SuggestGasPrice(ctx); err != nil {
		return err
	}
	// Everything succeeded, update the cached stats and eject old requests
	f.lock.Lock()
	f.head, f.balance = head, balance
	f.price, f.nonce = price, nonce
	for len(f.reqs) > 0 && f.reqs[0].Tx.Nonce() < f.nonce {
		f.reqs = f.reqs[1:]
	}
	f.lock.Unlock()

	return nil
}

// loop keeps waiting for interesting events and pushes them out to connected
// websockets.
func (f *faucet) loop() {
	// Wait for chain events and push them to clients
	heads := make(chan *types.Header, 16)
	sub, err := f.client.SubscribeNewHead(context.Background(), heads)
	if err != nil {
		log.Crit("Failed to subscribe to head events", "err", err)
	}
	defer sub.Unsubscribe()

	// Start a goroutine to update the state from head notifications in the background
	update := make(chan *types.Header)

	go func() {
		for head := range update {
			// New chain head arrived, query the current stats and stream to clients
			timestamp := time.Unix(int64(head.Time), 0)
			if age := time.Since(timestamp); age > time.Hour {
				log.Trace("Skipping faucet refresh, head too old", "number", head.Number, "hash", head.Hash(), "age", common.PrettyAge(timestamp))
				continue
			}
			if err := f.refresh(head); err != nil {
				log.Warn("Failed to update faucet state", "block", head.Number, "hash", head.Hash(), "err", err)
				continue
			}
			// Faucet state retrieved, update locally and send to clients
			f.lock.RLock()
			log.Info("Updated faucet state", "number", head.Number, "hash", head.Hash(), "age", common.PrettyAge(timestamp), "balance", f.balance, "nonce", f.nonce, "price", f.price)

			balance := new(big.Int).Div(f.balance, ether)
			peerCount, err := f.client.PeerCount(context.Background())
			if err != nil {
				log.Warn("Failed to get peer count", "error", err)
				continue
			}

			for _, conn := range f.conns {
				if err := send(conn, map[string]interface{}{
					"funds":    balance,
					"funded":   f.nonce,
					"peers":    peerCount,
					"requests": f.reqs,
				}, time.Second); err != nil {
					log.Warn("Failed to send stats to client", "err", err)
					conn.conn.Close()
					continue
				}
				if err := send(conn, head, time.Second); err != nil {
					log.Warn("Failed to send header to client", "err", err)
					conn.conn.Close()
				}
			}
			f.lock.RUnlock()
		}
	}()
	// Wait for various events and assing to the appropriate background threads
	for {
		select {
		case head := <-heads:
			// New head arrived, send if for state update if there's none running
			select {
			case update <- head:
			default:
			}

		case <-f.update:
			// Pending requests updated, stream to clients
			f.lock.RLock()
			for _, conn := range f.conns {
				if err := send(conn, map[string]interface{}{"requests": f.reqs}, time.Second); err != nil {
					log.Warn("Failed to send requests to client", "err", err)
					conn.conn.Close()
				}
			}
			f.lock.RUnlock()
		case err := <-sub.Err():
			if *attachFlag != "" {
				log.Crit("Connection with the attached client has been lost", "err", err)
			}
		}
	}
}

// sends transmits a data packet to the remote end of the websocket, but also
// setting a write deadline to prevent waiting forever on the node.
func send(conn *wsConn, value interface{}, timeout time.Duration) error {
	if timeout == 0 {
		timeout = 60 * time.Second
	}
	conn.wlock.Lock()
	defer conn.wlock.Unlock()
	conn.conn.SetWriteDeadline(time.Now().Add(timeout))
	return conn.conn.WriteJSON(value)
}

// sendError transmits an error to the remote end of the websocket, also setting
// the write deadline to 1 second to prevent waiting forever.
func sendError(conn *wsConn, err error) error {
	return send(conn, map[string]string{"error": err.Error()}, time.Second)
}

// sendSuccess transmits a success message to the remote end of the websocket, also
// setting the write deadline to 1 second to prevent waiting forever.
func sendSuccess(conn *wsConn, msg string) error {
	return send(conn, map[string]string{"success": msg}, time.Second)
}

// authTwitter tries to authenticate a faucet request using Twitter posts, returning
// the uniqueness identifier (user id/username), username, avatar URL and Ethereum address to fund on success.
func authTwitter(url string, tokenV1, tokenV2 string) (string, string, string, common.Address, error) {
	// Ensure the user specified a meaningful URL, no fancy nonsense
	parts := strings.Split(url, "/")
	if len(parts) < 4 || parts[len(parts)-2] != "status" {
		//lint:ignore ST1005 This error is to be displayed in the browser
		return "", "", "", common.Address{}, errors.New("Invalid Twitter status URL")
	}
	// Strip any query parameters from the tweet id and ensure it's numeric
	tweetID := strings.Split(parts[len(parts)-1], "?")[0]
	if !regexp.MustCompile("^[0-9]+$").MatchString(tweetID) {
		return "", "", "", common.Address{}, errors.New("Invalid Tweet URL")
	}
	// Twitter's API isn't really friendly with direct links.
	// It is restricted to 300 queries / 15 minute with an app api key.
	// Anything more will require read only authorization from the users and that we want to avoid.

	// If Twitter bearer token is provided, use the API, selecting the version
	// the user would prefer (currently there's a limit of 1 v2 app / developer
	// but unlimited v1.1 apps).
	switch {
	case tokenV1 != "":
		return authTwitterWithTokenV1(tweetID, tokenV1)
	case tokenV2 != "":
		return authTwitterWithTokenV2(tweetID, tokenV2)
	}
	// Twiter API token isn't provided so we just load the public posts
	// and scrape it for the Ethereum address and profile URL. We need to load
	// the mobile page though since the main page loads tweet contents via JS.
	url = strings.Replace(url, "https://twitter.com/", "https://mobile.twitter.com/", 1)

	res, err := http.Get(url)
	if err != nil {
		return "", "", "", common.Address{}, err
	}
	defer res.Body.Close()

	// Resolve the username from the final redirect, no intermediate junk
	parts = strings.Split(res.Request.URL.String(), "/")
	if len(parts) < 4 || parts[len(parts)-2] != "status" {
		//lint:ignore ST1005 This error is to be displayed in the browser
		return "", "", "", common.Address{}, errors.New("Invalid Twitter status URL")
	}
	username := parts[len(parts)-3]

	body, err := io.ReadAll(res.Body)
	if err != nil {
		return "", "", "", common.Address{}, err
	}
	address := common.HexToAddress(string(regexp.MustCompile("0x[0-9a-fA-F]{40}").Find(body)))
	if address == (common.Address{}) {
		//lint:ignore ST1005 This error is to be displayed in the browser
		return "", "", "", common.Address{}, errors.New("No Ethereum address found to fund")
	}
	var avatar string
	if parts = regexp.MustCompile(`src="([^"]+twimg\.com/profile_images[^"]+)"`).FindStringSubmatch(string(body)); len(parts) == 2 {
		avatar = parts[1]
	}
	return username + "@twitter", username, avatar, address, nil
}

// authTwitterWithTokenV1 tries to authenticate a faucet request using Twitter's v1
// API, returning the user id, username, avatar URL and Ethereum address to fund on
// success.
func authTwitterWithTokenV1(tweetID string, token string) (string, string, string, common.Address, error) {
	// Query the tweet details from Twitter
	url := fmt.Sprintf("https://api.twitter.com/1.1/statuses/show.json?id=%s", tweetID)
	req, err := http.NewRequest("GET", url, nil)
	if err != nil {
		return "", "", "", common.Address{}, err
	}
	req.Header.Set("Authorization", fmt.Sprintf("Bearer %s", token))
	res, err := http.DefaultClient.Do(req)
	if err != nil {
		return "", "", "", common.Address{}, err
	}
	defer res.Body.Close()

	var result struct {
		Text string `json:"text"`
		User struct {
			ID       string `json:"id_str"`
			Username string `json:"screen_name"`
			Avatar   string `json:"profile_image_url"`
		} `json:"user"`
	}
	err = json.NewDecoder(res.Body).Decode(&result)
	if err != nil {
		return "", "", "", common.Address{}, err
	}
	address := common.HexToAddress(regexp.MustCompile("0x[0-9a-fA-F]{40}").FindString(result.Text))
	if address == (common.Address{}) {
		//lint:ignore ST1005 This error is to be displayed in the browser
		return "", "", "", common.Address{}, errors.New("No Ethereum address found to fund")
	}
	return result.User.ID + "@twitter", result.User.Username, result.User.Avatar, address, nil
}

// authTwitterWithTokenV2 tries to authenticate a faucet request using Twitter's v2
// API, returning the user id, username, avatar URL and Ethereum address to fund on
// success.
func authTwitterWithTokenV2(tweetID string, token string) (string, string, string, common.Address, error) {
	// Query the tweet details from Twitter
	url := fmt.Sprintf("https://api.twitter.com/2/tweets/%s?expansions=author_id&user.fields=profile_image_url", tweetID)
	req, err := http.NewRequest("GET", url, nil)
	if err != nil {
		return "", "", "", common.Address{}, err
	}
	req.Header.Set("Authorization", fmt.Sprintf("Bearer %s", token))
	res, err := http.DefaultClient.Do(req)
	if err != nil {
		return "", "", "", common.Address{}, err
	}
	defer res.Body.Close()

	var result struct {
		Data struct {
			AuthorID string `json:"author_id"`
			Text     string `json:"text"`
		} `json:"data"`
		Includes struct {
			Users []struct {
				ID       string `json:"id"`
				Username string `json:"username"`
				Avatar   string `json:"profile_image_url"`
			} `json:"users"`
		} `json:"includes"`
	}

	err = json.NewDecoder(res.Body).Decode(&result)
	if err != nil {
		return "", "", "", common.Address{}, err
	}

	address := common.HexToAddress(regexp.MustCompile("0x[0-9a-fA-F]{40}").FindString(result.Data.Text))
	if address == (common.Address{}) {
		//lint:ignore ST1005 This error is to be displayed in the browser
		return "", "", "", common.Address{}, errors.New("No Ethereum address found to fund")
	}
	return result.Data.AuthorID + "@twitter", result.Includes.Users[0].Username, result.Includes.Users[0].Avatar, address, nil
}

// authFacebook tries to authenticate a faucet request using Facebook posts,
// returning the username, avatar URL and Ethereum address to fund on success.
func authFacebook(url string) (string, string, common.Address, error) {
	// Ensure the user specified a meaningful URL, no fancy nonsense
	parts := strings.Split(strings.Split(url, "?")[0], "/")
	if parts[len(parts)-1] == "" {
		parts = parts[0 : len(parts)-1]
	}
	if len(parts) < 4 || parts[len(parts)-2] != "posts" {
		//lint:ignore ST1005 This error is to be displayed in the browser
		return "", "", common.Address{}, errors.New("Invalid Facebook post URL")
	}
	username := parts[len(parts)-3]

	// Facebook's Graph API isn't really friendly with direct links. Still, we don't
	// want to do ask read permissions from users, so just load the public posts and
	// scrape it for the Ethereum address and profile URL.
	//
	// Facebook recently changed their desktop webpage to use AJAX for loading post
	// content, so switch over to the mobile site for now. Will probably end up having
	// to use the API eventually.
	crawl := strings.Replace(url, "www.facebook.com", "m.facebook.com", 1)

	res, err := http.Get(crawl)
	if err != nil {
		return "", "", common.Address{}, err
	}
	defer res.Body.Close()

	body, err := io.ReadAll(res.Body)
	if err != nil {
		return "", "", common.Address{}, err
	}
	address := common.HexToAddress(string(regexp.MustCompile("0x[0-9a-fA-F]{40}").Find(body)))
	if address == (common.Address{}) {
		//lint:ignore ST1005 This error is to be displayed in the browser
		return "", "", common.Address{}, errors.New("No Ethereum address found to fund")
	}
	var avatar string
	if parts = regexp.MustCompile(`src="([^"]+fbcdn\.net[^"]+)"`).FindStringSubmatch(string(body)); len(parts) == 2 {
		avatar = parts[1]
	}
	return username + "@facebook", avatar, address, nil
}

// authNoAuth tries to interpret a faucet request as a plain Ethereum address,
// without actually performing any remote authentication. This mode is prone to
// Byzantine attack, so only ever use for truly private networks.
func authNoAuth(url string) (string, string, common.Address, error) {
	address := common.HexToAddress(regexp.MustCompile("0x[0-9a-fA-F]{40}").FindString(url))
	if address == (common.Address{}) {
		//lint:ignore ST1005 This error is to be displayed in the browser
		return "", "", common.Address{}, errors.New("No Ethereum address found to fund")
	}
	return address.Hex() + "@noauth", "", address, nil
<<<<<<< HEAD
=======
}

// getGenesis returns a genesis based on input args
func getGenesis(genesisFlag string, goerliFlag bool, rinkebyFlag bool) (*core.Genesis, error) {
	switch {
	case genesisFlag != "":
		var genesis core.Genesis
		err := common.LoadJSON(genesisFlag, &genesis)
		return &genesis, err
	case goerliFlag:
		return core.DefaultGoerliGenesisBlock(), nil
	case rinkebyFlag:
		return core.DefaultRinkebyGenesisBlock(), nil
	default:
		return nil, fmt.Errorf("no genesis flag provided")
	}
>>>>>>> de23cf91
}<|MERGE_RESOLUTION|>--- conflicted
+++ resolved
@@ -123,7 +123,9 @@
 	gitDate   = "" // Git commit date YYYYMMDD of the release (set via linker flags)
 )
 
-<<<<<<< HEAD
+//go:embed faucet.html
+var websiteTmpl string
+
 func faucetDirFromChainIndicators(chainID uint64, genesisHash common.Hash) string {
 	datadir := filepath.Join(os.Getenv("HOME"), ".faucet")
 	if *datadirFlag != "" {
@@ -289,10 +291,6 @@
 		log.Crit("missing required flag for path to plaintext file containing account password: --account.pass")
 	}
 }
-=======
-//go:embed faucet.html
-var websiteTmpl string
->>>>>>> de23cf91
 
 func main() {
 	// Parse the flags and set up the logger to print everything requested
@@ -347,7 +345,6 @@
 	if err != nil {
 		log.Crit("Failed to render the faucet template", "err", err)
 	}
-<<<<<<< HEAD
 
 	if genesis != nil {
 		log.Info("Using chain/net config", "network id", *netFlag, "bootnodes", *bootFlag, "chain config", fmt.Sprintf("%v", genesis.Config))
@@ -366,35 +363,15 @@
 		client, err = ethclient.DialContext(context.Background(), *attachFlag)
 		if err != nil {
 			log.Crit("Failed to connect to client", "error", err)
-=======
-	// Load and parse the genesis block requested by the user
-	genesis, err := getGenesis(*genesisFlag, *goerliFlag, *rinkebyFlag)
-	if err != nil {
-		log.Crit("Failed to parse genesis config", "err", err)
-	}
-	// Convert the bootnodes to internal enode representations
-	var enodes []*enode.Node
-	for _, boot := range strings.Split(*bootFlag, ",") {
-		if url, err := enode.Parse(enode.ValidSchemes, boot); err == nil {
-			enodes = append(enodes, url)
-		} else {
-			log.Error("Failed to parse bootnode URL", "url", boot, "err", err)
->>>>>>> de23cf91
 		}
 	}
 
 	// Load up the account key and decrypt its password
-<<<<<<< HEAD
-	if blob, err = ioutil.ReadFile(*accPassFlag); err != nil {
-=======
-	blob, err := os.ReadFile(*accPassFlag)
-	if err != nil {
->>>>>>> de23cf91
+	if blob, err = os.ReadFile(*accPassFlag); err != nil {
 		log.Crit("Failed to read account password contents", "file", *accPassFlag, "err", err)
 	}
 	pass := strings.TrimSuffix(string(blob), "\n")
 
-<<<<<<< HEAD
 	// Get the chain id from the genesis or the designated API.
 	// We'll use this to infer the keystore and chain data directories.
 	// NOTE: Relying on having chain id immediately available may be fragile.
@@ -434,10 +411,6 @@
 	keystorePath := filepath.Join(faucetDirFromChainIndicators(chainID, genesisHash), "keys")
 	ks := keystore.NewKeyStore(keystorePath, keystore.StandardScryptN, keystore.StandardScryptP)
 	if blob, err = ioutil.ReadFile(*accJSONFlag); err != nil {
-=======
-	ks := keystore.NewKeyStore(filepath.Join(os.Getenv("HOME"), ".faucet", "keys"), keystore.StandardScryptN, keystore.StandardScryptP)
-	if blob, err = os.ReadFile(*accJSONFlag); err != nil {
->>>>>>> de23cf91
 		log.Crit("Failed to read account key contents", "file", *accJSONFlag, "err", err)
 	}
 	acc, err := ks.Import(blob, pass, pass)
@@ -1288,23 +1261,4 @@
 		return "", "", common.Address{}, errors.New("No Ethereum address found to fund")
 	}
 	return address.Hex() + "@noauth", "", address, nil
-<<<<<<< HEAD
-=======
-}
-
-// getGenesis returns a genesis based on input args
-func getGenesis(genesisFlag string, goerliFlag bool, rinkebyFlag bool) (*core.Genesis, error) {
-	switch {
-	case genesisFlag != "":
-		var genesis core.Genesis
-		err := common.LoadJSON(genesisFlag, &genesis)
-		return &genesis, err
-	case goerliFlag:
-		return core.DefaultGoerliGenesisBlock(), nil
-	case rinkebyFlag:
-		return core.DefaultRinkebyGenesisBlock(), nil
-	default:
-		return nil, fmt.Errorf("no genesis flag provided")
-	}
->>>>>>> de23cf91
 }