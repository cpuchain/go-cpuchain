// Copyright 2015 The go-ethereum Authors
// This file is part of go-ethereum.
//
// go-ethereum is free software: you can redistribute it and/or modify
// it under the terms of the GNU General Public License as published by
// the Free Software Foundation, either version 3 of the License, or
// (at your option) any later version.
//
// go-ethereum is distributed in the hope that it will be useful,
// but WITHOUT ANY WARRANTY; without even the implied warranty of
// MERCHANTABILITY or FITNESS FOR A PARTICULAR PURPOSE. See the
// GNU General Public License for more details.
//
// You should have received a copy of the GNU General Public License
// along with go-ethereum. If not, see <http://www.gnu.org/licenses/>.

// Package utils contains internal helper functions for go-ethereum commands.
package utils

import (
	"crypto/ecdsa"
	"fmt"
	"math"
	"math/big"
	"os"
	"path/filepath"
	"runtime"
	godebug "runtime/debug"
	"strconv"
	"strings"
	"time"

	"github.com/ethereum/go-ethereum/accounts"
	"github.com/ethereum/go-ethereum/accounts/keystore"
	"github.com/ethereum/go-ethereum/common"
	"github.com/ethereum/go-ethereum/common/fdlimit"

	"github.com/ethereum/go-ethereum/consensus"
	"github.com/ethereum/go-ethereum/consensus/ethash"
	"github.com/ethereum/go-ethereum/core"
	"github.com/ethereum/go-ethereum/core/rawdb"
	"github.com/ethereum/go-ethereum/core/vm"
	"github.com/ethereum/go-ethereum/crypto"
	"github.com/ethereum/go-ethereum/eth"
	ethcatalyst "github.com/ethereum/go-ethereum/eth/catalyst"
	"github.com/ethereum/go-ethereum/eth/downloader"
	"github.com/ethereum/go-ethereum/eth/ethconfig"
	"github.com/ethereum/go-ethereum/eth/gasprice"
	"github.com/ethereum/go-ethereum/eth/tracers"
	"github.com/ethereum/go-ethereum/ethdb"
	"github.com/ethereum/go-ethereum/ethdb/remotedb"
	"github.com/ethereum/go-ethereum/ethstats"
	"github.com/ethereum/go-ethereum/graphql"
	"github.com/ethereum/go-ethereum/internal/ethapi"
	"github.com/ethereum/go-ethereum/internal/flags"
	"github.com/ethereum/go-ethereum/les"
	lescatalyst "github.com/ethereum/go-ethereum/les/catalyst"
	"github.com/ethereum/go-ethereum/log"
	"github.com/ethereum/go-ethereum/metrics"
	"github.com/ethereum/go-ethereum/metrics/exp"
	"github.com/ethereum/go-ethereum/metrics/influxdb"
	"github.com/ethereum/go-ethereum/miner"
	"github.com/ethereum/go-ethereum/node"
	"github.com/ethereum/go-ethereum/p2p"
	"github.com/ethereum/go-ethereum/p2p/enode"
	"github.com/ethereum/go-ethereum/p2p/nat"
	"github.com/ethereum/go-ethereum/p2p/netutil"
	"github.com/ethereum/go-ethereum/params"
	"github.com/ethereum/go-ethereum/params/types/genesisT"
	"github.com/ethereum/go-ethereum/params/vars"
	pcsclite "github.com/gballet/go-libpcsclite"
	gopsutil "github.com/shirou/gopsutil/mem"
	"github.com/urfave/cli/v2"
)

// These are all the command line flags we support.
// If you add to this list, please remember to include the
// flag in the appropriate command definition.
//
// The flags are defined here so their names and help texts
// are the same for all commands.

var (
	// General settings
<<<<<<< HEAD
	DataDirFlag = DirectoryFlag{
		Name:  "datadir",
		Usage: "Data directory for the databases and keystore",
		Value: DirectoryString(vars.DefaultDataDir()),
	}
	RemoteDBFlag = cli.StringFlag{
		Name:  "remotedb",
		Usage: "URL for remote database",
	}
	AncientFlag = DirectoryFlag{
		Name:  "datadir.ancient",
		Usage: "Data directory for ancient chain segments (default = inside chaindata)",
	}
	MinFreeDiskSpaceFlag = DirectoryFlag{
		Name:  "datadir.minfreedisk",
		Usage: "Minimum free disk space in MB, once reached triggers auto shut down (default = --cache.gc converted to MB, 0 = disabled)",
	}
	AncientRPCFlag = cli.StringFlag{
		Name:  "ancient.rpc",
		Usage: "Connect to a remote freezer via RPC. Value must an HTTP(S), WS(S), unix socket, or 'stdio' URL. Incompatible with --datadir.ancient",
		Value: "",
	}
	KeyStoreDirFlag = DirectoryFlag{
		Name:  "keystore",
		Usage: "Directory for the keystore (default = inside the datadir)",
	}
	USBFlag = cli.BoolFlag{
		Name:  "usb",
		Usage: "Enable monitoring and management of USB hardware wallets",
	}
	SmartCardDaemonPathFlag = cli.StringFlag{
		Name:  "pcscdpath",
		Usage: "Path to the smartcard daemon (pcscd) socket file",
		Value: pcsclite.PCSCDSockName,
	}
	NetworkIdFlag = cli.Uint64Flag{
		Name:  "networkid",
		Usage: "Explicitly set network id (integer)(For testnets: use --ropsten, --rinkeby, --goerli instead)",
		Value: ethconfig.Defaults.NetworkId,
	}
	EthProtocolsFlag = cli.StringFlag{
		Name:  "eth.protocols",
		Usage: "Sets the Ethereum Protocol versions (first is primary)",
		Value: strings.Join(func() (strings []string) {
			for _, s := range ethconfig.Defaults.ProtocolVersions {
				strings = append(strings, strconv.Itoa(int(s)))
			}
			return
		}(), ","),
	}
	ClassicFlag = cli.BoolFlag{
		Name:  "classic",
		Usage: "Ethereum Classic network: pre-configured Ethereum Classic mainnet",
	}
	MainnetFlag = cli.BoolFlag{
		Name:  "mainnet",
		Usage: "Ethereum mainnet: pre-configured Ethereum mainnet",
	}
	RopstenFlag = cli.BoolFlag{
		Name:  "ropsten",
		Usage: "Ropsten network: pre-configured proof-of-stake test network",
	}
	MintMeFlag = cli.BoolFlag{
		Name:  "mintme",
		Usage: "MintMe.com Coin mainnet: pre-configured MintMe.com Coin mainnet",
	}
	RinkebyFlag = cli.BoolFlag{
		Name:  "rinkeby",
		Usage: "Rinkeby network: pre-configured proof-of-authority test network",
	}
	KottiFlag = cli.BoolFlag{
		Name:  "kotti",
		Usage: "Kotti network: cross-client proof-of-authority test network",
	}
	MordorFlag = cli.BoolFlag{
		Name:  "mordor",
		Usage: "Mordor network: Ethereum Classic's cross-client proof-of-work test network",
	}
	GoerliFlag = cli.BoolFlag{
		Name:  "goerli",
		Usage: "Görli network: pre-configured proof-of-authority test network",
	}
	SepoliaFlag = cli.BoolFlag{
		Name:  "sepolia",
		Usage: "Sepolia network: pre-configured proof-of-work test network",
	}
	KilnFlag = cli.BoolFlag{
		Name:  "kiln",
		Usage: "Kiln network: pre-configured proof-of-work to proof-of-stake test network",
	}
	DeveloperFlag = cli.BoolFlag{
		Name:  "dev",
		Usage: "Ephemeral proof-of-authority network with a pre-funded developer account, mining enabled",
	}
	DeveloperPeriodFlag = cli.IntFlag{
		Name:  "dev.period",
		Usage: "Block period for proof-of-authority network to use in developer mode (0 = mine only if transaction pending)",
	}
	DeveloperPoWFlag = cli.BoolFlag{
		Name:  "dev.pow",
		Usage: "Ephemeral proof-of-work network with a pre-funded developer account, mining enabled",
	}
	DeveloperGasLimitFlag = cli.Uint64Flag{
		Name:  "dev.gaslimit",
		Usage: "Initial block gas limit",
		Value: 11500000,
	}
	IdentityFlag = cli.StringFlag{
		Name:  "identity",
		Usage: "Custom node name",
	}
	DocRootFlag = DirectoryFlag{
		Name:  "docroot",
		Usage: "Document Root for HTTPClient file scheme",
		Value: DirectoryString(HomeDir()),
	}
	ExitWhenSyncedFlag = cli.BoolFlag{
		Name:  "exitwhensynced",
		Usage: "Exits after block synchronisation completes",
	}
	IterativeOutputFlag = cli.BoolTFlag{
=======
	DataDirFlag = &flags.DirectoryFlag{
		Name:     "datadir",
		Usage:    "Data directory for the databases and keystore",
		Value:    flags.DirectoryString(node.DefaultDataDir()),
		Category: flags.EthCategory,
	}
	RemoteDBFlag = &cli.StringFlag{
		Name:     "remotedb",
		Usage:    "URL for remote database",
		Category: flags.LoggingCategory,
	}
	AncientFlag = &flags.DirectoryFlag{
		Name:     "datadir.ancient",
		Usage:    "Data directory for ancient chain segments (default = inside chaindata)",
		Category: flags.EthCategory,
	}
	MinFreeDiskSpaceFlag = &flags.DirectoryFlag{
		Name:     "datadir.minfreedisk",
		Usage:    "Minimum free disk space in MB, once reached triggers auto shut down (default = --cache.gc converted to MB, 0 = disabled)",
		Category: flags.EthCategory,
	}
	KeyStoreDirFlag = &flags.DirectoryFlag{
		Name:     "keystore",
		Usage:    "Directory for the keystore (default = inside the datadir)",
		Category: flags.AccountCategory,
	}
	USBFlag = &cli.BoolFlag{
		Name:     "usb",
		Usage:    "Enable monitoring and management of USB hardware wallets",
		Category: flags.AccountCategory,
	}
	SmartCardDaemonPathFlag = &cli.StringFlag{
		Name:     "pcscdpath",
		Usage:    "Path to the smartcard daemon (pcscd) socket file",
		Value:    pcsclite.PCSCDSockName,
		Category: flags.AccountCategory,
	}
	NetworkIdFlag = &cli.Uint64Flag{
		Name:     "networkid",
		Usage:    "Explicitly set network id (integer)(For testnets: use --ropsten, --rinkeby, --goerli instead)",
		Value:    ethconfig.Defaults.NetworkId,
		Category: flags.EthCategory,
	}
	MainnetFlag = &cli.BoolFlag{
		Name:     "mainnet",
		Usage:    "Ethereum mainnet",
		Category: flags.EthCategory,
	}
	RopstenFlag = &cli.BoolFlag{
		Name:     "ropsten",
		Usage:    "Ropsten network: pre-configured proof-of-stake test network",
		Category: flags.EthCategory,
	}
	RinkebyFlag = &cli.BoolFlag{
		Name:     "rinkeby",
		Usage:    "Rinkeby network: pre-configured proof-of-authority test network",
		Category: flags.EthCategory,
	}
	GoerliFlag = &cli.BoolFlag{
		Name:     "goerli",
		Usage:    "Görli network: pre-configured proof-of-authority test network",
		Category: flags.EthCategory,
	}
	SepoliaFlag = &cli.BoolFlag{
		Name:     "sepolia",
		Usage:    "Sepolia network: pre-configured proof-of-work test network",
		Category: flags.EthCategory,
	}
	KilnFlag = &cli.BoolFlag{
		Name:     "kiln",
		Usage:    "Kiln network: pre-configured proof-of-work to proof-of-stake test network",
		Category: flags.EthCategory,
	}

	// Dev mode
	DeveloperFlag = &cli.BoolFlag{
		Name:     "dev",
		Usage:    "Ephemeral proof-of-authority network with a pre-funded developer account, mining enabled",
		Category: flags.DevCategory,
	}
	DeveloperPeriodFlag = &cli.IntFlag{
		Name:     "dev.period",
		Usage:    "Block period to use in developer mode (0 = mine only if transaction pending)",
		Category: flags.DevCategory,
	}
	DeveloperGasLimitFlag = &cli.Uint64Flag{
		Name:     "dev.gaslimit",
		Usage:    "Initial block gas limit",
		Value:    11500000,
		Category: flags.DevCategory,
	}

	IdentityFlag = &cli.StringFlag{
		Name:     "identity",
		Usage:    "Custom node name",
		Category: flags.NetworkingCategory,
	}
	DocRootFlag = &flags.DirectoryFlag{
		Name:     "docroot",
		Usage:    "Document Root for HTTPClient file scheme",
		Value:    flags.DirectoryString(flags.HomeDir()),
		Category: flags.APICategory,
	}
	ExitWhenSyncedFlag = &cli.BoolFlag{
		Name:     "exitwhensynced",
		Usage:    "Exits after block synchronisation completes",
		Category: flags.EthCategory,
	}

	// Dump command options.
	IterativeOutputFlag = &cli.BoolFlag{
>>>>>>> 8f2416a8
		Name:  "iterative",
		Usage: "Print streaming JSON iteratively, delimited by newlines",
		Value: true,
	}
	ExcludeStorageFlag = &cli.BoolFlag{
		Name:  "nostorage",
		Usage: "Exclude storage entries (save db lookups)",
	}
	IncludeIncompletesFlag = &cli.BoolFlag{
		Name:  "incompletes",
		Usage: "Include accounts for which we don't have the address (missing preimage)",
	}
	ExcludeCodeFlag = &cli.BoolFlag{
		Name:  "nocode",
		Usage: "Exclude contract code (save db lookups)",
	}
	StartKeyFlag = &cli.StringFlag{
		Name:  "start",
		Usage: "Start position. Either a hash or address",
		Value: "0x0000000000000000000000000000000000000000000000000000000000000000",
	}
	DumpLimitFlag = &cli.Uint64Flag{
		Name:  "limit",
		Usage: "Max number of elements (0 = no limit)",
		Value: 0,
	}

	defaultSyncMode = ethconfig.Defaults.SyncMode
	SyncModeFlag    = &flags.TextMarshalerFlag{
		Name:     "syncmode",
		Usage:    `Blockchain sync mode ("snap", "full" or "light")`,
		Value:    &defaultSyncMode,
		Category: flags.EthCategory,
	}
	GCModeFlag = &cli.StringFlag{
		Name:     "gcmode",
		Usage:    `Blockchain garbage collection mode ("full", "archive")`,
		Value:    "full",
		Category: flags.EthCategory,
	}
	SnapshotFlag = &cli.BoolFlag{
		Name:     "snapshot",
		Usage:    `Enables snapshot-database mode (default = enable)`,
		Value:    true,
		Category: flags.EthCategory,
	}
	TxLookupLimitFlag = &cli.Uint64Flag{
		Name:     "txlookuplimit",
		Usage:    "Number of recent blocks to maintain transactions index for (default = about one year, 0 = entire chain)",
		Value:    ethconfig.Defaults.TxLookupLimit,
		Category: flags.EthCategory,
	}
	LightKDFFlag = &cli.BoolFlag{
		Name:     "lightkdf",
		Usage:    "Reduce key-derivation RAM & CPU usage at some expense of KDF strength",
		Category: flags.AccountCategory,
	}
	EthRequiredBlocksFlag = &cli.StringFlag{
		Name:     "eth.requiredblocks",
		Usage:    "Comma separated block number-to-hash mappings to require for peering (<number>=<hash>)",
		Category: flags.EthCategory,
	}
	LegacyWhitelistFlag = &cli.StringFlag{
		Name:     "whitelist",
		Usage:    "Comma separated block number-to-hash mappings to enforce (<number>=<hash>) (deprecated in favor of --eth.requiredblocks)",
		Category: flags.DeprecatedCategory,
	}
	BloomFilterSizeFlag = &cli.Uint64Flag{
		Name:     "bloomfilter.size",
		Usage:    "Megabytes of memory allocated to bloom-filter for pruning",
		Value:    2048,
		Category: flags.EthCategory,
	}
	OverrideGrayGlacierFlag = &cli.Uint64Flag{
		Name:     "override.grayglacier",
		Usage:    "Manually specify Gray Glacier fork-block, overriding the bundled setting",
		Category: flags.EthCategory,
	}
	OverrideTerminalTotalDifficulty = &flags.BigFlag{
		Name:     "override.terminaltotaldifficulty",
		Usage:    "Manually specify TerminalTotalDifficulty, overriding the bundled setting",
		Category: flags.EthCategory,
	}

	// Light server and client settings
	LightServeFlag = &cli.IntFlag{
		Name:     "light.serve",
		Usage:    "Maximum percentage of time allowed for serving LES requests (multi-threaded processing allows values over 100)",
		Value:    ethconfig.Defaults.LightServ,
		Category: flags.LightCategory,
	}
	LightIngressFlag = &cli.IntFlag{
		Name:     "light.ingress",
		Usage:    "Incoming bandwidth limit for serving light clients (kilobytes/sec, 0 = unlimited)",
		Value:    ethconfig.Defaults.LightIngress,
		Category: flags.LightCategory,
	}
	LightEgressFlag = &cli.IntFlag{
		Name:     "light.egress",
		Usage:    "Outgoing bandwidth limit for serving light clients (kilobytes/sec, 0 = unlimited)",
		Value:    ethconfig.Defaults.LightEgress,
		Category: flags.LightCategory,
	}
	LightMaxPeersFlag = &cli.IntFlag{
		Name:     "light.maxpeers",
		Usage:    "Maximum number of light clients to serve, or light servers to attach to",
		Value:    ethconfig.Defaults.LightPeers,
		Category: flags.LightCategory,
	}
	UltraLightServersFlag = &cli.StringFlag{
		Name:     "ulc.servers",
		Usage:    "List of trusted ultra-light servers",
		Value:    strings.Join(ethconfig.Defaults.UltraLightServers, ","),
		Category: flags.LightCategory,
	}
	UltraLightFractionFlag = &cli.IntFlag{
		Name:     "ulc.fraction",
		Usage:    "Minimum % of trusted ultra-light servers required to announce a new head",
		Value:    ethconfig.Defaults.UltraLightFraction,
		Category: flags.LightCategory,
	}
	UltraLightOnlyAnnounceFlag = &cli.BoolFlag{
		Name:     "ulc.onlyannounce",
		Usage:    "Ultra light server sends announcements only",
		Category: flags.LightCategory,
	}
	LightNoPruneFlag = &cli.BoolFlag{
		Name:     "light.nopruning",
		Usage:    "Disable ancient light chain data pruning",
		Category: flags.LightCategory,
	}
	LightNoSyncServeFlag = &cli.BoolFlag{
		Name:     "light.nosyncserve",
		Usage:    "Enables serving light clients before syncing",
		Category: flags.LightCategory,
	}

	// Ethash settings
	EthashCacheDirFlag = &flags.DirectoryFlag{
		Name:     "ethash.cachedir",
		Usage:    "Directory to store the ethash verification caches (default = inside the datadir)",
		Category: flags.EthashCategory,
	}
	EthashCachesInMemoryFlag = &cli.IntFlag{
		Name:     "ethash.cachesinmem",
		Usage:    "Number of recent ethash caches to keep in memory (16MB each)",
		Value:    ethconfig.Defaults.Ethash.CachesInMem,
		Category: flags.EthashCategory,
	}
	EthashCachesOnDiskFlag = &cli.IntFlag{
		Name:     "ethash.cachesondisk",
		Usage:    "Number of recent ethash caches to keep on disk (16MB each)",
		Value:    ethconfig.Defaults.Ethash.CachesOnDisk,
		Category: flags.EthashCategory,
	}
	EthashCachesLockMmapFlag = &cli.BoolFlag{
		Name:     "ethash.cacheslockmmap",
		Usage:    "Lock memory maps of recent ethash caches",
		Category: flags.EthashCategory,
	}
	EthashDatasetDirFlag = &flags.DirectoryFlag{
		Name:     "ethash.dagdir",
		Usage:    "Directory to store the ethash mining DAGs",
		Value:    flags.DirectoryString(ethconfig.Defaults.Ethash.DatasetDir),
		Category: flags.EthashCategory,
	}
	EthashDatasetsInMemoryFlag = &cli.IntFlag{
		Name:     "ethash.dagsinmem",
		Usage:    "Number of recent ethash mining DAGs to keep in memory (1+GB each)",
		Value:    ethconfig.Defaults.Ethash.DatasetsInMem,
		Category: flags.EthashCategory,
	}
	EthashDatasetsOnDiskFlag = &cli.IntFlag{
		Name:     "ethash.dagsondisk",
		Usage:    "Number of recent ethash mining DAGs to keep on disk (1+GB each)",
		Value:    ethconfig.Defaults.Ethash.DatasetsOnDisk,
		Category: flags.EthashCategory,
	}
	EthashDatasetsLockMmapFlag = &cli.BoolFlag{
		Name:     "ethash.dagslockmmap",
		Usage:    "Lock memory maps for recent ethash mining DAGs",
		Category: flags.EthashCategory,
	}
<<<<<<< HEAD
	EthashEpochLengthFlag = cli.Int64Flag{
		Name:  "epoch.length",
		Usage: "Sets epoch length for makecache & makedag commands",
		Value: 30000,
	}
=======

>>>>>>> 8f2416a8
	// Transaction pool settings
	TxPoolLocalsFlag = &cli.StringFlag{
		Name:     "txpool.locals",
		Usage:    "Comma separated accounts to treat as locals (no flush, priority inclusion)",
		Category: flags.TxPoolCategory,
	}
	TxPoolNoLocalsFlag = &cli.BoolFlag{
		Name:     "txpool.nolocals",
		Usage:    "Disables price exemptions for locally submitted transactions",
		Category: flags.TxPoolCategory,
	}
	TxPoolJournalFlag = &cli.StringFlag{
		Name:     "txpool.journal",
		Usage:    "Disk journal for local transaction to survive node restarts",
		Value:    core.DefaultTxPoolConfig.Journal,
		Category: flags.TxPoolCategory,
	}
	TxPoolRejournalFlag = &cli.DurationFlag{
		Name:     "txpool.rejournal",
		Usage:    "Time interval to regenerate the local transaction journal",
		Value:    core.DefaultTxPoolConfig.Rejournal,
		Category: flags.TxPoolCategory,
	}
	TxPoolPriceLimitFlag = &cli.Uint64Flag{
		Name:     "txpool.pricelimit",
		Usage:    "Minimum gas price limit to enforce for acceptance into the pool",
		Value:    ethconfig.Defaults.TxPool.PriceLimit,
		Category: flags.TxPoolCategory,
	}
	TxPoolPriceBumpFlag = &cli.Uint64Flag{
		Name:     "txpool.pricebump",
		Usage:    "Price bump percentage to replace an already existing transaction",
		Value:    ethconfig.Defaults.TxPool.PriceBump,
		Category: flags.TxPoolCategory,
	}
	TxPoolAccountSlotsFlag = &cli.Uint64Flag{
		Name:     "txpool.accountslots",
		Usage:    "Minimum number of executable transaction slots guaranteed per account",
		Value:    ethconfig.Defaults.TxPool.AccountSlots,
		Category: flags.TxPoolCategory,
	}
	TxPoolGlobalSlotsFlag = &cli.Uint64Flag{
		Name:     "txpool.globalslots",
		Usage:    "Maximum number of executable transaction slots for all accounts",
		Value:    ethconfig.Defaults.TxPool.GlobalSlots,
		Category: flags.TxPoolCategory,
	}
	TxPoolAccountQueueFlag = &cli.Uint64Flag{
		Name:     "txpool.accountqueue",
		Usage:    "Maximum number of non-executable transaction slots permitted per account",
		Value:    ethconfig.Defaults.TxPool.AccountQueue,
		Category: flags.TxPoolCategory,
	}
	TxPoolGlobalQueueFlag = &cli.Uint64Flag{
		Name:     "txpool.globalqueue",
		Usage:    "Maximum number of non-executable transaction slots for all accounts",
		Value:    ethconfig.Defaults.TxPool.GlobalQueue,
		Category: flags.TxPoolCategory,
	}
	TxPoolLifetimeFlag = &cli.DurationFlag{
		Name:     "txpool.lifetime",
		Usage:    "Maximum amount of time non-executable transaction are queued",
		Value:    ethconfig.Defaults.TxPool.Lifetime,
		Category: flags.TxPoolCategory,
	}

	// Performance tuning settings
	CacheFlag = &cli.IntFlag{
		Name:     "cache",
		Usage:    "Megabytes of memory allocated to internal caching (default = 4096 mainnet full node, 128 light mode)",
		Value:    1024,
		Category: flags.PerfCategory,
	}
	CacheDatabaseFlag = &cli.IntFlag{
		Name:     "cache.database",
		Usage:    "Percentage of cache memory allowance to use for database io",
		Value:    50,
		Category: flags.PerfCategory,
	}
	CacheTrieFlag = &cli.IntFlag{
		Name:     "cache.trie",
		Usage:    "Percentage of cache memory allowance to use for trie caching (default = 15% full mode, 30% archive mode)",
		Value:    15,
		Category: flags.PerfCategory,
	}
	CacheTrieJournalFlag = &cli.StringFlag{
		Name:     "cache.trie.journal",
		Usage:    "Disk journal directory for trie cache to survive node restarts",
		Value:    ethconfig.Defaults.TrieCleanCacheJournal,
		Category: flags.PerfCategory,
	}
	CacheTrieRejournalFlag = &cli.DurationFlag{
		Name:     "cache.trie.rejournal",
		Usage:    "Time interval to regenerate the trie cache journal",
		Value:    ethconfig.Defaults.TrieCleanCacheRejournal,
		Category: flags.PerfCategory,
	}
	CacheGCFlag = &cli.IntFlag{
		Name:     "cache.gc",
		Usage:    "Percentage of cache memory allowance to use for trie pruning (default = 25% full mode, 0% archive mode)",
		Value:    25,
		Category: flags.PerfCategory,
	}
	CacheSnapshotFlag = &cli.IntFlag{
		Name:     "cache.snapshot",
		Usage:    "Percentage of cache memory allowance to use for snapshot caching (default = 10% full mode, 20% archive mode)",
		Value:    10,
		Category: flags.PerfCategory,
	}
	CacheNoPrefetchFlag = &cli.BoolFlag{
		Name:     "cache.noprefetch",
		Usage:    "Disable heuristic state prefetch during block import (less CPU and disk IO, more time waiting for data)",
		Category: flags.PerfCategory,
	}
	CachePreimagesFlag = &cli.BoolFlag{
		Name:     "cache.preimages",
		Usage:    "Enable recording the SHA3/keccak preimages of trie keys",
		Category: flags.PerfCategory,
	}
	FDLimitFlag = &cli.IntFlag{
		Name:     "fdlimit",
		Usage:    "Raise the open file descriptor resource limit (default = system fd limit)",
		Category: flags.PerfCategory,
	}

	// Miner settings
	MiningEnabledFlag = &cli.BoolFlag{
		Name:     "mine",
		Usage:    "Enable mining",
		Category: flags.MinerCategory,
	}
	MinerThreadsFlag = &cli.IntFlag{
		Name:     "miner.threads",
		Usage:    "Number of CPU threads to use for mining",
		Value:    0,
		Category: flags.MinerCategory,
	}
	MinerNotifyFlag = &cli.StringFlag{
		Name:     "miner.notify",
		Usage:    "Comma separated HTTP URL list to notify of new work packages",
		Category: flags.MinerCategory,
	}
	MinerNotifyFullFlag = &cli.BoolFlag{
		Name:     "miner.notify.full",
		Usage:    "Notify with pending block headers instead of work packages",
		Category: flags.MinerCategory,
	}
	MinerGasLimitFlag = &cli.Uint64Flag{
		Name:     "miner.gaslimit",
		Usage:    "Target gas ceiling for mined blocks",
		Value:    ethconfig.Defaults.Miner.GasCeil,
		Category: flags.MinerCategory,
	}
	MinerGasPriceFlag = &flags.BigFlag{
		Name:     "miner.gasprice",
		Usage:    "Minimum gas price for mining a transaction",
		Value:    ethconfig.Defaults.Miner.GasPrice,
		Category: flags.MinerCategory,
	}
	MinerEtherbaseFlag = &cli.StringFlag{
		Name:     "miner.etherbase",
		Usage:    "Public address for block mining rewards (default = first account)",
		Value:    "0",
		Category: flags.MinerCategory,
	}
	MinerExtraDataFlag = &cli.StringFlag{
		Name:     "miner.extradata",
		Usage:    "Block extra data set by the miner (default = client version)",
		Category: flags.MinerCategory,
	}
	MinerRecommitIntervalFlag = &cli.DurationFlag{
		Name:     "miner.recommit",
		Usage:    "Time interval to recreate the block being mined",
		Value:    ethconfig.Defaults.Miner.Recommit,
		Category: flags.MinerCategory,
	}
	MinerNoVerifyFlag = &cli.BoolFlag{
		Name:     "miner.noverify",
		Usage:    "Disable remote sealing verification",
		Category: flags.MinerCategory,
	}

	// Account settings
	UnlockedAccountFlag = &cli.StringFlag{
		Name:     "unlock",
		Usage:    "Comma separated list of accounts to unlock",
		Value:    "",
		Category: flags.AccountCategory,
	}
	PasswordFileFlag = &cli.PathFlag{
		Name:      "password",
		Usage:     "Password file to use for non-interactive password input",
		TakesFile: true,
		Category:  flags.AccountCategory,
	}
	ExternalSignerFlag = &cli.StringFlag{
		Name:     "signer",
		Usage:    "External signer (url or path to ipc file)",
		Value:    "",
		Category: flags.AccountCategory,
	}
	InsecureUnlockAllowedFlag = &cli.BoolFlag{
		Name:     "allow-insecure-unlock",
		Usage:    "Allow insecure account unlocking when account-related RPCs are exposed by http",
		Category: flags.AccountCategory,
	}

	// EVM settings
	VMEnableDebugFlag = &cli.BoolFlag{
		Name:     "vmdebug",
		Usage:    "Record information useful for VM and contract debugging",
		Category: flags.VMCategory,
	}

	// API options.
	RPCGlobalGasCapFlag = &cli.Uint64Flag{
		Name:     "rpc.gascap",
		Usage:    "Sets a cap on gas that can be used in eth_call/estimateGas (0=infinite)",
		Value:    ethconfig.Defaults.RPCGasCap,
		Category: flags.APICategory,
	}
	RPCGlobalEVMTimeoutFlag = &cli.DurationFlag{
		Name:     "rpc.evmtimeout",
		Usage:    "Sets a timeout used for eth_call (0=infinite)",
		Value:    ethconfig.Defaults.RPCEVMTimeout,
		Category: flags.APICategory,
	}
	RPCGlobalTxFeeCapFlag = &cli.Float64Flag{
		Name:     "rpc.txfeecap",
		Usage:    "Sets a cap on transaction fee (in ether) that can be sent via the RPC APIs (0 = no cap)",
		Value:    ethconfig.Defaults.RPCTxFeeCap,
		Category: flags.APICategory,
	}
	// Authenticated RPC HTTP settings
	AuthListenFlag = &cli.StringFlag{
		Name:     "authrpc.addr",
		Usage:    "Listening address for authenticated APIs",
		Value:    node.DefaultConfig.AuthAddr,
		Category: flags.APICategory,
	}
	AuthPortFlag = &cli.IntFlag{
		Name:     "authrpc.port",
		Usage:    "Listening port for authenticated APIs",
		Value:    node.DefaultConfig.AuthPort,
		Category: flags.APICategory,
	}
	AuthVirtualHostsFlag = &cli.StringFlag{
		Name:     "authrpc.vhosts",
		Usage:    "Comma separated list of virtual hostnames from which to accept requests (server enforced). Accepts '*' wildcard.",
		Value:    strings.Join(node.DefaultConfig.AuthVirtualHosts, ","),
		Category: flags.APICategory,
	}
	JWTSecretFlag = &cli.StringFlag{
		Name:     "authrpc.jwtsecret",
		Usage:    "Path to a JWT secret to use for authenticated RPC endpoints",
		Category: flags.APICategory,
	}

	// Logging and debug settings
	EthStatsURLFlag = &cli.StringFlag{
		Name:     "ethstats",
		Usage:    "Reporting URL of a ethstats service (nodename:secret@host:port)",
		Category: flags.MetricsCategory,
	}
	FakePoWFlag = &cli.BoolFlag{
		Name:     "fakepow",
		Usage:    "Disables proof-of-work verification",
		Category: flags.LoggingCategory,
	}
<<<<<<< HEAD
	FakePoWPoissonFlag = cli.BoolFlag{
		Name:  "fakepow.poisson",
		Usage: "Disables proof-of-work verification and adds mining delay (Poisson) based on --miner.threads",
	}
	NoCompactionFlag = cli.BoolFlag{
		Name:  "nocompaction",
		Usage: "Disables db compaction after import",
=======
	NoCompactionFlag = &cli.BoolFlag{
		Name:     "nocompaction",
		Usage:    "Disables db compaction after import",
		Category: flags.LoggingCategory,
>>>>>>> 8f2416a8
	}

	IgnoreLegacyReceiptsFlag = &cli.BoolFlag{
		Name:     "ignore-legacy-receipts",
		Usage:    "Geth will start up even if there are legacy receipts in freezer",
		Category: flags.MiscCategory,
	}

	// RPC settings
	IPCDisabledFlag = &cli.BoolFlag{
		Name:     "ipcdisable",
		Usage:    "Disable the IPC-RPC server",
		Category: flags.APICategory,
	}
	IPCPathFlag = &flags.DirectoryFlag{
		Name:     "ipcpath",
		Usage:    "Filename for IPC socket/pipe within the datadir (explicit paths escape it)",
		Category: flags.APICategory,
	}
	HTTPEnabledFlag = &cli.BoolFlag{
		Name:     "http",
		Usage:    "Enable the HTTP-RPC server",
		Category: flags.APICategory,
	}
	HTTPListenAddrFlag = &cli.StringFlag{
		Name:     "http.addr",
		Usage:    "HTTP-RPC server listening interface",
		Value:    node.DefaultHTTPHost,
		Category: flags.APICategory,
	}
	HTTPPortFlag = &cli.IntFlag{
		Name:     "http.port",
		Usage:    "HTTP-RPC server listening port",
		Value:    node.DefaultHTTPPort,
		Category: flags.APICategory,
	}
	HTTPCORSDomainFlag = &cli.StringFlag{
		Name:     "http.corsdomain",
		Usage:    "Comma separated list of domains from which to accept cross origin requests (browser enforced)",
		Value:    "",
		Category: flags.APICategory,
	}
	HTTPVirtualHostsFlag = &cli.StringFlag{
		Name:     "http.vhosts",
		Usage:    "Comma separated list of virtual hostnames from which to accept requests (server enforced). Accepts '*' wildcard.",
		Value:    strings.Join(node.DefaultConfig.HTTPVirtualHosts, ","),
		Category: flags.APICategory,
	}
	HTTPApiFlag = &cli.StringFlag{
		Name:     "http.api",
		Usage:    "API's offered over the HTTP-RPC interface",
		Value:    "",
		Category: flags.APICategory,
	}
	HTTPPathPrefixFlag = &cli.StringFlag{
		Name:     "http.rpcprefix",
		Usage:    "HTTP path path prefix on which JSON-RPC is served. Use '/' to serve on all paths.",
		Value:    "",
		Category: flags.APICategory,
	}
	GraphQLEnabledFlag = &cli.BoolFlag{
		Name:     "graphql",
		Usage:    "Enable GraphQL on the HTTP-RPC server. Note that GraphQL can only be started if an HTTP server is started as well.",
		Category: flags.APICategory,
	}
	GraphQLCORSDomainFlag = &cli.StringFlag{
		Name:     "graphql.corsdomain",
		Usage:    "Comma separated list of domains from which to accept cross origin requests (browser enforced)",
		Value:    "",
		Category: flags.APICategory,
	}
	GraphQLVirtualHostsFlag = &cli.StringFlag{
		Name:     "graphql.vhosts",
		Usage:    "Comma separated list of virtual hostnames from which to accept requests (server enforced). Accepts '*' wildcard.",
		Value:    strings.Join(node.DefaultConfig.GraphQLVirtualHosts, ","),
		Category: flags.APICategory,
	}
	WSEnabledFlag = &cli.BoolFlag{
		Name:     "ws",
		Usage:    "Enable the WS-RPC server",
		Category: flags.APICategory,
	}
	WSListenAddrFlag = &cli.StringFlag{
		Name:     "ws.addr",
		Usage:    "WS-RPC server listening interface",
		Value:    node.DefaultWSHost,
		Category: flags.APICategory,
	}
	WSPortFlag = &cli.IntFlag{
		Name:     "ws.port",
		Usage:    "WS-RPC server listening port",
		Value:    node.DefaultWSPort,
		Category: flags.APICategory,
	}
	WSApiFlag = &cli.StringFlag{
		Name:     "ws.api",
		Usage:    "API's offered over the WS-RPC interface",
		Value:    "",
		Category: flags.APICategory,
	}
	WSAllowedOriginsFlag = &cli.StringFlag{
		Name:     "ws.origins",
		Usage:    "Origins from which to accept websockets requests",
		Value:    "",
		Category: flags.APICategory,
	}
	WSPathPrefixFlag = &cli.StringFlag{
		Name:     "ws.rpcprefix",
		Usage:    "HTTP path prefix on which JSON-RPC is served. Use '/' to serve on all paths.",
		Value:    "",
		Category: flags.APICategory,
	}
	ExecFlag = &cli.StringFlag{
		Name:     "exec",
		Usage:    "Execute JavaScript statement",
		Category: flags.APICategory,
	}
	PreloadJSFlag = &cli.StringFlag{
		Name:     "preload",
		Usage:    "Comma separated list of JavaScript files to preload into the console",
		Category: flags.APICategory,
	}
	AllowUnprotectedTxs = &cli.BoolFlag{
		Name:     "rpc.allow-unprotected-txs",
		Usage:    "Allow for unprotected (non EIP155 signed) transactions to be submitted via RPC",
		Category: flags.APICategory,
	}

	// Network Settings
	MaxPeersFlag = &cli.IntFlag{
		Name:     "maxpeers",
		Usage:    "Maximum number of network peers (network disabled if set to 0)",
		Value:    node.DefaultConfig.P2P.MaxPeers,
		Category: flags.NetworkingCategory,
	}
	MaxPendingPeersFlag = &cli.IntFlag{
		Name:     "maxpendpeers",
		Usage:    "Maximum number of pending connection attempts (defaults used if set to 0)",
		Value:    node.DefaultConfig.P2P.MaxPendingPeers,
		Category: flags.NetworkingCategory,
	}
	ListenPortFlag = &cli.IntFlag{
		Name:     "port",
		Usage:    "Network listening port",
		Value:    30303,
		Category: flags.NetworkingCategory,
	}
	BootnodesFlag = &cli.StringFlag{
		Name:     "bootnodes",
		Usage:    "Comma separated enode URLs for P2P discovery bootstrap",
		Value:    "",
		Category: flags.NetworkingCategory,
	}
	NodeKeyFileFlag = &cli.StringFlag{
		Name:     "nodekey",
		Usage:    "P2P node key file",
		Category: flags.NetworkingCategory,
	}
	NodeKeyHexFlag = &cli.StringFlag{
		Name:     "nodekeyhex",
		Usage:    "P2P node key as hex (for testing)",
		Category: flags.NetworkingCategory,
	}
	NATFlag = &cli.StringFlag{
		Name:     "nat",
		Usage:    "NAT port mapping mechanism (any|none|upnp|pmp|extip:<IP>)",
		Value:    "any",
		Category: flags.NetworkingCategory,
	}
	NoDiscoverFlag = &cli.BoolFlag{
		Name:     "nodiscover",
		Usage:    "Disables the peer discovery mechanism (manual peer addition)",
		Category: flags.NetworkingCategory,
	}
	DiscoveryV5Flag = &cli.BoolFlag{
		Name:     "v5disc",
		Usage:    "Enables the experimental RLPx V5 (Topic Discovery) mechanism",
		Category: flags.NetworkingCategory,
	}
	NetrestrictFlag = &cli.StringFlag{
		Name:     "netrestrict",
		Usage:    "Restricts network communication to the given IP networks (CIDR masks)",
		Category: flags.NetworkingCategory,
	}
	DNSDiscoveryFlag = &cli.StringFlag{
		Name:     "discovery.dns",
		Usage:    "Sets DNS discovery entry points (use \"\" to disable DNS)",
		Category: flags.NetworkingCategory,
	}
	DiscoveryPortFlag = &cli.IntFlag{
		Name:     "discovery.port",
		Usage:    "Use a custom UDP port for P2P discovery",
		Value:    30303,
		Category: flags.NetworkingCategory,
	}

	// Console
	JSpathFlag = &flags.DirectoryFlag{
		Name:     "jspath",
		Usage:    "JavaScript root path for `loadScript`",
		Value:    flags.DirectoryString("."),
		Category: flags.APICategory,
	}

	// Gas price oracle settings
	GpoBlocksFlag = &cli.IntFlag{
		Name:     "gpo.blocks",
		Usage:    "Number of recent blocks to check for gas prices",
		Value:    ethconfig.Defaults.GPO.Blocks,
		Category: flags.GasPriceCategory,
	}
	GpoPercentileFlag = &cli.IntFlag{
		Name:     "gpo.percentile",
		Usage:    "Suggested gas price is the given percentile of a set of recent transaction gas prices",
		Value:    ethconfig.Defaults.GPO.Percentile,
		Category: flags.GasPriceCategory,
	}
	GpoMaxGasPriceFlag = &cli.Int64Flag{
		Name:     "gpo.maxprice",
		Usage:    "Maximum transaction priority fee (or gasprice before London fork) to be recommended by gpo",
		Value:    ethconfig.Defaults.GPO.MaxPrice.Int64(),
		Category: flags.GasPriceCategory,
	}
	GpoIgnoreGasPriceFlag = &cli.Int64Flag{
		Name:     "gpo.ignoreprice",
		Usage:    "Gas price below which gpo will ignore transactions",
		Value:    ethconfig.Defaults.GPO.IgnorePrice.Int64(),
		Category: flags.GasPriceCategory,
	}

	// Metrics flags
	MetricsEnabledFlag = &cli.BoolFlag{
		Name:     "metrics",
		Usage:    "Enable metrics collection and reporting",
		Category: flags.MetricsCategory,
	}
	MetricsEnabledExpensiveFlag = &cli.BoolFlag{
		Name:     "metrics.expensive",
		Usage:    "Enable expensive metrics collection and reporting",
		Category: flags.MetricsCategory,
	}

	// MetricsHTTPFlag defines the endpoint for a stand-alone metrics HTTP endpoint.
	// Since the pprof service enables sensitive/vulnerable behavior, this allows a user
	// to enable a public-OK metrics endpoint without having to worry about ALSO exposing
	// other profiling behavior or information.
	MetricsHTTPFlag = &cli.StringFlag{
		Name:     "metrics.addr",
		Usage:    "Enable stand-alone metrics HTTP server listening interface",
		Value:    metrics.DefaultConfig.HTTP,
		Category: flags.MetricsCategory,
	}
	MetricsPortFlag = &cli.IntFlag{
		Name:     "metrics.port",
		Usage:    "Metrics HTTP server listening port",
		Value:    metrics.DefaultConfig.Port,
		Category: flags.MetricsCategory,
	}
	MetricsEnableInfluxDBFlag = &cli.BoolFlag{
		Name:     "metrics.influxdb",
		Usage:    "Enable metrics export/push to an external InfluxDB database",
		Category: flags.MetricsCategory,
	}
	MetricsInfluxDBEndpointFlag = &cli.StringFlag{
		Name:     "metrics.influxdb.endpoint",
		Usage:    "InfluxDB API endpoint to report metrics to",
		Value:    metrics.DefaultConfig.InfluxDBEndpoint,
		Category: flags.MetricsCategory,
	}
	MetricsInfluxDBDatabaseFlag = &cli.StringFlag{
		Name:     "metrics.influxdb.database",
		Usage:    "InfluxDB database name to push reported metrics to",
		Value:    metrics.DefaultConfig.InfluxDBDatabase,
		Category: flags.MetricsCategory,
	}
	MetricsInfluxDBUsernameFlag = &cli.StringFlag{
		Name:     "metrics.influxdb.username",
		Usage:    "Username to authorize access to the database",
		Value:    metrics.DefaultConfig.InfluxDBUsername,
		Category: flags.MetricsCategory,
	}
	MetricsInfluxDBPasswordFlag = &cli.StringFlag{
		Name:     "metrics.influxdb.password",
		Usage:    "Password to authorize access to the database",
		Value:    metrics.DefaultConfig.InfluxDBPassword,
		Category: flags.MetricsCategory,
	}
	// Tags are part of every measurement sent to InfluxDB. Queries on tags are faster in InfluxDB.
	// For example `host` tag could be used so that we can group all nodes and average a measurement
	// across all of them, but also so that we can select a specific node and inspect its measurements.
	// https://docs.influxdata.com/influxdb/v1.4/concepts/key_concepts/#tag-key
	MetricsInfluxDBTagsFlag = &cli.StringFlag{
		Name:     "metrics.influxdb.tags",
		Usage:    "Comma-separated InfluxDB tags (key/values) attached to all measurements",
		Value:    metrics.DefaultConfig.InfluxDBTags,
		Category: flags.MetricsCategory,
	}
	EWASMInterpreterFlag = cli.StringFlag{
		Name:  "vm.ewasm",
		Usage: "External ewasm configuration (default = built-in interpreter)",
		Value: "",
	}
	EVMInterpreterFlag = cli.StringFlag{
		Name:  "vm.evm",
		Usage: "External EVM configuration (default = built-in interpreter)",
		Value: "",
	}
	ECBP1100Flag = cli.Uint64Flag{
		Name:  "ecbp1100",
		Usage: "Configure ECBP-1100 (MESS) block activation number",
		Value: math.MaxUint64,
	}
	ECBP1100NoDisableFlag = cli.BoolFlag{
		Name:  "ecbp1100.nodisable",
		Usage: "Short-circuit ECBP-1100 (MESS) disable mechanisms; (yields a permanent-once-activated state, deactivating auto-shutoff mechanisms)",
	}

	MetricsEnableInfluxDBV2Flag = &cli.BoolFlag{
		Name:     "metrics.influxdbv2",
		Usage:    "Enable metrics export/push to an external InfluxDB v2 database",
		Category: flags.MetricsCategory,
	}

	MetricsInfluxDBTokenFlag = &cli.StringFlag{
		Name:     "metrics.influxdb.token",
		Usage:    "Token to authorize access to the database (v2 only)",
		Value:    metrics.DefaultConfig.InfluxDBToken,
		Category: flags.MetricsCategory,
	}

	MetricsInfluxDBBucketFlag = &cli.StringFlag{
		Name:     "metrics.influxdb.bucket",
		Usage:    "InfluxDB bucket name to push reported metrics to (v2 only)",
		Value:    metrics.DefaultConfig.InfluxDBBucket,
		Category: flags.MetricsCategory,
	}

	MetricsInfluxDBOrganizationFlag = &cli.StringFlag{
		Name:     "metrics.influxdb.organization",
		Usage:    "InfluxDB organization name (v2 only)",
		Value:    metrics.DefaultConfig.InfluxDBOrganization,
		Category: flags.MetricsCategory,
	}
)

var (
	// TestnetFlags is the flag group of all built-in supported testnets.
	TestnetFlags = []cli.Flag{
		RopstenFlag,
		RinkebyFlag,
		GoerliFlag,
		SepoliaFlag,
		KilnFlag,
		MordorFlag,
		KottiFlag,
	}
	// NetworkFlags is the flag group of all built-in supported networks.
	NetworkFlags = append([]cli.Flag{
		MainnetFlag,
		ClassicFlag,
		MintMeFlag,
	}, TestnetFlags...)

	// DatabasePathFlags is the flag group of all database path flags.
	DatabasePathFlags = []cli.Flag{
		DataDirFlag,
		AncientFlag,
		RemoteDBFlag,
	}
)

// GroupFlags combines the given flag slices together and returns the merged one.
func GroupFlags(groups ...[]cli.Flag) []cli.Flag {
	var ret []cli.Flag
	for _, group := range groups {
		ret = append(ret, group...)
	}
	return ret
}

// MakeDataDir retrieves the currently requested data directory, terminating
// if none (or the empty string) is specified. If the node is starting a testnet,
// then a subdirectory of the specified datadir will be used.
func MakeDataDir(ctx *cli.Context) string {
<<<<<<< HEAD

	if path := ctx.GlobalString(DataDirFlag.Name); path != "" {
		return dataDirPathForCtxChainConfig(ctx, path)
=======
	if path := ctx.String(DataDirFlag.Name); path != "" {
		if ctx.Bool(RopstenFlag.Name) {
			// Maintain compatibility with older Geth configurations storing the
			// Ropsten database in `testnet` instead of `ropsten`.
			return filepath.Join(path, "ropsten")
		}
		if ctx.Bool(RinkebyFlag.Name) {
			return filepath.Join(path, "rinkeby")
		}
		if ctx.Bool(GoerliFlag.Name) {
			return filepath.Join(path, "goerli")
		}
		if ctx.Bool(SepoliaFlag.Name) {
			return filepath.Join(path, "sepolia")
		}
		if ctx.Bool(KilnFlag.Name) {
			return filepath.Join(path, "kiln")
		}
		return path
>>>>>>> 8f2416a8
	}
	Fatalf("Cannot determine default data directory, please set manually (--%s)", DataDirFlag.Name)
	return ""
}

// setNodeKey creates a node key from set command line flags, either loading it
// from a file or as a specified hex value. If neither flags were provided, this
// method returns nil and an emphemeral key is to be generated.
func setNodeKey(ctx *cli.Context, cfg *p2p.Config) {
	var (
		hex  = ctx.String(NodeKeyHexFlag.Name)
		file = ctx.String(NodeKeyFileFlag.Name)
		key  *ecdsa.PrivateKey
		err  error
	)
	switch {
	case file != "" && hex != "":
		Fatalf("Options %q and %q are mutually exclusive", NodeKeyFileFlag.Name, NodeKeyHexFlag.Name)
	case file != "":
		if key, err = crypto.LoadECDSA(file); err != nil {
			Fatalf("Option %q: %v", NodeKeyFileFlag.Name, err)
		}
		cfg.PrivateKey = key
	case hex != "":
		if key, err = crypto.HexToECDSA(hex); err != nil {
			Fatalf("Option %q: %v", NodeKeyHexFlag.Name, err)
		}
		cfg.PrivateKey = key
	}
}

// setNodeUserIdent creates the user identifier from CLI flags.
func setNodeUserIdent(ctx *cli.Context, cfg *node.Config) {
	if identity := ctx.String(IdentityFlag.Name); len(identity) > 0 {
		cfg.UserIdent = identity
	}
}

// setBootstrapNodes creates a list of bootstrap nodes from the command line
// flags, reverting to pre-configured ones if none have been specified.
func setBootstrapNodes(ctx *cli.Context, cfg *p2p.Config) {
	urls := params.MainnetBootnodes
	switch {
<<<<<<< HEAD
	case ctx.GlobalIsSet(BootnodesFlag.Name):
		urls = SplitAndTrim(ctx.GlobalString(BootnodesFlag.Name))
	case ctx.GlobalBool(ClassicFlag.Name):
		urls = params.ClassicBootnodes
	case ctx.GlobalBool(MordorFlag.Name):
		urls = params.MordorBootnodes
	case ctx.GlobalBool(RopstenFlag.Name):
=======
	case ctx.IsSet(BootnodesFlag.Name):
		urls = SplitAndTrim(ctx.String(BootnodesFlag.Name))
	case ctx.Bool(RopstenFlag.Name):
>>>>>>> 8f2416a8
		urls = params.RopstenBootnodes
	case ctx.Bool(SepoliaFlag.Name):
		urls = params.SepoliaBootnodes
	case ctx.Bool(RinkebyFlag.Name):
		urls = params.RinkebyBootnodes
<<<<<<< HEAD
	case ctx.GlobalBool(KottiFlag.Name):
		urls = params.KottiBootnodes
	case ctx.GlobalBool(GoerliFlag.Name):
		urls = params.GoerliBootnodes
	case ctx.GlobalBool(MintMeFlag.Name):
		urls = params.MintMeBootnodes
	case ctx.GlobalBool(KilnFlag.Name):
=======
	case ctx.Bool(GoerliFlag.Name):
		urls = params.GoerliBootnodes
	case ctx.Bool(KilnFlag.Name):
>>>>>>> 8f2416a8
		urls = params.KilnBootnodes
	}

	// don't apply defaults if BootstrapNodes is already set
	if cfg.BootstrapNodes != nil {
		return
	}

	cfg.BootstrapNodes = make([]*enode.Node, 0, len(urls))
	for _, url := range urls {
		if url != "" {
			node, err := enode.Parse(enode.ValidSchemes, url)
			if err != nil {
				log.Crit("Bootstrap URL invalid", "enode", url, "err", err)
				continue
			}
			cfg.BootstrapNodes = append(cfg.BootstrapNodes, node)
		}
	}
}

// setBootstrapNodesV5 creates a list of bootstrap nodes from the command line
// flags, reverting to pre-configured ones if none have been specified.
func setBootstrapNodesV5(ctx *cli.Context, cfg *p2p.Config) {
	urls := params.V5Bootnodes
	switch {
<<<<<<< HEAD
	case ctx.GlobalIsSet(BootnodesFlag.Name):
		urls = SplitAndTrim(ctx.GlobalString(BootnodesFlag.Name))
	case ctx.GlobalIsSet(ClassicFlag.Name):
		urls = params.ClassicBootnodes
	case ctx.GlobalIsSet(MordorFlag.Name):
		urls = params.MordorBootnodes
	case ctx.GlobalBool(RopstenFlag.Name):
		urls = params.RopstenBootnodes
	case ctx.GlobalBool(RinkebyFlag.Name):
		urls = params.RinkebyBootnodes
	case ctx.GlobalBool(KottiFlag.Name):
		urls = params.KottiBootnodes
	case ctx.GlobalBool(GoerliFlag.Name):
		urls = params.GoerliBootnodes
	case ctx.GlobalBool(MintMeFlag.Name):
		urls = params.MintMeBootnodes
=======
	case ctx.IsSet(BootnodesFlag.Name):
		urls = SplitAndTrim(ctx.String(BootnodesFlag.Name))
>>>>>>> 8f2416a8
	case cfg.BootstrapNodesV5 != nil:
		return // already set, don't apply defaults.
	}

	cfg.BootstrapNodesV5 = make([]*enode.Node, 0, len(urls))
	for _, url := range urls {
		if url != "" {
			node, err := enode.Parse(enode.ValidSchemes, url)
			if err != nil {
				log.Error("Bootstrap URL invalid", "enode", url, "err", err)
				continue
			}
			cfg.BootstrapNodesV5 = append(cfg.BootstrapNodesV5, node)
		}
	}
}

// setListenAddress creates TCP/UDP listening address strings from set command
// line flags
func setListenAddress(ctx *cli.Context, cfg *p2p.Config) {
	if ctx.IsSet(ListenPortFlag.Name) {
		cfg.ListenAddr = fmt.Sprintf(":%d", ctx.Int(ListenPortFlag.Name))
	}
	if ctx.IsSet(DiscoveryPortFlag.Name) {
		cfg.DiscAddr = fmt.Sprintf(":%d", ctx.Int(DiscoveryPortFlag.Name))
	}
}

// setNAT creates a port mapper from command line flags.
func setNAT(ctx *cli.Context, cfg *p2p.Config) {
	if ctx.IsSet(NATFlag.Name) {
		natif, err := nat.Parse(ctx.String(NATFlag.Name))
		if err != nil {
			Fatalf("Option %s: %v", NATFlag.Name, err)
		}
		cfg.NAT = natif
	}
}

// SplitAndTrim splits input separated by a comma
// and trims excessive white space from the substrings.
func SplitAndTrim(input string) (ret []string) {
	l := strings.Split(input, ",")
	for _, r := range l {
		if r = strings.TrimSpace(r); r != "" {
			ret = append(ret, r)
		}
	}
	return ret
}

// setHTTP creates the HTTP RPC listener interface string from the set
// command line flags, returning empty if the HTTP endpoint is disabled.
func setHTTP(ctx *cli.Context, cfg *node.Config) {
	if ctx.Bool(HTTPEnabledFlag.Name) && cfg.HTTPHost == "" {
		cfg.HTTPHost = "127.0.0.1"
		if ctx.IsSet(HTTPListenAddrFlag.Name) {
			cfg.HTTPHost = ctx.String(HTTPListenAddrFlag.Name)
		}
	}

	if ctx.IsSet(HTTPPortFlag.Name) {
		cfg.HTTPPort = ctx.Int(HTTPPortFlag.Name)
	}

	if ctx.IsSet(AuthListenFlag.Name) {
		cfg.AuthAddr = ctx.String(AuthListenFlag.Name)
	}

	if ctx.IsSet(AuthPortFlag.Name) {
		cfg.AuthPort = ctx.Int(AuthPortFlag.Name)
	}

	if ctx.IsSet(AuthVirtualHostsFlag.Name) {
		cfg.AuthVirtualHosts = SplitAndTrim(ctx.String(AuthVirtualHostsFlag.Name))
	}

	if ctx.IsSet(HTTPCORSDomainFlag.Name) {
		cfg.HTTPCors = SplitAndTrim(ctx.String(HTTPCORSDomainFlag.Name))
	}

	if ctx.IsSet(HTTPApiFlag.Name) {
		cfg.HTTPModules = SplitAndTrim(ctx.String(HTTPApiFlag.Name))
	}

	if ctx.IsSet(HTTPVirtualHostsFlag.Name) {
		cfg.HTTPVirtualHosts = SplitAndTrim(ctx.String(HTTPVirtualHostsFlag.Name))
	}

	if ctx.IsSet(HTTPPathPrefixFlag.Name) {
		cfg.HTTPPathPrefix = ctx.String(HTTPPathPrefixFlag.Name)
	}
	if ctx.IsSet(AllowUnprotectedTxs.Name) {
		cfg.AllowUnprotectedTxs = ctx.Bool(AllowUnprotectedTxs.Name)
	}
}

// setGraphQL creates the GraphQL listener interface string from the set
// command line flags, returning empty if the GraphQL endpoint is disabled.
func setGraphQL(ctx *cli.Context, cfg *node.Config) {
	if ctx.IsSet(GraphQLCORSDomainFlag.Name) {
		cfg.GraphQLCors = SplitAndTrim(ctx.String(GraphQLCORSDomainFlag.Name))
	}
	if ctx.IsSet(GraphQLVirtualHostsFlag.Name) {
		cfg.GraphQLVirtualHosts = SplitAndTrim(ctx.String(GraphQLVirtualHostsFlag.Name))
	}
}

// setWS creates the WebSocket RPC listener interface string from the set
// command line flags, returning empty if the HTTP endpoint is disabled.
func setWS(ctx *cli.Context, cfg *node.Config) {
	if ctx.Bool(WSEnabledFlag.Name) && cfg.WSHost == "" {
		cfg.WSHost = "127.0.0.1"
		if ctx.IsSet(WSListenAddrFlag.Name) {
			cfg.WSHost = ctx.String(WSListenAddrFlag.Name)
		}
	}
	if ctx.IsSet(WSPortFlag.Name) {
		cfg.WSPort = ctx.Int(WSPortFlag.Name)
	}

	if ctx.IsSet(WSAllowedOriginsFlag.Name) {
		cfg.WSOrigins = SplitAndTrim(ctx.String(WSAllowedOriginsFlag.Name))
	}

	if ctx.IsSet(WSApiFlag.Name) {
		cfg.WSModules = SplitAndTrim(ctx.String(WSApiFlag.Name))
	}

	if ctx.IsSet(WSPathPrefixFlag.Name) {
		cfg.WSPathPrefix = ctx.String(WSPathPrefixFlag.Name)
	}
}

// setIPC creates an IPC path configuration from the set command line flags,
// returning an empty string if IPC was explicitly disabled, or the set path.
func setIPC(ctx *cli.Context, cfg *node.Config) {
	CheckExclusive(ctx, IPCDisabledFlag, IPCPathFlag)
	switch {
	case ctx.Bool(IPCDisabledFlag.Name):
		cfg.IPCPath = ""
	case ctx.IsSet(IPCPathFlag.Name):
		cfg.IPCPath = ctx.String(IPCPathFlag.Name)
	}
}

// setLes configures the les server and ultra light client settings from the command line flags.
func setLes(ctx *cli.Context, cfg *ethconfig.Config) {
	if ctx.IsSet(LightServeFlag.Name) {
		cfg.LightServ = ctx.Int(LightServeFlag.Name)
	}
	if ctx.IsSet(LightIngressFlag.Name) {
		cfg.LightIngress = ctx.Int(LightIngressFlag.Name)
	}
	if ctx.IsSet(LightEgressFlag.Name) {
		cfg.LightEgress = ctx.Int(LightEgressFlag.Name)
	}
	if ctx.IsSet(LightMaxPeersFlag.Name) {
		cfg.LightPeers = ctx.Int(LightMaxPeersFlag.Name)
	}
	if ctx.IsSet(UltraLightServersFlag.Name) {
		cfg.UltraLightServers = strings.Split(ctx.String(UltraLightServersFlag.Name), ",")
	}
	if ctx.IsSet(UltraLightFractionFlag.Name) {
		cfg.UltraLightFraction = ctx.Int(UltraLightFractionFlag.Name)
	}
	if cfg.UltraLightFraction <= 0 && cfg.UltraLightFraction > 100 {
		log.Error("Ultra light fraction is invalid", "had", cfg.UltraLightFraction, "updated", ethconfig.Defaults.UltraLightFraction)
		cfg.UltraLightFraction = ethconfig.Defaults.UltraLightFraction
	}
	if ctx.IsSet(UltraLightOnlyAnnounceFlag.Name) {
		cfg.UltraLightOnlyAnnounce = ctx.Bool(UltraLightOnlyAnnounceFlag.Name)
	}
	if ctx.IsSet(LightNoPruneFlag.Name) {
		cfg.LightNoPrune = ctx.Bool(LightNoPruneFlag.Name)
	}
	if ctx.IsSet(LightNoSyncServeFlag.Name) {
		cfg.LightNoSyncServe = ctx.Bool(LightNoSyncServeFlag.Name)
	}
}

// MakeDatabaseHandles raises out the number of allowed file handles per process
// for Geth and returns half of the allowance to assign to the database.
func MakeDatabaseHandles(max int) int {
	limit, err := fdlimit.Maximum()
	if err != nil {
		Fatalf("Failed to retrieve file descriptor allowance: %v", err)
	}
	switch {
	case max == 0:
		// User didn't specify a meaningful value, use system limits
	case max < 128:
		// User specified something unhealthy, just use system defaults
		log.Error("File descriptor limit invalid (<128)", "had", max, "updated", limit)
	case max > limit:
		// User requested more than the OS allows, notify that we can't allocate it
		log.Warn("Requested file descriptors denied by OS", "req", max, "limit", limit)
	default:
		// User limit is meaningful and within allowed range, use that
		limit = max
	}
	raised, err := fdlimit.Raise(uint64(limit))
	if err != nil {
		Fatalf("Failed to raise file descriptor allowance: %v", err)
	}
	return int(raised / 2) // Leave half for networking and other stuff
}

// MakeAddress converts an account specified directly as a hex encoded string or
// a key index in the key store to an internal account representation.
func MakeAddress(ks *keystore.KeyStore, account string) (accounts.Account, error) {
	// If the specified account is a valid address, return it
	if common.IsHexAddress(account) {
		return accounts.Account{Address: common.HexToAddress(account)}, nil
	}
	// Otherwise try to interpret the account as a keystore index
	index, err := strconv.Atoi(account)
	if err != nil || index < 0 {
		return accounts.Account{}, fmt.Errorf("invalid account address or index %q", account)
	}
	log.Warn("-------------------------------------------------------------------")
	log.Warn("Referring to accounts by order in the keystore folder is dangerous!")
	log.Warn("This functionality is deprecated and will be removed in the future!")
	log.Warn("Please use explicit addresses! (can search via `geth account list`)")
	log.Warn("-------------------------------------------------------------------")

	accs := ks.Accounts()
	if len(accs) <= index {
		return accounts.Account{}, fmt.Errorf("index %d higher than number of accounts %d", index, len(accs))
	}
	return accs[index], nil
}

// setEtherbase retrieves the etherbase either from the directly specified
// command line flags or from the keystore if CLI indexed.
func setEtherbase(ctx *cli.Context, ks *keystore.KeyStore, cfg *ethconfig.Config) {
	// Extract the current etherbase
	var etherbase string
	if ctx.IsSet(MinerEtherbaseFlag.Name) {
		etherbase = ctx.String(MinerEtherbaseFlag.Name)
	}
	// Convert the etherbase into an address and configure it
	if etherbase != "" {
		if ks != nil {
			account, err := MakeAddress(ks, etherbase)
			if err != nil {
				Fatalf("Invalid miner etherbase: %v", err)
			}
			cfg.Miner.Etherbase = account.Address
		} else {
			Fatalf("No etherbase configured")
		}
	}
}

// MakePasswordList reads password lines from the file specified by the global --password flag.
func MakePasswordList(ctx *cli.Context) []string {
	path := ctx.Path(PasswordFileFlag.Name)
	if path == "" {
		return nil
	}
	text, err := os.ReadFile(path)
	if err != nil {
		Fatalf("Failed to read password file: %v", err)
	}
	lines := strings.Split(string(text), "\n")
	// Sanitise DOS line endings.
	for i := range lines {
		lines[i] = strings.TrimRight(lines[i], "\r")
	}
	return lines
}

func SetP2PConfig(ctx *cli.Context, cfg *p2p.Config) {
	setNodeKey(ctx, cfg)
	setNAT(ctx, cfg)
	setListenAddress(ctx, cfg)
	setBootstrapNodes(ctx, cfg)
	setBootstrapNodesV5(ctx, cfg)

	lightClient := ctx.String(SyncModeFlag.Name) == "light"
	lightServer := (ctx.Int(LightServeFlag.Name) != 0)

	lightPeers := ctx.Int(LightMaxPeersFlag.Name)
	if lightClient && !ctx.IsSet(LightMaxPeersFlag.Name) {
		// dynamic default - for clients we use 1/10th of the default for servers
		lightPeers /= 10
	}

	if ctx.IsSet(MaxPeersFlag.Name) {
		cfg.MaxPeers = ctx.Int(MaxPeersFlag.Name)
		if lightServer && !ctx.IsSet(LightMaxPeersFlag.Name) {
			cfg.MaxPeers += lightPeers
		}
	} else {
		if lightServer {
			cfg.MaxPeers += lightPeers
		}
		if lightClient && ctx.IsSet(LightMaxPeersFlag.Name) && cfg.MaxPeers < lightPeers {
			cfg.MaxPeers = lightPeers
		}
	}
	if !(lightClient || lightServer) {
		lightPeers = 0
	}
	ethPeers := cfg.MaxPeers - lightPeers
	if lightClient {
		ethPeers = 0
	}
	log.Info("Maximum peer count", "ETH", ethPeers, "LES", lightPeers, "total", cfg.MaxPeers)

	if ctx.IsSet(MaxPendingPeersFlag.Name) {
		cfg.MaxPendingPeers = ctx.Int(MaxPendingPeersFlag.Name)
	}
	if ctx.IsSet(NoDiscoverFlag.Name) || lightClient {
		cfg.NoDiscovery = true
	}

	// if we're running a light client or server, force enable the v5 peer discovery
	// unless it is explicitly disabled with --nodiscover note that explicitly specifying
	// --v5disc overrides --nodiscover, in which case the later only disables v4 discovery
	forceV5Discovery := (lightClient || lightServer) && !ctx.Bool(NoDiscoverFlag.Name)
	if ctx.IsSet(DiscoveryV5Flag.Name) {
		cfg.DiscoveryV5 = ctx.Bool(DiscoveryV5Flag.Name)
	} else if forceV5Discovery {
		cfg.DiscoveryV5 = true
	}

	if netrestrict := ctx.String(NetrestrictFlag.Name); netrestrict != "" {
		list, err := netutil.ParseNetlist(netrestrict)
		if err != nil {
			Fatalf("Option %q: %v", NetrestrictFlag.Name, err)
		}
		cfg.NetRestrict = list
	}

<<<<<<< HEAD
	if ctx.GlobalBool(DeveloperFlag.Name) || ctx.GlobalBool(DeveloperPoWFlag.Name) {
=======
	if ctx.Bool(DeveloperFlag.Name) {
>>>>>>> 8f2416a8
		// --dev mode can't use p2p networking.
		cfg.MaxPeers = 0
		cfg.ListenAddr = ""
		cfg.NoDial = true
		cfg.NoDiscovery = true
		cfg.DiscoveryV5 = false
	}
}

// SetNodeConfig applies node-related command line flags to the config.
func SetNodeConfig(ctx *cli.Context, cfg *node.Config) {
	SetP2PConfig(ctx, &cfg.P2P)
	setIPC(ctx, cfg)
	setHTTP(ctx, cfg)
	setGraphQL(ctx, cfg)
	setWS(ctx, cfg)
	setNodeUserIdent(ctx, cfg)
	SetDataDir(ctx, cfg)
	setSmartCard(ctx, cfg)

	if ctx.IsSet(JWTSecretFlag.Name) {
		cfg.JWTSecret = ctx.String(JWTSecretFlag.Name)
	}

	if ctx.IsSet(ExternalSignerFlag.Name) {
		cfg.ExternalSigner = ctx.String(ExternalSignerFlag.Name)
	}

	if ctx.IsSet(KeyStoreDirFlag.Name) {
		cfg.KeyStoreDir = ctx.String(KeyStoreDirFlag.Name)
	}
	if ctx.IsSet(DeveloperFlag.Name) {
		cfg.UseLightweightKDF = true
	}
	if ctx.IsSet(LightKDFFlag.Name) {
		cfg.UseLightweightKDF = ctx.Bool(LightKDFFlag.Name)
	}
	if ctx.IsSet(NoUSBFlag.Name) || cfg.NoUSB {
		log.Warn("Option nousb is deprecated and USB is deactivated by default. Use --usb to enable")
	}
	if ctx.IsSet(USBFlag.Name) {
		cfg.USB = ctx.Bool(USBFlag.Name)
	}
	if ctx.IsSet(InsecureUnlockAllowedFlag.Name) {
		cfg.InsecureUnlockAllowed = ctx.Bool(InsecureUnlockAllowedFlag.Name)
	}
}

func setSmartCard(ctx *cli.Context, cfg *node.Config) {
	// Skip enabling smartcards if no path is set
	path := ctx.String(SmartCardDaemonPathFlag.Name)
	if path == "" {
		return
	}
	// Sanity check that the smartcard path is valid
	fi, err := os.Stat(path)
	if err != nil {
		log.Info("Smartcard socket not found, disabling", "err", err)
		return
	}
	if fi.Mode()&os.ModeType != os.ModeSocket {
		log.Error("Invalid smartcard daemon path", "path", path, "type", fi.Mode().String())
		return
	}
	// Smartcard daemon path exists and is a socket, enable it
	cfg.SmartCardDaemonPath = path
}

<<<<<<< HEAD
func dataDirPathForCtxChainConfig(ctx *cli.Context, baseDataDirPath string) string {
	switch {
	case ctx.GlobalBool(RopstenFlag.Name):
		return filepath.Join(baseDataDirPath, "ropsten")
	case ctx.GlobalBool(ClassicFlag.Name):
		return filepath.Join(baseDataDirPath, "classic")
	case ctx.GlobalBool(MordorFlag.Name):
		return filepath.Join(baseDataDirPath, "mordor")
	case ctx.GlobalBool(RinkebyFlag.Name):
		return filepath.Join(baseDataDirPath, "rinkeby")
	case ctx.GlobalBool(KottiFlag.Name):
		return filepath.Join(baseDataDirPath, "kotti")
	case ctx.GlobalBool(GoerliFlag.Name):
		return filepath.Join(baseDataDirPath, "goerli")
	case ctx.GlobalBool(SepoliaFlag.Name):
		return filepath.Join(baseDataDirPath, "sepolia")
	case ctx.GlobalBool(MintMeFlag.Name):
		return filepath.Join(baseDataDirPath, "mintme")
	}
	return baseDataDirPath
}

func setDataDir(ctx *cli.Context, cfg *node.Config) {
	switch {
	case ctx.GlobalIsSet(DataDirFlag.Name):
		cfg.DataDir = ctx.GlobalString(DataDirFlag.Name)

	case ctx.GlobalBool(DeveloperFlag.Name) || ctx.GlobalBool(DeveloperPoWFlag.Name):
		cfg.DataDir = "" // unless explicitly requested, use memory databases

	case ctx.GlobalBool(RopstenFlag.Name) && cfg.DataDir == vars.DefaultDataDir():

=======
func SetDataDir(ctx *cli.Context, cfg *node.Config) {
	switch {
	case ctx.IsSet(DataDirFlag.Name):
		cfg.DataDir = ctx.String(DataDirFlag.Name)
	case ctx.Bool(DeveloperFlag.Name):
		cfg.DataDir = "" // unless explicitly requested, use memory databases
	case ctx.Bool(RopstenFlag.Name) && cfg.DataDir == node.DefaultDataDir():
>>>>>>> 8f2416a8
		// Maintain compatibility with older Geth configurations storing the
		// Ropsten database in `testnet` instead of `ropsten`.
		legacyPath := filepath.Join(vars.DefaultDataDir(), "testnet")
		if common.FileExist(legacyPath) {
			log.Warn("Using the deprecated `testnet` datadir. Future versions will store the Ropsten chain in `ropsten`.")
			cfg.DataDir = legacyPath
		} else {

			cfg.DataDir = filepath.Join(vars.DefaultDataDir(), "ropsten")

		}

<<<<<<< HEAD
	case cfg.DataDir == vars.DefaultDataDir():
		cfg.DataDir = dataDirPathForCtxChainConfig(ctx, vars.DefaultDataDir())
=======
		cfg.DataDir = filepath.Join(node.DefaultDataDir(), "ropsten")
	case ctx.Bool(RinkebyFlag.Name) && cfg.DataDir == node.DefaultDataDir():
		cfg.DataDir = filepath.Join(node.DefaultDataDir(), "rinkeby")
	case ctx.Bool(GoerliFlag.Name) && cfg.DataDir == node.DefaultDataDir():
		cfg.DataDir = filepath.Join(node.DefaultDataDir(), "goerli")
	case ctx.Bool(SepoliaFlag.Name) && cfg.DataDir == node.DefaultDataDir():
		cfg.DataDir = filepath.Join(node.DefaultDataDir(), "sepolia")
	case ctx.Bool(KilnFlag.Name) && cfg.DataDir == node.DefaultDataDir():
		cfg.DataDir = filepath.Join(node.DefaultDataDir(), "kiln")
>>>>>>> 8f2416a8
	}
}

func setGPO(ctx *cli.Context, cfg *gasprice.Config, light bool) {
	// If we are running the light client, apply another group
	// settings for gas oracle.
	if light {
		*cfg = ethconfig.LightClientGPO
	}
	if ctx.IsSet(GpoBlocksFlag.Name) {
		cfg.Blocks = ctx.Int(GpoBlocksFlag.Name)
	}
	if ctx.IsSet(GpoPercentileFlag.Name) {
		cfg.Percentile = ctx.Int(GpoPercentileFlag.Name)
	}
	if ctx.IsSet(GpoMaxGasPriceFlag.Name) {
		cfg.MaxPrice = big.NewInt(ctx.Int64(GpoMaxGasPriceFlag.Name))
	}
	if ctx.IsSet(GpoIgnoreGasPriceFlag.Name) {
		cfg.IgnorePrice = big.NewInt(ctx.Int64(GpoIgnoreGasPriceFlag.Name))
	}
}

func setTxPool(ctx *cli.Context, cfg *core.TxPoolConfig) {
	if ctx.IsSet(TxPoolLocalsFlag.Name) {
		locals := strings.Split(ctx.String(TxPoolLocalsFlag.Name), ",")
		for _, account := range locals {
			if trimmed := strings.TrimSpace(account); !common.IsHexAddress(trimmed) {
				Fatalf("Invalid account in --txpool.locals: %s", trimmed)
			} else {
				cfg.Locals = append(cfg.Locals, common.HexToAddress(account))
			}
		}
	}
	if ctx.IsSet(TxPoolNoLocalsFlag.Name) {
		cfg.NoLocals = ctx.Bool(TxPoolNoLocalsFlag.Name)
	}
	if ctx.IsSet(TxPoolJournalFlag.Name) {
		cfg.Journal = ctx.String(TxPoolJournalFlag.Name)
	}
	if ctx.IsSet(TxPoolRejournalFlag.Name) {
		cfg.Rejournal = ctx.Duration(TxPoolRejournalFlag.Name)
	}
	if ctx.IsSet(TxPoolPriceLimitFlag.Name) {
		cfg.PriceLimit = ctx.Uint64(TxPoolPriceLimitFlag.Name)
	}
	if ctx.IsSet(TxPoolPriceBumpFlag.Name) {
		cfg.PriceBump = ctx.Uint64(TxPoolPriceBumpFlag.Name)
	}
	if ctx.IsSet(TxPoolAccountSlotsFlag.Name) {
		cfg.AccountSlots = ctx.Uint64(TxPoolAccountSlotsFlag.Name)
	}
	if ctx.IsSet(TxPoolGlobalSlotsFlag.Name) {
		cfg.GlobalSlots = ctx.Uint64(TxPoolGlobalSlotsFlag.Name)
	}
	if ctx.IsSet(TxPoolAccountQueueFlag.Name) {
		cfg.AccountQueue = ctx.Uint64(TxPoolAccountQueueFlag.Name)
	}
	if ctx.IsSet(TxPoolGlobalQueueFlag.Name) {
		cfg.GlobalQueue = ctx.Uint64(TxPoolGlobalQueueFlag.Name)
	}
	if ctx.IsSet(TxPoolLifetimeFlag.Name) {
		cfg.Lifetime = ctx.Duration(TxPoolLifetimeFlag.Name)
	}
}

<<<<<<< HEAD
func setEthashDatasetDir(ctx *cli.Context, cfg *ethconfig.Config) {
	switch {
	case ctx.GlobalIsSet(EthashDatasetDirFlag.Name):
		cfg.Ethash.DatasetDir = ctx.GlobalString(EthashDatasetDirFlag.Name)

	case (ctx.GlobalBool(ClassicFlag.Name) || ctx.GlobalBool(MordorFlag.Name)) && cfg.Ethash.DatasetDir == ethconfig.Defaults.Ethash.DatasetDir:
		// ECIP-1099 is set, use etchash dir for DAGs instead
		home := HomeDir()
		if runtime.GOOS == "darwin" {
			cfg.Ethash.DatasetDir = filepath.Join(home, "Library", "Etchash")
		} else if runtime.GOOS == "windows" {
			localappdata := os.Getenv("LOCALAPPDATA")
			if localappdata != "" {
				cfg.Ethash.DatasetDir = filepath.Join(localappdata, "Etchash")
			} else {
				cfg.Ethash.DatasetDir = filepath.Join(home, "AppData", "Local", "Etchash")
			}
		} else {
			cfg.Ethash.DatasetDir = filepath.Join(home, ".etchash")
		}
	}
}

func setEthashCacheDir(ctx *cli.Context, cfg *eth.Config) {
	switch {
	case ctx.GlobalIsSet(EthashCacheDirFlag.Name):
		cfg.Ethash.CacheDir = ctx.GlobalString(EthashCacheDirFlag.Name)

	case (ctx.GlobalBool(ClassicFlag.Name) || ctx.GlobalBool(MordorFlag.Name)) && cfg.Ethash.CacheDir == ethconfig.Defaults.Ethash.CacheDir:
		// ECIP-1099 is set, use etchash dir for caches instead
		cfg.Ethash.CacheDir = "etchash"
	}
}

func setEthash(ctx *cli.Context, cfg *eth.Config) {
	// ECIP-1099
	setEthashCacheDir(ctx, cfg)
	setEthashDatasetDir(ctx, cfg)

	if ctx.GlobalBool(FakePoWPoissonFlag.Name) {
		cfg.Ethash.PowMode = ethash.ModePoissonFake
=======
func setEthash(ctx *cli.Context, cfg *ethconfig.Config) {
	if ctx.IsSet(EthashCacheDirFlag.Name) {
		cfg.Ethash.CacheDir = ctx.String(EthashCacheDirFlag.Name)
	}
	if ctx.IsSet(EthashDatasetDirFlag.Name) {
		cfg.Ethash.DatasetDir = ctx.String(EthashDatasetDirFlag.Name)
>>>>>>> 8f2416a8
	}
	if ctx.IsSet(EthashCachesInMemoryFlag.Name) {
		cfg.Ethash.CachesInMem = ctx.Int(EthashCachesInMemoryFlag.Name)
	}
	if ctx.IsSet(EthashCachesOnDiskFlag.Name) {
		cfg.Ethash.CachesOnDisk = ctx.Int(EthashCachesOnDiskFlag.Name)
	}
	if ctx.IsSet(EthashCachesLockMmapFlag.Name) {
		cfg.Ethash.CachesLockMmap = ctx.Bool(EthashCachesLockMmapFlag.Name)
	}
	if ctx.IsSet(EthashDatasetsInMemoryFlag.Name) {
		cfg.Ethash.DatasetsInMem = ctx.Int(EthashDatasetsInMemoryFlag.Name)
	}
	if ctx.IsSet(EthashDatasetsOnDiskFlag.Name) {
		cfg.Ethash.DatasetsOnDisk = ctx.Int(EthashDatasetsOnDiskFlag.Name)
	}
	if ctx.IsSet(EthashDatasetsLockMmapFlag.Name) {
		cfg.Ethash.DatasetsLockMmap = ctx.Bool(EthashDatasetsLockMmapFlag.Name)
	}
}

func setMiner(ctx *cli.Context, cfg *miner.Config) {
	if ctx.IsSet(MinerNotifyFlag.Name) {
		cfg.Notify = strings.Split(ctx.String(MinerNotifyFlag.Name), ",")
	}
	cfg.NotifyFull = ctx.Bool(MinerNotifyFullFlag.Name)
	if ctx.IsSet(MinerExtraDataFlag.Name) {
		cfg.ExtraData = []byte(ctx.String(MinerExtraDataFlag.Name))
	}
	if ctx.IsSet(MinerGasLimitFlag.Name) {
		cfg.GasCeil = ctx.Uint64(MinerGasLimitFlag.Name)
	}
	if ctx.IsSet(MinerGasPriceFlag.Name) {
		cfg.GasPrice = flags.GlobalBig(ctx, MinerGasPriceFlag.Name)
	}
	if ctx.IsSet(MinerRecommitIntervalFlag.Name) {
		cfg.Recommit = ctx.Duration(MinerRecommitIntervalFlag.Name)
	}
	if ctx.IsSet(MinerNoVerifyFlag.Name) {
		cfg.Noverify = ctx.Bool(MinerNoVerifyFlag.Name)
	}
	if ctx.IsSet(LegacyMinerGasTargetFlag.Name) {
		log.Warn("The generic --miner.gastarget flag is deprecated and will be removed in the future!")
	}
}

func setRequiredBlocks(ctx *cli.Context, cfg *ethconfig.Config) {
	requiredBlocks := ctx.String(EthRequiredBlocksFlag.Name)
	if requiredBlocks == "" {
		if ctx.IsSet(LegacyWhitelistFlag.Name) {
			log.Warn("The flag --whitelist is deprecated and will be removed, please use --eth.requiredblocks")
			requiredBlocks = ctx.String(LegacyWhitelistFlag.Name)
		} else {
			return
		}
	}
	cfg.RequiredBlocks = make(map[uint64]common.Hash)
	for _, entry := range strings.Split(requiredBlocks, ",") {
		parts := strings.Split(entry, "=")
		if len(parts) != 2 {
			Fatalf("Invalid required block entry: %s", entry)
		}
		number, err := strconv.ParseUint(parts[0], 0, 64)
		if err != nil {
			Fatalf("Invalid required block number %s: %v", parts[0], err)
		}
		var hash common.Hash
		if err = hash.UnmarshalText([]byte(parts[1])); err != nil {
			Fatalf("Invalid required block hash %s: %v", parts[1], err)
		}
		cfg.RequiredBlocks[number] = hash
	}
}

// CheckExclusive verifies that only a single instance of the provided flags was
// set by the user. Each flag might optionally be followed by a string type to
// specialize it further.
func CheckExclusive(ctx *cli.Context, args ...interface{}) {
	set := make([]string, 0, 1)
	for i := 0; i < len(args); i++ {
		// Make sure the next argument is a flag and skip if not set
		flag, ok := args[i].(cli.Flag)
		if !ok {
			panic(fmt.Sprintf("invalid argument, not cli.Flag type: %T", args[i]))
		}
		// Check if next arg extends current and expand its name if so
		name := flag.Names()[0]

		if i+1 < len(args) {
			switch option := args[i+1].(type) {
			case string:
				// Extended flag check, make sure value set doesn't conflict with passed in option
				if ctx.String(flag.Names()[0]) == option {
					name += "=" + option
					set = append(set, "--"+name)
				}
				// shift arguments and continue
				i++
				continue

			case cli.Flag:
			default:
				panic(fmt.Sprintf("invalid argument, not cli.Flag or string extension: %T", args[i+1]))
			}
		}
		// Mark the flag if it's set
		if ctx.IsSet(flag.Names()[0]) {
			set = append(set, "--"+name)
		}
	}
	if len(set) > 1 {
		Fatalf("Flags %v can't be used at the same time", strings.Join(set, ", "))
	}
}

// SetEthConfig applies eth-related command line flags to the config.
func SetEthConfig(ctx *cli.Context, stack *node.Node, cfg *ethconfig.Config) {
	// Avoid conflicting network flags
	CheckExclusive(ctx, DeveloperFlag, DeveloperPoWFlag, MainnetFlag, RopstenFlag, RinkebyFlag, GoerliFlag, SepoliaFlag, ClassicFlag, KottiFlag, MordorFlag, MintMeFlag, KilnFlag)
	CheckExclusive(ctx, LightServeFlag, SyncModeFlag, "light")
<<<<<<< HEAD
	CheckExclusive(ctx, DeveloperFlag, DeveloperPoWFlag, ExternalSignerFlag) // Can't use both ephemeral unlocked and external signer
	if ctx.GlobalString(GCModeFlag.Name) == "archive" && ctx.GlobalUint64(TxLookupLimitFlag.Name) != 0 {
		CheckExclusive(ctx, GCModeFlag, "archive", TxLookupLimitFlag)
		ctx.GlobalSet(TxLookupLimitFlag.Name, "0")
=======
	CheckExclusive(ctx, DeveloperFlag, ExternalSignerFlag) // Can't use both ephemeral unlocked and external signer
	if ctx.String(GCModeFlag.Name) == "archive" && ctx.Uint64(TxLookupLimitFlag.Name) != 0 {
		ctx.Set(TxLookupLimitFlag.Name, "0")
>>>>>>> 8f2416a8
		log.Warn("Disable transaction unindexing for archive node")
	}
	if ctx.IsSet(LightServeFlag.Name) && ctx.Uint64(TxLookupLimitFlag.Name) != 0 {
		log.Warn("LES server cannot serve old transaction status and cannot connect below les/4 protocol version if transaction lookup index is limited")
	}
	// todo(rjl493456442) make it available for les server
	// Ancient tx indices pruning is not available for les server now
	// since light client relies on the server for transaction status query.
	CheckExclusive(ctx, LightServeFlag, TxLookupLimitFlag)

	CheckExclusive(ctx, AncientFlag, AncientRPCFlag)
	CheckExclusive(ctx, DeveloperPoWFlag, DeveloperPeriodFlag, FakePoWFlag)
	CheckExclusive(ctx, FakePoWFlag, FakePoWPoissonFlag)

	var ks *keystore.KeyStore
	if keystores := stack.AccountManager().Backends(keystore.KeyStoreType); len(keystores) > 0 {
		ks = keystores[0].(*keystore.KeyStore)
	}
	setEtherbase(ctx, ks, cfg)
	setGPO(ctx, &cfg.GPO, ctx.String(SyncModeFlag.Name) == "light")
	setTxPool(ctx, &cfg.TxPool)
	setEthash(ctx, cfg)
	setMiner(ctx, &cfg.Miner)
	setRequiredBlocks(ctx, cfg)
	setLes(ctx, cfg)

	// Cap the cache allowance and tune the garbage collector
	mem, err := gopsutil.VirtualMemory()
	if err == nil {
		if 32<<(^uintptr(0)>>63) == 32 && mem.Total > 2*1024*1024*1024 {
			log.Warn("Lowering memory allowance on 32bit arch", "available", mem.Total/1024/1024, "addressable", 2*1024)
			mem.Total = 2 * 1024 * 1024 * 1024
		}
		allowance := int(mem.Total / 1024 / 1024 / 3)
		if cache := ctx.Int(CacheFlag.Name); cache > allowance {
			log.Warn("Sanitizing cache to Go's GC limits", "provided", cache, "updated", allowance)
			ctx.Set(CacheFlag.Name, strconv.Itoa(allowance))
		}
	}
	// Ensure Go's GC ignores the database cache for trigger percentage
	cache := ctx.Int(CacheFlag.Name)
	gogc := math.Max(20, math.Min(100, 100/(float64(cache)/1024)))

	log.Debug("Sanitizing Go's GC trigger", "percent", int(gogc))
	godebug.SetGCPercent(int(gogc))

	if ctx.IsSet(SyncModeFlag.Name) {
		cfg.SyncMode = *flags.GlobalTextMarshaler(ctx, SyncModeFlag.Name).(*downloader.SyncMode)
	}
<<<<<<< HEAD
	if ctx.GlobalIsSet(CacheFlag.Name) || ctx.GlobalIsSet(CacheDatabaseFlag.Name) {
		cfg.DatabaseCache = ctx.GlobalInt(CacheFlag.Name) * ctx.GlobalInt(CacheDatabaseFlag.Name) / 100
=======
	if ctx.IsSet(NetworkIdFlag.Name) {
		cfg.NetworkId = ctx.Uint64(NetworkIdFlag.Name)
	}
	if ctx.IsSet(CacheFlag.Name) || ctx.IsSet(CacheDatabaseFlag.Name) {
		cfg.DatabaseCache = ctx.Int(CacheFlag.Name) * ctx.Int(CacheDatabaseFlag.Name) / 100
>>>>>>> 8f2416a8
	}
	cfg.DatabaseHandles = MakeDatabaseHandles(ctx.Int(FDLimitFlag.Name))
	if ctx.IsSet(AncientFlag.Name) {
		cfg.DatabaseFreezer = ctx.String(AncientFlag.Name)
	}
	if ctx.GlobalIsSet(AncientRPCFlag.Name) {
		cfg.DatabaseFreezerRemote = ctx.GlobalString(AncientRPCFlag.Name)
	}

	if gcmode := ctx.String(GCModeFlag.Name); gcmode != "full" && gcmode != "archive" {
		Fatalf("--%s must be either 'full' or 'archive'", GCModeFlag.Name)
	}
	if ctx.IsSet(GCModeFlag.Name) {
		cfg.NoPruning = ctx.String(GCModeFlag.Name) == "archive"
	}
	if ctx.IsSet(CacheNoPrefetchFlag.Name) {
		cfg.NoPrefetch = ctx.Bool(CacheNoPrefetchFlag.Name)
	}
	// Read the value from the flag no matter if it's set or not.
	cfg.Preimages = ctx.Bool(CachePreimagesFlag.Name)
	if cfg.NoPruning && !cfg.Preimages {
		cfg.Preimages = true
		log.Info("Enabling recording of key preimages since archive mode is used")
	}
	if ctx.IsSet(TxLookupLimitFlag.Name) {
		cfg.TxLookupLimit = ctx.Uint64(TxLookupLimitFlag.Name)
	}
	if ctx.IsSet(CacheFlag.Name) || ctx.IsSet(CacheTrieFlag.Name) {
		cfg.TrieCleanCache = ctx.Int(CacheFlag.Name) * ctx.Int(CacheTrieFlag.Name) / 100
	}
	if ctx.IsSet(CacheTrieJournalFlag.Name) {
		cfg.TrieCleanCacheJournal = ctx.String(CacheTrieJournalFlag.Name)
	}
	if ctx.IsSet(CacheTrieRejournalFlag.Name) {
		cfg.TrieCleanCacheRejournal = ctx.Duration(CacheTrieRejournalFlag.Name)
	}
	if ctx.IsSet(CacheFlag.Name) || ctx.IsSet(CacheGCFlag.Name) {
		cfg.TrieDirtyCache = ctx.Int(CacheFlag.Name) * ctx.Int(CacheGCFlag.Name) / 100
	}
	if ctx.IsSet(CacheFlag.Name) || ctx.IsSet(CacheSnapshotFlag.Name) {
		cfg.SnapshotCache = ctx.Int(CacheFlag.Name) * ctx.Int(CacheSnapshotFlag.Name) / 100
	}
	if !ctx.Bool(SnapshotFlag.Name) {
		// If snap-sync is requested, this flag is also required
		if cfg.SyncMode == downloader.SnapSync {
			log.Info("Snap sync requested, enabling --snapshot")
		} else {
			cfg.TrieCleanCache += cfg.SnapshotCache
			cfg.SnapshotCache = 0 // Disabled
		}
	}
	if ctx.IsSet(DocRootFlag.Name) {
		cfg.DocRoot = ctx.String(DocRootFlag.Name)
	}
	if ctx.IsSet(VMEnableDebugFlag.Name) {
		// TODO(fjl): force-enable this in --dev mode
		cfg.EnablePreimageRecording = ctx.Bool(VMEnableDebugFlag.Name)
	}

<<<<<<< HEAD
	if ctx.GlobalIsSet(EWASMInterpreterFlag.Name) {
		cfg.EWASMInterpreter = ctx.GlobalString(EWASMInterpreterFlag.Name)
	}

	if ctx.GlobalIsSet(EVMInterpreterFlag.Name) {
		cfg.EVMInterpreter = ctx.GlobalString(EVMInterpreterFlag.Name)
	}
	if ctx.GlobalIsSet(RPCGlobalGasCapFlag.Name) {
		cfg.RPCGasCap = ctx.GlobalUint64(RPCGlobalGasCapFlag.Name)
=======
	if ctx.IsSet(RPCGlobalGasCapFlag.Name) {
		cfg.RPCGasCap = ctx.Uint64(RPCGlobalGasCapFlag.Name)
>>>>>>> 8f2416a8
	}
	if cfg.RPCGasCap != 0 {
		log.Info("Set global gas cap", "cap", cfg.RPCGasCap)
	} else {
		log.Info("Global gas cap disabled")
	}
	if ctx.IsSet(RPCGlobalEVMTimeoutFlag.Name) {
		cfg.RPCEVMTimeout = ctx.Duration(RPCGlobalEVMTimeoutFlag.Name)
	}
	if ctx.IsSet(RPCGlobalTxFeeCapFlag.Name) {
		cfg.RPCTxFeeCap = ctx.Float64(RPCGlobalTxFeeCapFlag.Name)
	}
	if ctx.IsSet(NoDiscoverFlag.Name) {
		cfg.EthDiscoveryURLs, cfg.SnapDiscoveryURLs = []string{}, []string{}
	} else if ctx.IsSet(DNSDiscoveryFlag.Name) {
		urls := ctx.String(DNSDiscoveryFlag.Name)
		if urls == "" {
			cfg.EthDiscoveryURLs = []string{}
		} else {
			cfg.EthDiscoveryURLs = SplitAndTrim(urls)
		}
	}
	// Override any default configs for hard coded networks.

	// Override genesis configuration if a --<chain> flag.
	if !ctx.GlobalBool(DeveloperFlag.Name) && !ctx.GlobalBool(DeveloperPoWFlag.Name) {
		if gen := genesisForCtxChainConfig(ctx); gen != nil {
			cfg.Genesis = gen
		}
	}

	// Establish NetworkID.
	// If dev-mode is used, then NetworkID will be overridden.
	if ctx.GlobalIsSet(NetworkIdFlag.Name) {
		cfg.NetworkId = ctx.GlobalUint64(NetworkIdFlag.Name)
	} else if cfg.Genesis != nil {
		cfg.NetworkId = *cfg.Genesis.GetNetworkID()
	}

	// Set the supported ETH Protocol Versions
	supportedProtocolVersions := ethconfig.Defaults.ProtocolVersions
	if cfg.Genesis != nil {
		supportedProtocolVersions = cfg.Genesis.GetSupportedProtocolVersions()
	}

	configuredProtocolVersions := SplitAndTrim(ctx.GlobalString(EthProtocolsFlag.Name))
	if len(configuredProtocolVersions) == 0 {
		Fatalf("--%s must be comma separated list of %s", EthProtocolsFlag.Name, strings.Join(strings.Fields(fmt.Sprint(supportedProtocolVersions)), ","))
	}

	// Since EthProtocolsFlag defines a default value that is the ethconfig.Defaults slice,
	// we can always parse and act on this value whether or not the user sets the flag.
	// Since our logic here will append to the parameterized 'cfg' value ProtocolVersions field,
	// we need to make sure that that value starts empty.
	cfg.ProtocolVersions = []uint{}

	seenVersions := map[uint]interface{}{}
	for _, versionString := range configuredProtocolVersions {
		version, err := strconv.ParseUint(versionString, 10, 0)
		if err != nil {
			Fatalf("--%s has invalid value \"%v\" with error: %v", EthProtocolsFlag.Name, versionString, err)
		}

		if _, duplicate := seenVersions[uint(version)]; duplicate {
			Fatalf("--%s has duplicate version of %v", EthProtocolsFlag.Name, versionString)
		}

		isValid := false
		for _, proto := range supportedProtocolVersions {
			if proto == uint(version) {
				isValid = true
				seenVersions[uint(version)] = nil
				break
			}
		}

		if !isValid {
			Fatalf("--%s invalid version value: %d, must be one of %s", EthProtocolsFlag.Name, version, strings.Join(strings.Fields(fmt.Sprint(supportedProtocolVersions)), ","))
		}
		cfg.ProtocolVersions = append(cfg.ProtocolVersions, uint(version))
	}
	log.Info("Configured Ethereum protocol versions", "capabilities", cfg.ProtocolVersions)

	// Set DNS discovery defaults for hard coded networks with DNS defaults.
	// TODO/meowsbits/20220405: review this re: kiln, sepolia
	switch {
	case ctx.Bool(MainnetFlag.Name):
		if !ctx.IsSet(NetworkIdFlag.Name) {
			cfg.NetworkId = 1
		}
		SetDNSDiscoveryDefaults(cfg, params.MainnetGenesisHash)
<<<<<<< HEAD
	case ctx.GlobalBool(RopstenFlag.Name):
=======
	case ctx.Bool(RopstenFlag.Name):
		if !ctx.IsSet(NetworkIdFlag.Name) {
			cfg.NetworkId = 3
		}
		cfg.Genesis = core.DefaultRopstenGenesisBlock()
>>>>>>> 8f2416a8
		SetDNSDiscoveryDefaults(cfg, params.RopstenGenesisHash)
	case ctx.Bool(SepoliaFlag.Name):
		if !ctx.IsSet(NetworkIdFlag.Name) {
			cfg.NetworkId = 11155111
		}
		cfg.Genesis = params.DefaultSepoliaGenesisBlock()
		SetDNSDiscoveryDefaults(cfg, params.SepoliaGenesisHash)
	case ctx.Bool(RinkebyFlag.Name):
		log.Warn("")
		log.Warn("--------------------------------------------------------------------------------")
		log.Warn("Please note, Rinkeby has been deprecated. It will still work for the time being,")
		log.Warn("but there will be no further hard-forks shipped for it. Eventually the network")
		log.Warn("will be permanently halted after the other networks transition through the merge")
		log.Warn("and prove stable enough. For the most future proof testnet, choose Sepolia as")
		log.Warn("your replacement environment (--sepolia instead of --rinkeby).")
		log.Warn("--------------------------------------------------------------------------------")
		log.Warn("")

<<<<<<< HEAD
		SetDNSDiscoveryDefaults(cfg, params.RinkebyGenesisHash)
	case ctx.GlobalBool(GoerliFlag.Name):
		SetDNSDiscoveryDefaults(cfg, params.GoerliGenesisHash)
	case ctx.GlobalBool(ClassicFlag.Name):
		SetDNSDiscoveryDefaults2(cfg, params.ClassicDNSNetwork1)
	case ctx.GlobalBool(KottiFlag.Name):
		SetDNSDiscoveryDefaults2(cfg, params.KottiDNSNetwork1)
	case ctx.GlobalBool(MordorFlag.Name):
		SetDNSDiscoveryDefaults2(cfg, params.MordorDNSNetwork1)
	case ctx.GlobalBool(KilnFlag.Name):
		if !ctx.GlobalIsSet(NetworkIdFlag.Name) {
=======
		if !ctx.IsSet(NetworkIdFlag.Name) {
			cfg.NetworkId = 4
		}
		cfg.Genesis = core.DefaultRinkebyGenesisBlock()
		SetDNSDiscoveryDefaults(cfg, params.RinkebyGenesisHash)
	case ctx.Bool(GoerliFlag.Name):
		if !ctx.IsSet(NetworkIdFlag.Name) {
			cfg.NetworkId = 5
		}
		cfg.Genesis = core.DefaultGoerliGenesisBlock()
		SetDNSDiscoveryDefaults(cfg, params.GoerliGenesisHash)
	case ctx.Bool(KilnFlag.Name):
		if !ctx.IsSet(NetworkIdFlag.Name) {
>>>>>>> 8f2416a8
			cfg.NetworkId = 1337802
		}
		cfg.Genesis = params.DefaultKilnGenesisBlock()
		SetDNSDiscoveryDefaults(cfg, params.KilnGenesisHash)
<<<<<<< HEAD
	default:
		// No --<chain> flag was given.
	}

	if ctx.GlobalBool(DeveloperFlag.Name) || ctx.GlobalBool(DeveloperPoWFlag.Name) {
		if !ctx.GlobalIsSet(NetworkIdFlag.Name) {
=======
	case ctx.Bool(DeveloperFlag.Name):
		if !ctx.IsSet(NetworkIdFlag.Name) {
>>>>>>> 8f2416a8
			cfg.NetworkId = 1337
		}
		cfg.SyncMode = downloader.FullSync
		// Create new developer account or reuse existing one
		var (
			developer  accounts.Account
			passphrase string
			err        error
		)
		if list := MakePasswordList(ctx); len(list) > 0 {
			// Just take the first value. Although the function returns a possible multiple values and
			// some usages iterate through them as attempts, that doesn't make sense in this setting,
			// when we're definitely concerned with only one account.
			passphrase = list[0]
		}
		// setEtherbase has been called above, configuring the miner address from command line flags.
		if cfg.Miner.Etherbase != (common.Address{}) {
			developer = accounts.Account{Address: cfg.Miner.Etherbase}
		} else if accs := ks.Accounts(); len(accs) > 0 {
			developer = ks.Accounts()[0]
		} else {
			developer, err = ks.NewAccount(passphrase)
			if err != nil {
				Fatalf("Failed to create developer account: %v", err)
			}
		}
		if err := ks.Unlock(developer, passphrase); err != nil {
			Fatalf("Failed to unlock developer account: %v", err)
		}
		log.Info("Using developer account", "address", developer.Address)

		// Create a new developer genesis block or reuse existing one
<<<<<<< HEAD
		cfg.Genesis = params.DeveloperGenesisBlock(uint64(ctx.GlobalInt(DeveloperPeriodFlag.Name)), ctx.GlobalUint64(DeveloperGasLimitFlag.Name), developer.Address, ctx.GlobalBool(DeveloperPoWFlag.Name))
		if ctx.GlobalIsSet(DataDirFlag.Name) {
=======
		cfg.Genesis = core.DeveloperGenesisBlock(uint64(ctx.Int(DeveloperPeriodFlag.Name)), ctx.Uint64(DeveloperGasLimitFlag.Name), developer.Address)
		if ctx.IsSet(DataDirFlag.Name) {
>>>>>>> 8f2416a8
			// If datadir doesn't exist we need to open db in write-mode
			// so leveldb can create files.
			readonly := true
			if !common.FileExist(stack.ResolvePath("chaindata")) {
				readonly = false
			}
			// Check if we have an already initialized chain and fall back to
			// that if so. Otherwise we need to generate a new genesis spec.
			chaindb := MakeChainDatabase(ctx, stack, readonly)
			if rawdb.ReadCanonicalHash(chaindb, 0) != (common.Hash{}) {
				cfg.Genesis = nil // fallback to db content
			}
			chaindb.Close()
		}
		if !ctx.IsSet(MinerGasPriceFlag.Name) {
			cfg.Miner.GasPrice = big.NewInt(1)
		}
	}
}

// SetDNSDiscoveryDefaults2 configures DNS discovery with the given URL if no URLs are set.
func SetDNSDiscoveryDefaults2(cfg *ethconfig.Config, url string) {
	if cfg.EthDiscoveryURLs != nil {
		return
	}
	if cfg.SyncMode == downloader.LightSync {
		url = strings.Replace(url, "@all.", "@les.", 1)
	}
	cfg.EthDiscoveryURLs = []string{url}
	cfg.SnapDiscoveryURLs = cfg.EthDiscoveryURLs
}

// SetDNSDiscoveryDefaults configures DNS discovery with the given URL if
// no URLs are set.
func SetDNSDiscoveryDefaults(cfg *ethconfig.Config, genesis common.Hash) {
	if cfg.EthDiscoveryURLs != nil {
		return // already set through flags/config
	}
	protocol := "all"
	if cfg.SyncMode == downloader.LightSync {
		protocol = "les"
	}
	if url := params.KnownDNSNetwork(genesis, protocol); url != "" {
		cfg.EthDiscoveryURLs = []string{url}
		cfg.SnapDiscoveryURLs = cfg.EthDiscoveryURLs
	}
}

// RegisterEthService adds an Ethereum client to the stack.
// The second return value is the full node instance, which may be nil if the
// node is running as a light client.
func RegisterEthService(stack *node.Node, cfg *ethconfig.Config) (ethapi.Backend, *eth.Ethereum) {
	if cfg.SyncMode == downloader.LightSync {
		backend, err := les.New(stack, cfg)
		if err != nil {
			Fatalf("Failed to register the Ethereum service: %v", err)
		}
		stack.RegisterAPIs(tracers.APIs(backend.ApiBackend))
		if backend.BlockChain().Config().GetEthashTerminalTotalDifficulty() != nil {
			if err := lescatalyst.Register(stack, backend); err != nil {
				Fatalf("Failed to register the catalyst service: %v", err)
			}
		}
		return backend.ApiBackend, nil
	}
	backend, err := eth.New(stack, cfg)
	if err != nil {
		Fatalf("Failed to register the Ethereum service: %v", err)
	}
	if cfg.LightServ > 0 {
		_, err := les.NewLesServer(stack, backend, cfg)
		if err != nil {
			Fatalf("Failed to create the LES server: %v", err)
		}
	}
	if backend.BlockChain().Config().GetEthashTerminalTotalDifficulty() != nil {
		if err := ethcatalyst.Register(stack, backend); err != nil {
			Fatalf("Failed to register the catalyst service: %v", err)
		}
	}
	stack.RegisterAPIs(tracers.APIs(backend.APIBackend))
	return backend.APIBackend, backend
}

// RegisterEthStatsService configures the Ethereum Stats daemon and adds it to
// the given node.
func RegisterEthStatsService(stack *node.Node, backend ethapi.Backend, url string) {
	if err := ethstats.New(stack, backend, backend.Engine(), url); err != nil {
		Fatalf("Failed to register the Ethereum Stats service: %v", err)
	}
}

// RegisterGraphQLService is a utility function to construct a new service and register it against a node.
func RegisterGraphQLService(stack *node.Node, backend ethapi.Backend, cfg node.Config) {
	if err := graphql.New(stack, backend, cfg.GraphQLCors, cfg.GraphQLVirtualHosts); err != nil {
		Fatalf("Failed to register the GraphQL service: %v", err)
	}
}

func SetupMetrics(ctx *cli.Context) {
	if metrics.Enabled {
		log.Info("Enabling metrics collection")

		var (
			enableExport   = ctx.Bool(MetricsEnableInfluxDBFlag.Name)
			enableExportV2 = ctx.Bool(MetricsEnableInfluxDBV2Flag.Name)
		)

		if enableExport || enableExportV2 {
			CheckExclusive(ctx, MetricsEnableInfluxDBFlag, MetricsEnableInfluxDBV2Flag)

			v1FlagIsSet := ctx.IsSet(MetricsInfluxDBUsernameFlag.Name) ||
				ctx.IsSet(MetricsInfluxDBPasswordFlag.Name)

			v2FlagIsSet := ctx.IsSet(MetricsInfluxDBTokenFlag.Name) ||
				ctx.IsSet(MetricsInfluxDBOrganizationFlag.Name) ||
				ctx.IsSet(MetricsInfluxDBBucketFlag.Name)

			if enableExport && v2FlagIsSet {
				Fatalf("Flags --influxdb.metrics.organization, --influxdb.metrics.token, --influxdb.metrics.bucket are only available for influxdb-v2")
			} else if enableExportV2 && v1FlagIsSet {
				Fatalf("Flags --influxdb.metrics.username, --influxdb.metrics.password are only available for influxdb-v1")
			}
		}

		var (
			endpoint = ctx.String(MetricsInfluxDBEndpointFlag.Name)
			database = ctx.String(MetricsInfluxDBDatabaseFlag.Name)
			username = ctx.String(MetricsInfluxDBUsernameFlag.Name)
			password = ctx.String(MetricsInfluxDBPasswordFlag.Name)

			token        = ctx.String(MetricsInfluxDBTokenFlag.Name)
			bucket       = ctx.String(MetricsInfluxDBBucketFlag.Name)
			organization = ctx.String(MetricsInfluxDBOrganizationFlag.Name)
		)

		if enableExport {
			tagsMap := SplitTagsFlag(ctx.String(MetricsInfluxDBTagsFlag.Name))

			log.Info("Enabling metrics export to InfluxDB")

			go influxdb.InfluxDBWithTags(metrics.DefaultRegistry, 10*time.Second, endpoint, database, username, password, "geth.", tagsMap)
		} else if enableExportV2 {
			tagsMap := SplitTagsFlag(ctx.String(MetricsInfluxDBTagsFlag.Name))

			log.Info("Enabling metrics export to InfluxDB (v2)")

			go influxdb.InfluxDBV2WithTags(metrics.DefaultRegistry, 10*time.Second, endpoint, token, bucket, organization, "geth.", tagsMap)
		}

		if ctx.IsSet(MetricsHTTPFlag.Name) {
			address := fmt.Sprintf("%s:%d", ctx.String(MetricsHTTPFlag.Name), ctx.Int(MetricsPortFlag.Name))
			log.Info("Enabling stand-alone metrics HTTP endpoint", "address", address)
			exp.Setup(address)
		}
	}
}

func SplitTagsFlag(tagsFlag string) map[string]string {
	tags := strings.Split(tagsFlag, ",")
	tagsMap := map[string]string{}

	for _, t := range tags {
		if t != "" {
			kv := strings.Split(t, "=")

			if len(kv) == 2 {
				tagsMap[kv[0]] = kv[1]
			}
		}
	}

	return tagsMap
}

// MakeChainDatabase open an LevelDB using the flags passed to the client and will hard crash if it fails.
func MakeChainDatabase(ctx *cli.Context, stack *node.Node, readonly bool) ethdb.Database {
	var (
		cache   = ctx.Int(CacheFlag.Name) * ctx.Int(CacheDatabaseFlag.Name) / 100
		handles = MakeDatabaseHandles(ctx.Int(FDLimitFlag.Name))

		err     error
		chainDb ethdb.Database
	)
	switch {
	case ctx.IsSet(RemoteDBFlag.Name):
		log.Info("Using remote db", "url", ctx.String(RemoteDBFlag.Name))
		chainDb, err = remotedb.New(ctx.String(RemoteDBFlag.Name))
	case ctx.String(SyncModeFlag.Name) == "light":
		chainDb, err = stack.OpenDatabase("lightchaindata", cache, handles, "", readonly)
	default:
		chainDb, err = stack.OpenDatabaseWithFreezer("chaindata", cache, handles, ctx.String(AncientFlag.Name), "", readonly)
	}
	if err != nil {
		Fatalf("Could not open database: %v", err)
	}
	return chainDb
}

// genesisForCtxChainConfig returns the corresponding Genesis for a non-default flag chain value.
// If no --<chain> flag is set in the global context, a nil value is returned.
// It does not handle genesis for --dev mode, since that mode includes but also exceeds
// chain configuration.
func genesisForCtxChainConfig(ctx *cli.Context) *genesisT.Genesis {
	var genesis *genesisT.Genesis
	switch {
<<<<<<< HEAD
	case ctx.GlobalBool(MainnetFlag.Name):
		genesis = params.DefaultGenesisBlock()
	case ctx.GlobalBool(ClassicFlag.Name):
		genesis = params.DefaultClassicGenesisBlock()
	case ctx.GlobalBool(MordorFlag.Name):
		genesis = params.DefaultMordorGenesisBlock()
	case ctx.GlobalBool(RopstenFlag.Name):
		genesis = params.DefaultRopstenGenesisBlock()
	case ctx.GlobalBool(SepoliaFlag.Name):
		genesis = params.DefaultSepoliaGenesisBlock()
	case ctx.GlobalBool(RinkebyFlag.Name):
		genesis = params.DefaultRinkebyGenesisBlock()
	case ctx.GlobalBool(KottiFlag.Name):
		genesis = params.DefaultKottiGenesisBlock()
	case ctx.GlobalBool(GoerliFlag.Name):
		genesis = params.DefaultGoerliGenesisBlock()
	case ctx.GlobalBool(MintMeFlag.Name):
		genesis = params.DefaultMintMeGenesisBlock()
	case ctx.GlobalBool(KilnFlag.Name):
		genesis = params.DefaultKilnGenesisBlock()
	case ctx.GlobalBool(DeveloperFlag.Name):
=======
	case ctx.Bool(MainnetFlag.Name):
		genesis = core.DefaultGenesisBlock()
	case ctx.Bool(RopstenFlag.Name):
		genesis = core.DefaultRopstenGenesisBlock()
	case ctx.Bool(SepoliaFlag.Name):
		genesis = core.DefaultSepoliaGenesisBlock()
	case ctx.Bool(RinkebyFlag.Name):
		genesis = core.DefaultRinkebyGenesisBlock()
	case ctx.Bool(GoerliFlag.Name):
		genesis = core.DefaultGoerliGenesisBlock()
	case ctx.Bool(KilnFlag.Name):
		genesis = core.DefaultKilnGenesisBlock()
	case ctx.Bool(DeveloperFlag.Name):
>>>>>>> 8f2416a8
		Fatalf("Developer chains are ephemeral")
	}
	return genesis
}

func MakeGenesis(ctx *cli.Context) *genesisT.Genesis {
	if ctx.GlobalBool(DeveloperFlag.Name) || ctx.GlobalBool(DeveloperPoWFlag.Name) {
		Fatalf("Developer chains are ephemeral")
	}
	return genesisForCtxChainConfig(ctx)
}

// MakeChain creates a chain manager from set command line flags.
func MakeChain(ctx *cli.Context, stack *node.Node) (chain *core.BlockChain, chainDb ethdb.Database) {
	var err error
	chainDb = MakeChainDatabase(ctx, stack, false) // TODO(rjl493456442) support read-only database
	config, _, err := core.SetupGenesisBlock(chainDb, MakeGenesis(ctx))
	if err != nil {
		Fatalf("%v", err)
	}

	var engine consensus.Engine
	ethashConf := ethconfig.Defaults.Ethash
	if ctx.Bool(FakePoWFlag.Name) {
		ethashConf.PowMode = ethash.ModeFake
	} else if ctx.GlobalBool(FakePoWPoissonFlag.Name) {
		ethashConf.PowMode = ethash.ModePoissonFake
	}
	engine = ethconfig.CreateConsensusEngine(stack, config, &ethashConf, nil, false, chainDb)
	if gcmode := ctx.String(GCModeFlag.Name); gcmode != "full" && gcmode != "archive" {
		Fatalf("--%s must be either 'full' or 'archive'", GCModeFlag.Name)
	}
	cache := &core.CacheConfig{
		TrieCleanLimit:      ethconfig.Defaults.TrieCleanCache,
		TrieCleanNoPrefetch: ctx.Bool(CacheNoPrefetchFlag.Name),
		TrieDirtyLimit:      ethconfig.Defaults.TrieDirtyCache,
		TrieDirtyDisabled:   ctx.String(GCModeFlag.Name) == "archive",
		TrieTimeLimit:       ethconfig.Defaults.TrieTimeout,
		SnapshotLimit:       ethconfig.Defaults.SnapshotCache,
		Preimages:           ctx.Bool(CachePreimagesFlag.Name),
	}
	if cache.TrieDirtyDisabled && !cache.Preimages {
		cache.Preimages = true
		log.Info("Enabling recording of key preimages since archive mode is used")
	}
	if !ctx.Bool(SnapshotFlag.Name) {
		cache.SnapshotLimit = 0 // Disabled
	}
	if ctx.IsSet(CacheFlag.Name) || ctx.IsSet(CacheTrieFlag.Name) {
		cache.TrieCleanLimit = ctx.Int(CacheFlag.Name) * ctx.Int(CacheTrieFlag.Name) / 100
	}
	if ctx.IsSet(CacheFlag.Name) || ctx.IsSet(CacheGCFlag.Name) {
		cache.TrieDirtyLimit = ctx.Int(CacheFlag.Name) * ctx.Int(CacheGCFlag.Name) / 100
	}
	vmcfg := vm.Config{EnablePreimageRecording: ctx.Bool(VMEnableDebugFlag.Name)}

	// TODO(rjl493456442) disable snapshot generation/wiping if the chain is read only.
	// Disable transaction indexing/unindexing by default.
	chain, err = core.NewBlockChain(chainDb, cache, config, engine, vmcfg, nil, nil)
	if err != nil {
		Fatalf("Can't create BlockChain: %v", err)
	}
	return chain, chainDb
}

// MakeConsolePreloads retrieves the absolute paths for the console JavaScript
// scripts to preload before starting.
func MakeConsolePreloads(ctx *cli.Context) []string {
	// Skip preloading if there's nothing to preload
	if ctx.String(PreloadJSFlag.Name) == "" {
		return nil
	}
	// Otherwise resolve absolute paths and return them
	var preloads []string

	for _, file := range strings.Split(ctx.String(PreloadJSFlag.Name), ",") {
		preloads = append(preloads, strings.TrimSpace(file))
	}
	return preloads
}<|MERGE_RESOLUTION|>--- conflicted
+++ resolved
@@ -82,50 +82,53 @@
 
 var (
 	// General settings
-<<<<<<< HEAD
-	DataDirFlag = DirectoryFlag{
-		Name:  "datadir",
-		Usage: "Data directory for the databases and keystore",
-		Value: DirectoryString(vars.DefaultDataDir()),
-	}
-	RemoteDBFlag = cli.StringFlag{
-		Name:  "remotedb",
-		Usage: "URL for remote database",
-	}
-	AncientFlag = DirectoryFlag{
-		Name:  "datadir.ancient",
-		Usage: "Data directory for ancient chain segments (default = inside chaindata)",
-	}
-	MinFreeDiskSpaceFlag = DirectoryFlag{
-		Name:  "datadir.minfreedisk",
-		Usage: "Minimum free disk space in MB, once reached triggers auto shut down (default = --cache.gc converted to MB, 0 = disabled)",
-	}
-	AncientRPCFlag = cli.StringFlag{
-		Name:  "ancient.rpc",
-		Usage: "Connect to a remote freezer via RPC. Value must an HTTP(S), WS(S), unix socket, or 'stdio' URL. Incompatible with --datadir.ancient",
-		Value: "",
-	}
-	KeyStoreDirFlag = DirectoryFlag{
-		Name:  "keystore",
-		Usage: "Directory for the keystore (default = inside the datadir)",
-	}
-	USBFlag = cli.BoolFlag{
-		Name:  "usb",
-		Usage: "Enable monitoring and management of USB hardware wallets",
-	}
-	SmartCardDaemonPathFlag = cli.StringFlag{
-		Name:  "pcscdpath",
-		Usage: "Path to the smartcard daemon (pcscd) socket file",
-		Value: pcsclite.PCSCDSockName,
-	}
-	NetworkIdFlag = cli.Uint64Flag{
-		Name:  "networkid",
-		Usage: "Explicitly set network id (integer)(For testnets: use --ropsten, --rinkeby, --goerli instead)",
-		Value: ethconfig.Defaults.NetworkId,
-	}
-	EthProtocolsFlag = cli.StringFlag{
-		Name:  "eth.protocols",
-		Usage: "Sets the Ethereum Protocol versions (first is primary)",
+	DataDirFlag = &flags.DirectoryFlag{
+		Name:     "datadir",
+		Usage:    "Data directory for the databases and keystore",
+		Value:    flags.DirectoryString(vars.DefaultDataDir()),
+		Category: flags.EthCategory,
+	}
+	RemoteDBFlag = &cli.StringFlag{
+		Name:     "remotedb",
+		Usage:    "URL for remote database",
+		Category: flags.LoggingCategory,
+	}
+	AncientFlag = &flags.DirectoryFlag{
+		Name:     "datadir.ancient",
+		Usage:    "Data directory for ancient chain segments (default = inside chaindata)",
+		Category: flags.EthCategory,
+	}
+	MinFreeDiskSpaceFlag = &flags.DirectoryFlag{
+		Name:     "datadir.minfreedisk",
+		Usage:    "Minimum free disk space in MB, once reached triggers auto shut down (default = --cache.gc converted to MB, 0 = disabled)",
+		Category: flags.EthCategory,
+	}
+	KeyStoreDirFlag = &flags.DirectoryFlag{
+		Name:     "keystore",
+		Usage:    "Directory for the keystore (default = inside the datadir)",
+		Category: flags.AccountCategory,
+	}
+	USBFlag = &cli.BoolFlag{
+		Name:     "usb",
+		Usage:    "Enable monitoring and management of USB hardware wallets",
+		Category: flags.AccountCategory,
+	}
+	SmartCardDaemonPathFlag = &cli.StringFlag{
+		Name:     "pcscdpath",
+		Usage:    "Path to the smartcard daemon (pcscd) socket file",
+		Value:    pcsclite.PCSCDSockName,
+		Category: flags.AccountCategory,
+	}
+	NetworkIdFlag = &cli.Uint64Flag{
+		Name:     "networkid",
+		Usage:    "Explicitly set network id (integer)(For testnets: use --ropsten, --rinkeby, --goerli instead)",
+		Value:    ethconfig.Defaults.NetworkId,
+		Category: flags.EthCategory,
+	}
+	EthProtocolsFlag = &cli.StringFlag{
+		Name:     "eth.protocols",
+		Usage:    "Sets the Ethereum Protocol versions (first is primary)",
+		Category: flags.EthCategory,
 		Value: strings.Join(func() (strings []string) {
 			for _, s := range ethconfig.Defaults.ProtocolVersions {
 				strings = append(strings, strconv.Itoa(int(s)))
@@ -133,119 +136,9 @@
 			return
 		}(), ","),
 	}
-	ClassicFlag = cli.BoolFlag{
-		Name:  "classic",
-		Usage: "Ethereum Classic network: pre-configured Ethereum Classic mainnet",
-	}
-	MainnetFlag = cli.BoolFlag{
-		Name:  "mainnet",
-		Usage: "Ethereum mainnet: pre-configured Ethereum mainnet",
-	}
-	RopstenFlag = cli.BoolFlag{
-		Name:  "ropsten",
-		Usage: "Ropsten network: pre-configured proof-of-stake test network",
-	}
-	MintMeFlag = cli.BoolFlag{
-		Name:  "mintme",
-		Usage: "MintMe.com Coin mainnet: pre-configured MintMe.com Coin mainnet",
-	}
-	RinkebyFlag = cli.BoolFlag{
-		Name:  "rinkeby",
-		Usage: "Rinkeby network: pre-configured proof-of-authority test network",
-	}
-	KottiFlag = cli.BoolFlag{
-		Name:  "kotti",
-		Usage: "Kotti network: cross-client proof-of-authority test network",
-	}
-	MordorFlag = cli.BoolFlag{
-		Name:  "mordor",
-		Usage: "Mordor network: Ethereum Classic's cross-client proof-of-work test network",
-	}
-	GoerliFlag = cli.BoolFlag{
-		Name:  "goerli",
-		Usage: "Görli network: pre-configured proof-of-authority test network",
-	}
-	SepoliaFlag = cli.BoolFlag{
-		Name:  "sepolia",
-		Usage: "Sepolia network: pre-configured proof-of-work test network",
-	}
-	KilnFlag = cli.BoolFlag{
-		Name:  "kiln",
-		Usage: "Kiln network: pre-configured proof-of-work to proof-of-stake test network",
-	}
-	DeveloperFlag = cli.BoolFlag{
-		Name:  "dev",
-		Usage: "Ephemeral proof-of-authority network with a pre-funded developer account, mining enabled",
-	}
-	DeveloperPeriodFlag = cli.IntFlag{
-		Name:  "dev.period",
-		Usage: "Block period for proof-of-authority network to use in developer mode (0 = mine only if transaction pending)",
-	}
-	DeveloperPoWFlag = cli.BoolFlag{
-		Name:  "dev.pow",
-		Usage: "Ephemeral proof-of-work network with a pre-funded developer account, mining enabled",
-	}
-	DeveloperGasLimitFlag = cli.Uint64Flag{
-		Name:  "dev.gaslimit",
-		Usage: "Initial block gas limit",
-		Value: 11500000,
-	}
-	IdentityFlag = cli.StringFlag{
-		Name:  "identity",
-		Usage: "Custom node name",
-	}
-	DocRootFlag = DirectoryFlag{
-		Name:  "docroot",
-		Usage: "Document Root for HTTPClient file scheme",
-		Value: DirectoryString(HomeDir()),
-	}
-	ExitWhenSyncedFlag = cli.BoolFlag{
-		Name:  "exitwhensynced",
-		Usage: "Exits after block synchronisation completes",
-	}
-	IterativeOutputFlag = cli.BoolTFlag{
-=======
-	DataDirFlag = &flags.DirectoryFlag{
-		Name:     "datadir",
-		Usage:    "Data directory for the databases and keystore",
-		Value:    flags.DirectoryString(node.DefaultDataDir()),
-		Category: flags.EthCategory,
-	}
-	RemoteDBFlag = &cli.StringFlag{
-		Name:     "remotedb",
-		Usage:    "URL for remote database",
-		Category: flags.LoggingCategory,
-	}
-	AncientFlag = &flags.DirectoryFlag{
-		Name:     "datadir.ancient",
-		Usage:    "Data directory for ancient chain segments (default = inside chaindata)",
-		Category: flags.EthCategory,
-	}
-	MinFreeDiskSpaceFlag = &flags.DirectoryFlag{
-		Name:     "datadir.minfreedisk",
-		Usage:    "Minimum free disk space in MB, once reached triggers auto shut down (default = --cache.gc converted to MB, 0 = disabled)",
-		Category: flags.EthCategory,
-	}
-	KeyStoreDirFlag = &flags.DirectoryFlag{
-		Name:     "keystore",
-		Usage:    "Directory for the keystore (default = inside the datadir)",
-		Category: flags.AccountCategory,
-	}
-	USBFlag = &cli.BoolFlag{
-		Name:     "usb",
-		Usage:    "Enable monitoring and management of USB hardware wallets",
-		Category: flags.AccountCategory,
-	}
-	SmartCardDaemonPathFlag = &cli.StringFlag{
-		Name:     "pcscdpath",
-		Usage:    "Path to the smartcard daemon (pcscd) socket file",
-		Value:    pcsclite.PCSCDSockName,
-		Category: flags.AccountCategory,
-	}
-	NetworkIdFlag = &cli.Uint64Flag{
-		Name:     "networkid",
-		Usage:    "Explicitly set network id (integer)(For testnets: use --ropsten, --rinkeby, --goerli instead)",
-		Value:    ethconfig.Defaults.NetworkId,
+	ClassicFlag = &cli.BoolFlag{
+		Name:     "classic",
+		Usage:    "Ethereum Classic network: pre-configured Ethereum Classic mainnet",
 		Category: flags.EthCategory,
 	}
 	MainnetFlag = &cli.BoolFlag{
@@ -258,9 +151,24 @@
 		Usage:    "Ropsten network: pre-configured proof-of-stake test network",
 		Category: flags.EthCategory,
 	}
+	MintMeFlag = &cli.BoolFlag{
+		Name:     "mintme",
+		Usage:    "MintMe.com Coin mainnet: pre-configured MintMe.com Coin mainnet",
+		Category: flags.EthCategory,
+	}
 	RinkebyFlag = &cli.BoolFlag{
 		Name:     "rinkeby",
 		Usage:    "Rinkeby network: pre-configured proof-of-authority test network",
+		Category: flags.EthCategory,
+	}
+	KottiFlag = &cli.BoolFlag{
+		Name:     "kotti",
+		Usage:    "Kotti network: cross-client proof-of-authority test network",
+		Category: flags.EthCategory,
+	}
+	MordorFlag = &cli.BoolFlag{
+		Name:     "mordor",
+		Usage:    "Mordor network: Ethereum Classic's cross-client proof-of-work test network",
 		Category: flags.EthCategory,
 	}
 	GoerliFlag = &cli.BoolFlag{
@@ -287,7 +195,12 @@
 	}
 	DeveloperPeriodFlag = &cli.IntFlag{
 		Name:     "dev.period",
-		Usage:    "Block period to use in developer mode (0 = mine only if transaction pending)",
+		Usage:    "Block period for proof-of-authority network to use in developer mode (0 = mine only if transaction pending)",
+		Category: flags.DevCategory,
+	}
+	DeveloperPoWFlag = &cli.BoolFlag{
+		Name:     "dev.pow",
+		Usage:    "Ephemeral proof-of-work network with a pre-funded developer account, mining enabled",
 		Category: flags.DevCategory,
 	}
 	DeveloperGasLimitFlag = &cli.Uint64Flag{
@@ -316,7 +229,6 @@
 
 	// Dump command options.
 	IterativeOutputFlag = &cli.BoolFlag{
->>>>>>> 8f2416a8
 		Name:  "iterative",
 		Usage: "Print streaming JSON iteratively, delimited by newlines",
 		Value: true,
@@ -500,15 +412,13 @@
 		Usage:    "Lock memory maps for recent ethash mining DAGs",
 		Category: flags.EthashCategory,
 	}
-<<<<<<< HEAD
-	EthashEpochLengthFlag = cli.Int64Flag{
-		Name:  "epoch.length",
-		Usage: "Sets epoch length for makecache & makedag commands",
-		Value: 30000,
-	}
-=======
-
->>>>>>> 8f2416a8
+	EthashEpochLengthFlag = &cli.Int64Flag{
+		Name:     "epoch.length",
+		Usage:    "Sets epoch length for makecache & makedag commands",
+		Value:    30000,
+		Category: flags.EthashCategory,
+	}
+
 	// Transaction pool settings
 	TxPoolLocalsFlag = &cli.StringFlag{
 		Name:     "txpool.locals",
@@ -776,22 +686,17 @@
 	FakePoWFlag = &cli.BoolFlag{
 		Name:     "fakepow",
 		Usage:    "Disables proof-of-work verification",
+		Category: flags.LoggingCategory, // FIXME(meowsbits) Logging, really? Not Developer?
+	}
+	FakePoWPoissonFlag = &cli.BoolFlag{
+		Name:     "fakepow.poisson",
+		Usage:    "Disables proof-of-work verification and adds mining delay (Poisson) based on --miner.threads",
 		Category: flags.LoggingCategory,
 	}
-<<<<<<< HEAD
-	FakePoWPoissonFlag = cli.BoolFlag{
-		Name:  "fakepow.poisson",
-		Usage: "Disables proof-of-work verification and adds mining delay (Poisson) based on --miner.threads",
-	}
-	NoCompactionFlag = cli.BoolFlag{
-		Name:  "nocompaction",
-		Usage: "Disables db compaction after import",
-=======
 	NoCompactionFlag = &cli.BoolFlag{
 		Name:     "nocompaction",
 		Usage:    "Disables db compaction after import",
 		Category: flags.LoggingCategory,
->>>>>>> 8f2416a8
 	}
 
 	IgnoreLegacyReceiptsFlag = &cli.BoolFlag{
@@ -1176,31 +1081,8 @@
 // if none (or the empty string) is specified. If the node is starting a testnet,
 // then a subdirectory of the specified datadir will be used.
 func MakeDataDir(ctx *cli.Context) string {
-<<<<<<< HEAD
-
-	if path := ctx.GlobalString(DataDirFlag.Name); path != "" {
+	if path := ctx.String(DataDirFlag.Name); path != "" {
 		return dataDirPathForCtxChainConfig(ctx, path)
-=======
-	if path := ctx.String(DataDirFlag.Name); path != "" {
-		if ctx.Bool(RopstenFlag.Name) {
-			// Maintain compatibility with older Geth configurations storing the
-			// Ropsten database in `testnet` instead of `ropsten`.
-			return filepath.Join(path, "ropsten")
-		}
-		if ctx.Bool(RinkebyFlag.Name) {
-			return filepath.Join(path, "rinkeby")
-		}
-		if ctx.Bool(GoerliFlag.Name) {
-			return filepath.Join(path, "goerli")
-		}
-		if ctx.Bool(SepoliaFlag.Name) {
-			return filepath.Join(path, "sepolia")
-		}
-		if ctx.Bool(KilnFlag.Name) {
-			return filepath.Join(path, "kiln")
-		}
-		return path
->>>>>>> 8f2416a8
 	}
 	Fatalf("Cannot determine default data directory, please set manually (--%s)", DataDirFlag.Name)
 	return ""
@@ -1244,37 +1126,25 @@
 func setBootstrapNodes(ctx *cli.Context, cfg *p2p.Config) {
 	urls := params.MainnetBootnodes
 	switch {
-<<<<<<< HEAD
-	case ctx.GlobalIsSet(BootnodesFlag.Name):
+	case ctx.IsSet(BootnodesFlag.Name):
 		urls = SplitAndTrim(ctx.GlobalString(BootnodesFlag.Name))
-	case ctx.GlobalBool(ClassicFlag.Name):
+	case ctx.Bool(ClassicFlag.Name):
 		urls = params.ClassicBootnodes
-	case ctx.GlobalBool(MordorFlag.Name):
+	case ctx.Bool(MordorFlag.Name):
 		urls = params.MordorBootnodes
-	case ctx.GlobalBool(RopstenFlag.Name):
-=======
-	case ctx.IsSet(BootnodesFlag.Name):
-		urls = SplitAndTrim(ctx.String(BootnodesFlag.Name))
 	case ctx.Bool(RopstenFlag.Name):
->>>>>>> 8f2416a8
 		urls = params.RopstenBootnodes
 	case ctx.Bool(SepoliaFlag.Name):
 		urls = params.SepoliaBootnodes
 	case ctx.Bool(RinkebyFlag.Name):
 		urls = params.RinkebyBootnodes
-<<<<<<< HEAD
-	case ctx.GlobalBool(KottiFlag.Name):
+	case ctx.Bool(KottiFlag.Name):
 		urls = params.KottiBootnodes
-	case ctx.GlobalBool(GoerliFlag.Name):
-		urls = params.GoerliBootnodes
-	case ctx.GlobalBool(MintMeFlag.Name):
-		urls = params.MintMeBootnodes
-	case ctx.GlobalBool(KilnFlag.Name):
-=======
 	case ctx.Bool(GoerliFlag.Name):
 		urls = params.GoerliBootnodes
+	case ctx.Bool(MintMeFlag.Name):
+		urls = params.MintMeBootnodes
 	case ctx.Bool(KilnFlag.Name):
->>>>>>> 8f2416a8
 		urls = params.KilnBootnodes
 	}
 
@@ -1301,27 +1171,22 @@
 func setBootstrapNodesV5(ctx *cli.Context, cfg *p2p.Config) {
 	urls := params.V5Bootnodes
 	switch {
-<<<<<<< HEAD
-	case ctx.GlobalIsSet(BootnodesFlag.Name):
+	case ctx.IsSet(BootnodesFlag.Name):
 		urls = SplitAndTrim(ctx.GlobalString(BootnodesFlag.Name))
-	case ctx.GlobalIsSet(ClassicFlag.Name):
+	case ctx.IsSet(ClassicFlag.Name):
 		urls = params.ClassicBootnodes
-	case ctx.GlobalIsSet(MordorFlag.Name):
+	case ctx.IsSet(MordorFlag.Name):
 		urls = params.MordorBootnodes
-	case ctx.GlobalBool(RopstenFlag.Name):
+	case ctx.Bool(RopstenFlag.Name):
 		urls = params.RopstenBootnodes
-	case ctx.GlobalBool(RinkebyFlag.Name):
+	case ctx.Bool(RinkebyFlag.Name):
 		urls = params.RinkebyBootnodes
-	case ctx.GlobalBool(KottiFlag.Name):
+	case ctx.Bool(KottiFlag.Name):
 		urls = params.KottiBootnodes
-	case ctx.GlobalBool(GoerliFlag.Name):
+	case ctx.Bool(GoerliFlag.Name):
 		urls = params.GoerliBootnodes
-	case ctx.GlobalBool(MintMeFlag.Name):
+	case ctx.Bool(MintMeFlag.Name):
 		urls = params.MintMeBootnodes
-=======
-	case ctx.IsSet(BootnodesFlag.Name):
-		urls = SplitAndTrim(ctx.String(BootnodesFlag.Name))
->>>>>>> 8f2416a8
 	case cfg.BootstrapNodesV5 != nil:
 		return // already set, don't apply defaults.
 	}
@@ -1658,11 +1523,7 @@
 		cfg.NetRestrict = list
 	}
 
-<<<<<<< HEAD
-	if ctx.GlobalBool(DeveloperFlag.Name) || ctx.GlobalBool(DeveloperPoWFlag.Name) {
-=======
-	if ctx.Bool(DeveloperFlag.Name) {
->>>>>>> 8f2416a8
+	if ctx.Bool(DeveloperFlag.Name) || ctx.Bool(DeveloperPoWFlag.Name) {
 		// --dev mode can't use p2p networking.
 		cfg.MaxPeers = 0
 		cfg.ListenAddr = ""
@@ -1731,24 +1592,23 @@
 	cfg.SmartCardDaemonPath = path
 }
 
-<<<<<<< HEAD
 func dataDirPathForCtxChainConfig(ctx *cli.Context, baseDataDirPath string) string {
 	switch {
-	case ctx.GlobalBool(RopstenFlag.Name):
+	case ctx.Bool(RopstenFlag.Name):
 		return filepath.Join(baseDataDirPath, "ropsten")
-	case ctx.GlobalBool(ClassicFlag.Name):
+	case ctx.Bool(ClassicFlag.Name):
 		return filepath.Join(baseDataDirPath, "classic")
-	case ctx.GlobalBool(MordorFlag.Name):
+	case ctx.Bool(MordorFlag.Name):
 		return filepath.Join(baseDataDirPath, "mordor")
-	case ctx.GlobalBool(RinkebyFlag.Name):
+	case ctx.Bool(RinkebyFlag.Name):
 		return filepath.Join(baseDataDirPath, "rinkeby")
-	case ctx.GlobalBool(KottiFlag.Name):
+	case ctx.Bool(KottiFlag.Name):
 		return filepath.Join(baseDataDirPath, "kotti")
-	case ctx.GlobalBool(GoerliFlag.Name):
+	case ctx.Bool(GoerliFlag.Name):
 		return filepath.Join(baseDataDirPath, "goerli")
-	case ctx.GlobalBool(SepoliaFlag.Name):
+	case ctx.Bool(SepoliaFlag.Name):
 		return filepath.Join(baseDataDirPath, "sepolia")
-	case ctx.GlobalBool(MintMeFlag.Name):
+	case ctx.Bool(MintMeFlag.Name):
 		return filepath.Join(baseDataDirPath, "mintme")
 	}
 	return baseDataDirPath
@@ -1756,23 +1616,14 @@
 
 func setDataDir(ctx *cli.Context, cfg *node.Config) {
 	switch {
-	case ctx.GlobalIsSet(DataDirFlag.Name):
+	case ctx.IsSet(DataDirFlag.Name):
 		cfg.DataDir = ctx.GlobalString(DataDirFlag.Name)
 
-	case ctx.GlobalBool(DeveloperFlag.Name) || ctx.GlobalBool(DeveloperPoWFlag.Name):
+	case ctx.Bool(DeveloperFlag.Name) || ctx.Bool(DeveloperPoWFlag.Name):
 		cfg.DataDir = "" // unless explicitly requested, use memory databases
 
-	case ctx.GlobalBool(RopstenFlag.Name) && cfg.DataDir == vars.DefaultDataDir():
-
-=======
-func SetDataDir(ctx *cli.Context, cfg *node.Config) {
-	switch {
-	case ctx.IsSet(DataDirFlag.Name):
-		cfg.DataDir = ctx.String(DataDirFlag.Name)
-	case ctx.Bool(DeveloperFlag.Name):
-		cfg.DataDir = "" // unless explicitly requested, use memory databases
-	case ctx.Bool(RopstenFlag.Name) && cfg.DataDir == node.DefaultDataDir():
->>>>>>> 8f2416a8
+	case ctx.Bool(RopstenFlag.Name) && cfg.DataDir == vars.DefaultDataDir():
+
 		// Maintain compatibility with older Geth configurations storing the
 		// Ropsten database in `testnet` instead of `ropsten`.
 		legacyPath := filepath.Join(vars.DefaultDataDir(), "testnet")
@@ -1785,20 +1636,8 @@
 
 		}
 
-<<<<<<< HEAD
 	case cfg.DataDir == vars.DefaultDataDir():
 		cfg.DataDir = dataDirPathForCtxChainConfig(ctx, vars.DefaultDataDir())
-=======
-		cfg.DataDir = filepath.Join(node.DefaultDataDir(), "ropsten")
-	case ctx.Bool(RinkebyFlag.Name) && cfg.DataDir == node.DefaultDataDir():
-		cfg.DataDir = filepath.Join(node.DefaultDataDir(), "rinkeby")
-	case ctx.Bool(GoerliFlag.Name) && cfg.DataDir == node.DefaultDataDir():
-		cfg.DataDir = filepath.Join(node.DefaultDataDir(), "goerli")
-	case ctx.Bool(SepoliaFlag.Name) && cfg.DataDir == node.DefaultDataDir():
-		cfg.DataDir = filepath.Join(node.DefaultDataDir(), "sepolia")
-	case ctx.Bool(KilnFlag.Name) && cfg.DataDir == node.DefaultDataDir():
-		cfg.DataDir = filepath.Join(node.DefaultDataDir(), "kiln")
->>>>>>> 8f2416a8
 	}
 }
 
@@ -1865,13 +1704,12 @@
 	}
 }
 
-<<<<<<< HEAD
 func setEthashDatasetDir(ctx *cli.Context, cfg *ethconfig.Config) {
 	switch {
-	case ctx.GlobalIsSet(EthashDatasetDirFlag.Name):
-		cfg.Ethash.DatasetDir = ctx.GlobalString(EthashDatasetDirFlag.Name)
-
-	case (ctx.GlobalBool(ClassicFlag.Name) || ctx.GlobalBool(MordorFlag.Name)) && cfg.Ethash.DatasetDir == ethconfig.Defaults.Ethash.DatasetDir:
+	case ctx.IsSet(EthashDatasetDirFlag.Name):
+		cfg.Ethash.DatasetDir = ctx.String(EthashDatasetDirFlag.Name)
+
+	case (ctx.Bool(ClassicFlag.Name) || ctx.Bool(MordorFlag.Name)) && cfg.Ethash.DatasetDir == ethconfig.Defaults.Ethash.DatasetDir:
 		// ECIP-1099 is set, use etchash dir for DAGs instead
 		home := HomeDir()
 		if runtime.GOOS == "darwin" {
@@ -1891,10 +1729,10 @@
 
 func setEthashCacheDir(ctx *cli.Context, cfg *eth.Config) {
 	switch {
-	case ctx.GlobalIsSet(EthashCacheDirFlag.Name):
-		cfg.Ethash.CacheDir = ctx.GlobalString(EthashCacheDirFlag.Name)
-
-	case (ctx.GlobalBool(ClassicFlag.Name) || ctx.GlobalBool(MordorFlag.Name)) && cfg.Ethash.CacheDir == ethconfig.Defaults.Ethash.CacheDir:
+	case ctx.IsSet(EthashCacheDirFlag.Name):
+		cfg.Ethash.CacheDir = ctx.String(EthashCacheDirFlag.Name)
+
+	case (ctx.Bool(ClassicFlag.Name) || ctx.Bool(MordorFlag.Name)) && cfg.Ethash.CacheDir == ethconfig.Defaults.Ethash.CacheDir:
 		// ECIP-1099 is set, use etchash dir for caches instead
 		cfg.Ethash.CacheDir = "etchash"
 	}
@@ -1907,14 +1745,6 @@
 
 	if ctx.GlobalBool(FakePoWPoissonFlag.Name) {
 		cfg.Ethash.PowMode = ethash.ModePoissonFake
-=======
-func setEthash(ctx *cli.Context, cfg *ethconfig.Config) {
-	if ctx.IsSet(EthashCacheDirFlag.Name) {
-		cfg.Ethash.CacheDir = ctx.String(EthashCacheDirFlag.Name)
-	}
-	if ctx.IsSet(EthashDatasetDirFlag.Name) {
-		cfg.Ethash.DatasetDir = ctx.String(EthashDatasetDirFlag.Name)
->>>>>>> 8f2416a8
 	}
 	if ctx.IsSet(EthashCachesInMemoryFlag.Name) {
 		cfg.Ethash.CachesInMem = ctx.Int(EthashCachesInMemoryFlag.Name)
@@ -2035,16 +1865,10 @@
 	// Avoid conflicting network flags
 	CheckExclusive(ctx, DeveloperFlag, DeveloperPoWFlag, MainnetFlag, RopstenFlag, RinkebyFlag, GoerliFlag, SepoliaFlag, ClassicFlag, KottiFlag, MordorFlag, MintMeFlag, KilnFlag)
 	CheckExclusive(ctx, LightServeFlag, SyncModeFlag, "light")
-<<<<<<< HEAD
 	CheckExclusive(ctx, DeveloperFlag, DeveloperPoWFlag, ExternalSignerFlag) // Can't use both ephemeral unlocked and external signer
-	if ctx.GlobalString(GCModeFlag.Name) == "archive" && ctx.GlobalUint64(TxLookupLimitFlag.Name) != 0 {
+	if ctx.String(GCModeFlag.Name) == "archive" && ctx.Uint64(TxLookupLimitFlag.Name) != 0 {
 		CheckExclusive(ctx, GCModeFlag, "archive", TxLookupLimitFlag)
-		ctx.GlobalSet(TxLookupLimitFlag.Name, "0")
-=======
-	CheckExclusive(ctx, DeveloperFlag, ExternalSignerFlag) // Can't use both ephemeral unlocked and external signer
-	if ctx.String(GCModeFlag.Name) == "archive" && ctx.Uint64(TxLookupLimitFlag.Name) != 0 {
 		ctx.Set(TxLookupLimitFlag.Name, "0")
->>>>>>> 8f2416a8
 		log.Warn("Disable transaction unindexing for archive node")
 	}
 	if ctx.IsSet(LightServeFlag.Name) && ctx.Uint64(TxLookupLimitFlag.Name) != 0 {
@@ -2094,23 +1918,18 @@
 	if ctx.IsSet(SyncModeFlag.Name) {
 		cfg.SyncMode = *flags.GlobalTextMarshaler(ctx, SyncModeFlag.Name).(*downloader.SyncMode)
 	}
-<<<<<<< HEAD
-	if ctx.GlobalIsSet(CacheFlag.Name) || ctx.GlobalIsSet(CacheDatabaseFlag.Name) {
-		cfg.DatabaseCache = ctx.GlobalInt(CacheFlag.Name) * ctx.GlobalInt(CacheDatabaseFlag.Name) / 100
-=======
-	if ctx.IsSet(NetworkIdFlag.Name) {
-		cfg.NetworkId = ctx.Uint64(NetworkIdFlag.Name)
-	}
+
+	// TODO(meowsbits): verify that --networkid sets cfg.NetworkID
+
 	if ctx.IsSet(CacheFlag.Name) || ctx.IsSet(CacheDatabaseFlag.Name) {
 		cfg.DatabaseCache = ctx.Int(CacheFlag.Name) * ctx.Int(CacheDatabaseFlag.Name) / 100
->>>>>>> 8f2416a8
 	}
 	cfg.DatabaseHandles = MakeDatabaseHandles(ctx.Int(FDLimitFlag.Name))
 	if ctx.IsSet(AncientFlag.Name) {
 		cfg.DatabaseFreezer = ctx.String(AncientFlag.Name)
 	}
-	if ctx.GlobalIsSet(AncientRPCFlag.Name) {
-		cfg.DatabaseFreezerRemote = ctx.GlobalString(AncientRPCFlag.Name)
+	if ctx.IsSet(AncientRPCFlag.Name) {
+		cfg.DatabaseFreezerRemote = ctx.String(AncientRPCFlag.Name)
 	}
 
 	if gcmode := ctx.String(GCModeFlag.Name); gcmode != "full" && gcmode != "archive" {
@@ -2163,20 +1982,19 @@
 		cfg.EnablePreimageRecording = ctx.Bool(VMEnableDebugFlag.Name)
 	}
 
-<<<<<<< HEAD
-	if ctx.GlobalIsSet(EWASMInterpreterFlag.Name) {
-		cfg.EWASMInterpreter = ctx.GlobalString(EWASMInterpreterFlag.Name)
-	}
-
-	if ctx.GlobalIsSet(EVMInterpreterFlag.Name) {
-		cfg.EVMInterpreter = ctx.GlobalString(EVMInterpreterFlag.Name)
-	}
-	if ctx.GlobalIsSet(RPCGlobalGasCapFlag.Name) {
-		cfg.RPCGasCap = ctx.GlobalUint64(RPCGlobalGasCapFlag.Name)
-=======
 	if ctx.IsSet(RPCGlobalGasCapFlag.Name) {
 		cfg.RPCGasCap = ctx.Uint64(RPCGlobalGasCapFlag.Name)
->>>>>>> 8f2416a8
+	}
+
+	if ctx.IsSet(EWASMInterpreterFlag.Name) {
+		cfg.EWASMInterpreter = ctx.String(EWASMInterpreterFlag.Name)
+	}
+
+	if ctx.IsSet(EVMInterpreterFlag.Name) {
+		cfg.EVMInterpreter = ctx.String(EVMInterpreterFlag.Name)
+	}
+	if ctx.IsSet(RPCGlobalGasCapFlag.Name) {
+		cfg.RPCGasCap = ctx.Uint64(RPCGlobalGasCapFlag.Name)
 	}
 	if cfg.RPCGasCap != 0 {
 		log.Info("Set global gas cap", "cap", cfg.RPCGasCap)
@@ -2268,15 +2086,8 @@
 			cfg.NetworkId = 1
 		}
 		SetDNSDiscoveryDefaults(cfg, params.MainnetGenesisHash)
-<<<<<<< HEAD
-	case ctx.GlobalBool(RopstenFlag.Name):
-=======
 	case ctx.Bool(RopstenFlag.Name):
-		if !ctx.IsSet(NetworkIdFlag.Name) {
-			cfg.NetworkId = 3
-		}
-		cfg.Genesis = core.DefaultRopstenGenesisBlock()
->>>>>>> 8f2416a8
+		// TODO(meowsbits): verify that networkid=3 gets set
 		SetDNSDiscoveryDefaults(cfg, params.RopstenGenesisHash)
 	case ctx.Bool(SepoliaFlag.Name):
 		if !ctx.IsSet(NetworkIdFlag.Name) {
@@ -2295,48 +2106,27 @@
 		log.Warn("--------------------------------------------------------------------------------")
 		log.Warn("")
 
-<<<<<<< HEAD
-		SetDNSDiscoveryDefaults(cfg, params.RinkebyGenesisHash)
-	case ctx.GlobalBool(GoerliFlag.Name):
-		SetDNSDiscoveryDefaults(cfg, params.GoerliGenesisHash)
-	case ctx.GlobalBool(ClassicFlag.Name):
-		SetDNSDiscoveryDefaults2(cfg, params.ClassicDNSNetwork1)
-	case ctx.GlobalBool(KottiFlag.Name):
-		SetDNSDiscoveryDefaults2(cfg, params.KottiDNSNetwork1)
-	case ctx.GlobalBool(MordorFlag.Name):
-		SetDNSDiscoveryDefaults2(cfg, params.MordorDNSNetwork1)
-	case ctx.GlobalBool(KilnFlag.Name):
-		if !ctx.GlobalIsSet(NetworkIdFlag.Name) {
-=======
-		if !ctx.IsSet(NetworkIdFlag.Name) {
-			cfg.NetworkId = 4
-		}
-		cfg.Genesis = core.DefaultRinkebyGenesisBlock()
 		SetDNSDiscoveryDefaults(cfg, params.RinkebyGenesisHash)
 	case ctx.Bool(GoerliFlag.Name):
-		if !ctx.IsSet(NetworkIdFlag.Name) {
-			cfg.NetworkId = 5
-		}
-		cfg.Genesis = core.DefaultGoerliGenesisBlock()
 		SetDNSDiscoveryDefaults(cfg, params.GoerliGenesisHash)
+	case ctx.Bool(ClassicFlag.Name):
+		SetDNSDiscoveryDefaults2(cfg, params.ClassicDNSNetwork1)
+	case ctx.Bool(KottiFlag.Name):
+		SetDNSDiscoveryDefaults2(cfg, params.KottiDNSNetwork1)
+	case ctx.Bool(MordorFlag.Name):
+		SetDNSDiscoveryDefaults2(cfg, params.MordorDNSNetwork1)
 	case ctx.Bool(KilnFlag.Name):
 		if !ctx.IsSet(NetworkIdFlag.Name) {
->>>>>>> 8f2416a8
 			cfg.NetworkId = 1337802
 		}
 		cfg.Genesis = params.DefaultKilnGenesisBlock()
 		SetDNSDiscoveryDefaults(cfg, params.KilnGenesisHash)
-<<<<<<< HEAD
 	default:
 		// No --<chain> flag was given.
 	}
 
 	if ctx.GlobalBool(DeveloperFlag.Name) || ctx.GlobalBool(DeveloperPoWFlag.Name) {
 		if !ctx.GlobalIsSet(NetworkIdFlag.Name) {
-=======
-	case ctx.Bool(DeveloperFlag.Name):
-		if !ctx.IsSet(NetworkIdFlag.Name) {
->>>>>>> 8f2416a8
 			cfg.NetworkId = 1337
 		}
 		cfg.SyncMode = downloader.FullSync
@@ -2369,13 +2159,8 @@
 		log.Info("Using developer account", "address", developer.Address)
 
 		// Create a new developer genesis block or reuse existing one
-<<<<<<< HEAD
-		cfg.Genesis = params.DeveloperGenesisBlock(uint64(ctx.GlobalInt(DeveloperPeriodFlag.Name)), ctx.GlobalUint64(DeveloperGasLimitFlag.Name), developer.Address, ctx.GlobalBool(DeveloperPoWFlag.Name))
-		if ctx.GlobalIsSet(DataDirFlag.Name) {
-=======
-		cfg.Genesis = core.DeveloperGenesisBlock(uint64(ctx.Int(DeveloperPeriodFlag.Name)), ctx.Uint64(DeveloperGasLimitFlag.Name), developer.Address)
+		cfg.Genesis = params.DeveloperGenesisBlock(uint64(ctx.Int(DeveloperPeriodFlag.Name)), ctx.Uint64(DeveloperGasLimitFlag.Name), developer.Address, ctx.Bool(DeveloperPoWFlag.Name))
 		if ctx.IsSet(DataDirFlag.Name) {
->>>>>>> 8f2416a8
 			// If datadir doesn't exist we need to open db in write-mode
 			// so leveldb can create files.
 			readonly := true
@@ -2582,43 +2367,27 @@
 func genesisForCtxChainConfig(ctx *cli.Context) *genesisT.Genesis {
 	var genesis *genesisT.Genesis
 	switch {
-<<<<<<< HEAD
-	case ctx.GlobalBool(MainnetFlag.Name):
+	case ctx.Bool(MainnetFlag.Name):
 		genesis = params.DefaultGenesisBlock()
-	case ctx.GlobalBool(ClassicFlag.Name):
+	case ctx.Bool(ClassicFlag.Name):
 		genesis = params.DefaultClassicGenesisBlock()
-	case ctx.GlobalBool(MordorFlag.Name):
+	case ctx.Bool(MordorFlag.Name):
 		genesis = params.DefaultMordorGenesisBlock()
-	case ctx.GlobalBool(RopstenFlag.Name):
+	case ctx.Bool(RopstenFlag.Name):
 		genesis = params.DefaultRopstenGenesisBlock()
-	case ctx.GlobalBool(SepoliaFlag.Name):
+	case ctx.Bool(SepoliaFlag.Name):
 		genesis = params.DefaultSepoliaGenesisBlock()
-	case ctx.GlobalBool(RinkebyFlag.Name):
+	case ctx.Bool(RinkebyFlag.Name):
 		genesis = params.DefaultRinkebyGenesisBlock()
-	case ctx.GlobalBool(KottiFlag.Name):
+	case ctx.Bool(KottiFlag.Name):
 		genesis = params.DefaultKottiGenesisBlock()
-	case ctx.GlobalBool(GoerliFlag.Name):
+	case ctx.Bool(GoerliFlag.Name):
 		genesis = params.DefaultGoerliGenesisBlock()
-	case ctx.GlobalBool(MintMeFlag.Name):
+	case ctx.Bool(MintMeFlag.Name):
 		genesis = params.DefaultMintMeGenesisBlock()
-	case ctx.GlobalBool(KilnFlag.Name):
+	case ctx.Bool(KilnFlag.Name):
 		genesis = params.DefaultKilnGenesisBlock()
-	case ctx.GlobalBool(DeveloperFlag.Name):
-=======
-	case ctx.Bool(MainnetFlag.Name):
-		genesis = core.DefaultGenesisBlock()
-	case ctx.Bool(RopstenFlag.Name):
-		genesis = core.DefaultRopstenGenesisBlock()
-	case ctx.Bool(SepoliaFlag.Name):
-		genesis = core.DefaultSepoliaGenesisBlock()
-	case ctx.Bool(RinkebyFlag.Name):
-		genesis = core.DefaultRinkebyGenesisBlock()
-	case ctx.Bool(GoerliFlag.Name):
-		genesis = core.DefaultGoerliGenesisBlock()
-	case ctx.Bool(KilnFlag.Name):
-		genesis = core.DefaultKilnGenesisBlock()
 	case ctx.Bool(DeveloperFlag.Name):
->>>>>>> 8f2416a8
 		Fatalf("Developer chains are ephemeral")
 	}
 	return genesis
