--- conflicted
+++ resolved
@@ -80,17 +80,12 @@
 	if err != nil {
 		return nil, err
 	}
-<<<<<<< HEAD
-	chainConfig, genesisHash, genesisErr := core.SetupGenesisBlockWithOverride(chainDb, config.Genesis)
-	if _, isCompat := genesisErr.(*confp.ConfigCompatError); genesisErr != nil && !isCompat {
-=======
 	lespayDb, err := ctx.OpenDatabase("lespay", 0, 0, "eth/db/lespay")
 	if err != nil {
 		return nil, err
 	}
 	chainConfig, genesisHash, genesisErr := core.SetupGenesisBlock(chainDb, config.Genesis)
-	if _, isCompat := genesisErr.(*params.ConfigCompatError); genesisErr != nil && !isCompat {
->>>>>>> 44a3b8c0
+	if _, isCompat := genesisErr.(*confp.ConfigCompatError); genesisErr != nil && !isCompat {
 		return nil, genesisErr
 	}
 	log.Info("Initialised chain configuration", "config", chainConfig)
