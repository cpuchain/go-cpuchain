// Copyright 2016 The go-ethereum Authors
// This file is part of the go-ethereum library.
//
// The go-ethereum library is free software: you can redistribute it and/or modify
// it under the terms of the GNU Lesser General Public License as published by
// the Free Software Foundation, either version 3 of the License, or
// (at your option) any later version.
//
// The go-ethereum library is distributed in the hope that it will be useful,
// but WITHOUT ANY WARRANTY; without even the implied warranty of
// MERCHANTABILITY or FITNESS FOR A PARTICULAR PURPOSE. See the
// GNU Lesser General Public License for more details.
//
// You should have received a copy of the GNU Lesser General Public License
// along with the go-ethereum library. If not, see <http://www.gnu.org/licenses/>.

// Package light implements on-demand retrieval capable state and chain objects
// for the Ethereum Light Client.
package light

import (
	"context"
	"errors"
	"math/big"
	"sync"
	"sync/atomic"
	"time"

	"github.com/ethereum/go-ethereum/common"
	"github.com/ethereum/go-ethereum/consensus"
	"github.com/ethereum/go-ethereum/core"
	"github.com/ethereum/go-ethereum/core/rawdb"
	"github.com/ethereum/go-ethereum/core/state"
	"github.com/ethereum/go-ethereum/core/types"
	"github.com/ethereum/go-ethereum/ethdb"
	"github.com/ethereum/go-ethereum/event"
	"github.com/ethereum/go-ethereum/log"
	"github.com/ethereum/go-ethereum/params"
	"github.com/ethereum/go-ethereum/rlp"
	lru "github.com/hashicorp/golang-lru"
)

var (
	bodyCacheLimit  = 256
	blockCacheLimit = 256
)

// LightChain represents a canonical chain that by default only handles block
// headers, downloading block bodies and receipts on demand through an ODR
// interface. It only does header validation during chain insertion.
type LightChain struct {
	hc            *core.HeaderChain
	indexerConfig *IndexerConfig
	chainDb       ethdb.Database
	engine        consensus.Engine
	odr           OdrBackend
	chainFeed     event.Feed
	chainSideFeed event.Feed
	chainHeadFeed event.Feed
	scope         event.SubscriptionScope
	genesisBlock  *types.Block

	bodyCache    *lru.Cache // Cache for the most recent block bodies
	bodyRLPCache *lru.Cache // Cache for the most recent block bodies in RLP encoded format
	blockCache   *lru.Cache // Cache for the most recent entire blocks

	chainmu sync.RWMutex // protects header inserts
	quit    chan struct{}
	wg      sync.WaitGroup

	// Atomic boolean switches:
	running          int32 // whether LightChain is running or stopped
	procInterrupt    int32 // interrupts chain insert
	disableCheckFreq int32 // disables header verification
}

// NewLightChain returns a fully initialised light chain using information
// available in the database. It initialises the default Ethereum header
// validator.
func NewLightChain(odr OdrBackend, config *params.ChainConfig, engine consensus.Engine, checkpoint *params.TrustedCheckpoint) (*LightChain, error) {
	bodyCache, _ := lru.New(bodyCacheLimit)
	bodyRLPCache, _ := lru.New(bodyCacheLimit)
	blockCache, _ := lru.New(blockCacheLimit)

	bc := &LightChain{
		chainDb:       odr.Database(),
		indexerConfig: odr.IndexerConfig(),
		odr:           odr,
		quit:          make(chan struct{}),
		bodyCache:     bodyCache,
		bodyRLPCache:  bodyRLPCache,
		blockCache:    blockCache,
		engine:        engine,
	}
	var err error
	bc.hc, err = core.NewHeaderChain(odr.Database(), config, bc.engine, bc.getProcInterrupt)
	if err != nil {
		return nil, err
	}
	bc.genesisBlock, _ = bc.GetBlockByNumber(NoOdr, 0)
	if bc.genesisBlock == nil {
		return nil, core.ErrNoGenesis
	}
<<<<<<< HEAD
	if cp := config.TrustedCheckpoint; cp != nil {
		bc.addTrustedCheckpoint(cp)
=======
	if checkpoint != nil {
		bc.AddTrustedCheckpoint(checkpoint)
>>>>>>> e76047e9
	}
	if err := bc.loadLastState(); err != nil {
		return nil, err
	}
	// Check the current state of the block hashes and make sure that we do not have any of the bad blocks in our chain
	for hash := range core.BadHashes {
		if header := bc.GetHeaderByHash(hash); header != nil {
			log.Error("Found bad hash, rewinding chain", "number", header.Number, "hash", header.ParentHash)
			bc.SetHead(header.Number.Uint64() - 1)
			log.Error("Chain rewind was successful, resuming normal operation")
		}
	}
	return bc, nil
}

// AddTrustedCheckpoint adds a trusted checkpoint to the blockchain
func (lc *LightChain) AddTrustedCheckpoint(cp *params.TrustedCheckpoint) {
	if lc.odr.ChtIndexer() != nil {
		StoreChtRoot(lc.chainDb, cp.SectionIndex, cp.SectionHead, cp.CHTRoot)
		lc.odr.ChtIndexer().AddCheckpoint(cp.SectionIndex, cp.SectionHead)
	}
	if lc.odr.BloomTrieIndexer() != nil {
		StoreBloomTrieRoot(lc.chainDb, cp.SectionIndex, cp.SectionHead, cp.BloomRoot)
		lc.odr.BloomTrieIndexer().AddCheckpoint(cp.SectionIndex, cp.SectionHead)
	}
	if lc.odr.BloomIndexer() != nil {
		lc.odr.BloomIndexer().AddCheckpoint(cp.SectionIndex, cp.SectionHead)
	}
	log.Info("Added trusted checkpoint", "block", (cp.SectionIndex+1)*lc.indexerConfig.ChtSize-1, "hash", cp.SectionHead)
}

func (lc *LightChain) getProcInterrupt() bool {
	return atomic.LoadInt32(&lc.procInterrupt) == 1
}

// Odr returns the ODR backend of the chain
func (lc *LightChain) Odr() OdrBackend {
	return lc.odr
}

// loadLastState loads the last known chain state from the database. This method
// assumes that the chain manager mutex is held.
func (lc *LightChain) loadLastState() error {
	if head := rawdb.ReadHeadHeaderHash(lc.chainDb); head == (common.Hash{}) {
		// Corrupt or empty database, init from scratch
		lc.Reset()
	} else {
		if header := lc.GetHeaderByHash(head); header != nil {
			lc.hc.SetCurrentHeader(header)
		}
	}

	// Issue a status log and return
	header := lc.hc.CurrentHeader()
	headerTd := lc.GetTd(header.Hash(), header.Number.Uint64())
	log.Info("Loaded most recent local header", "number", header.Number, "hash", header.Hash(), "td", headerTd, "age", common.PrettyAge(time.Unix(int64(header.Time), 0)))

	return nil
}

// SetHead rewinds the local chain to a new head. Everything above the new
// head will be deleted and the new one set.
func (lc *LightChain) SetHead(head uint64) error {
	lc.chainmu.Lock()
	defer lc.chainmu.Unlock()

	lc.hc.SetHead(head, nil, nil)
	return lc.loadLastState()
}

// GasLimit returns the gas limit of the current HEAD block.
func (lc *LightChain) GasLimit() uint64 {
	return lc.hc.CurrentHeader().GasLimit
}

// Reset purges the entire blockchain, restoring it to its genesis state.
func (lc *LightChain) Reset() {
	lc.ResetWithGenesisBlock(lc.genesisBlock)
}

// ResetWithGenesisBlock purges the entire blockchain, restoring it to the
// specified genesis state.
func (lc *LightChain) ResetWithGenesisBlock(genesis *types.Block) {
	// Dump the entire block chain and purge the caches
	lc.SetHead(0)

	lc.chainmu.Lock()
	defer lc.chainmu.Unlock()

	// Prepare the genesis block and reinitialise the chain
	rawdb.WriteTd(lc.chainDb, genesis.Hash(), genesis.NumberU64(), genesis.Difficulty())
	rawdb.WriteBlock(lc.chainDb, genesis)

	lc.genesisBlock = genesis
	lc.hc.SetGenesis(lc.genesisBlock.Header())
	lc.hc.SetCurrentHeader(lc.genesisBlock.Header())
}

// Accessors

// Engine retrieves the light chain's consensus engine.
func (lc *LightChain) Engine() consensus.Engine { return lc.engine }

// Genesis returns the genesis block
func (lc *LightChain) Genesis() *types.Block {
	return lc.genesisBlock
}

func (lc *LightChain) StateCache() state.Database {
	panic("not implemented")
}

// GetBody retrieves a block body (transactions and uncles) from the database
// or ODR service by hash, caching it if found.
func (lc *LightChain) GetBody(ctx context.Context, hash common.Hash) (*types.Body, error) {
	// Short circuit if the body's already in the cache, retrieve otherwise
	if cached, ok := lc.bodyCache.Get(hash); ok {
		body := cached.(*types.Body)
		return body, nil
	}
	number := lc.hc.GetBlockNumber(hash)
	if number == nil {
		return nil, errors.New("unknown block")
	}
	body, err := GetBody(ctx, lc.odr, hash, *number)
	if err != nil {
		return nil, err
	}
	// Cache the found body for next time and return
	lc.bodyCache.Add(hash, body)
	return body, nil
}

// GetBodyRLP retrieves a block body in RLP encoding from the database or
// ODR service by hash, caching it if found.
func (lc *LightChain) GetBodyRLP(ctx context.Context, hash common.Hash) (rlp.RawValue, error) {
	// Short circuit if the body's already in the cache, retrieve otherwise
	if cached, ok := lc.bodyRLPCache.Get(hash); ok {
		return cached.(rlp.RawValue), nil
	}
	number := lc.hc.GetBlockNumber(hash)
	if number == nil {
		return nil, errors.New("unknown block")
	}
	body, err := GetBodyRLP(ctx, lc.odr, hash, *number)
	if err != nil {
		return nil, err
	}
	// Cache the found body for next time and return
	lc.bodyRLPCache.Add(hash, body)
	return body, nil
}

// HasBlock checks if a block is fully present in the database or not, caching
// it if present.
func (lc *LightChain) HasBlock(hash common.Hash, number uint64) bool {
	blk, _ := lc.GetBlock(NoOdr, hash, number)
	return blk != nil
}

// GetBlock retrieves a block from the database or ODR service by hash and number,
// caching it if found.
func (lc *LightChain) GetBlock(ctx context.Context, hash common.Hash, number uint64) (*types.Block, error) {
	// Short circuit if the block's already in the cache, retrieve otherwise
	if block, ok := lc.blockCache.Get(hash); ok {
		return block.(*types.Block), nil
	}
	block, err := GetBlock(ctx, lc.odr, hash, number)
	if err != nil {
		return nil, err
	}
	// Cache the found block for next time and return
	lc.blockCache.Add(block.Hash(), block)
	return block, nil
}

// GetBlockByHash retrieves a block from the database or ODR service by hash,
// caching it if found.
func (lc *LightChain) GetBlockByHash(ctx context.Context, hash common.Hash) (*types.Block, error) {
	number := lc.hc.GetBlockNumber(hash)
	if number == nil {
		return nil, errors.New("unknown block")
	}
	return lc.GetBlock(ctx, hash, *number)
}

// GetBlockByNumber retrieves a block from the database or ODR service by
// number, caching it (associated with its hash) if found.
func (lc *LightChain) GetBlockByNumber(ctx context.Context, number uint64) (*types.Block, error) {
	hash, err := GetCanonicalHash(ctx, lc.odr, number)
	if hash == (common.Hash{}) || err != nil {
		return nil, err
	}
	return lc.GetBlock(ctx, hash, number)
}

// Stop stops the blockchain service. If any imports are currently in progress
// it will abort them using the procInterrupt.
func (lc *LightChain) Stop() {
	if !atomic.CompareAndSwapInt32(&lc.running, 0, 1) {
		return
	}
	close(lc.quit)
	atomic.StoreInt32(&lc.procInterrupt, 1)

	lc.wg.Wait()
	log.Info("Blockchain manager stopped")
}

// Rollback is designed to remove a chain of links from the database that aren't
// certain enough to be valid.
func (lc *LightChain) Rollback(chain []common.Hash) {
	lc.chainmu.Lock()
	defer lc.chainmu.Unlock()

	for i := len(chain) - 1; i >= 0; i-- {
		hash := chain[i]

		if head := lc.hc.CurrentHeader(); head.Hash() == hash {
			lc.hc.SetCurrentHeader(lc.GetHeader(head.ParentHash, head.Number.Uint64()-1))
		}
	}
}

// postChainEvents iterates over the events generated by a chain insertion and
// posts them into the event feed.
func (lc *LightChain) postChainEvents(events []interface{}) {
	for _, event := range events {
		switch ev := event.(type) {
		case core.ChainEvent:
			if lc.CurrentHeader().Hash() == ev.Hash {
				lc.chainHeadFeed.Send(core.ChainHeadEvent{Block: ev.Block})
			}
			lc.chainFeed.Send(ev)
		case core.ChainSideEvent:
			lc.chainSideFeed.Send(ev)
		}
	}
}

// InsertHeaderChain attempts to insert the given header chain in to the local
// chain, possibly creating a reorg. If an error is returned, it will return the
// index number of the failing header as well an error describing what went wrong.
//
// The verify parameter can be used to fine tune whether nonce verification
// should be done or not. The reason behind the optional check is because some
// of the header retrieval mechanisms already need to verfy nonces, as well as
// because nonces can be verified sparsely, not needing to check each.
//
// In the case of a light chain, InsertHeaderChain also creates and posts light
// chain events when necessary.
func (lc *LightChain) InsertHeaderChain(chain []*types.Header, checkFreq int) (int, error) {
	if atomic.LoadInt32(&lc.disableCheckFreq) == 1 {
		checkFreq = 0
	}
	start := time.Now()
	if i, err := lc.hc.ValidateHeaderChain(chain, checkFreq); err != nil {
		return i, err
	}

	// Make sure only one thread manipulates the chain at once
	lc.chainmu.Lock()
	defer lc.chainmu.Unlock()

	lc.wg.Add(1)
	defer lc.wg.Done()

	var events []interface{}
	whFunc := func(header *types.Header) error {
		status, err := lc.hc.WriteHeader(header)

		switch status {
		case core.CanonStatTy:
			log.Debug("Inserted new header", "number", header.Number, "hash", header.Hash())
			events = append(events, core.ChainEvent{Block: types.NewBlockWithHeader(header), Hash: header.Hash()})

		case core.SideStatTy:
			log.Debug("Inserted forked header", "number", header.Number, "hash", header.Hash())
			events = append(events, core.ChainSideEvent{Block: types.NewBlockWithHeader(header)})
		}
		return err
	}
	i, err := lc.hc.InsertHeaderChain(chain, whFunc, start)
	lc.postChainEvents(events)
	return i, err
}

// CurrentHeader retrieves the current head header of the canonical chain. The
// header is retrieved from the HeaderChain's internal cache.
func (lc *LightChain) CurrentHeader() *types.Header {
	return lc.hc.CurrentHeader()
}

// GetTd retrieves a block's total difficulty in the canonical chain from the
// database by hash and number, caching it if found.
func (lc *LightChain) GetTd(hash common.Hash, number uint64) *big.Int {
	return lc.hc.GetTd(hash, number)
}

// GetTdByHash retrieves a block's total difficulty in the canonical chain from the
// database by hash, caching it if found.
func (lc *LightChain) GetTdByHash(hash common.Hash) *big.Int {
	return lc.hc.GetTdByHash(hash)
}

// GetHeader retrieves a block header from the database by hash and number,
// caching it if found.
func (lc *LightChain) GetHeader(hash common.Hash, number uint64) *types.Header {
	return lc.hc.GetHeader(hash, number)
}

// GetHeaderByHash retrieves a block header from the database by hash, caching it if
// found.
func (lc *LightChain) GetHeaderByHash(hash common.Hash) *types.Header {
	return lc.hc.GetHeaderByHash(hash)
}

// HasHeader checks if a block header is present in the database or not, caching
// it if present.
func (lc *LightChain) HasHeader(hash common.Hash, number uint64) bool {
	return lc.hc.HasHeader(hash, number)
}

// GetBlockHashesFromHash retrieves a number of block hashes starting at a given
// hash, fetching towards the genesis block.
func (lc *LightChain) GetBlockHashesFromHash(hash common.Hash, max uint64) []common.Hash {
	return lc.hc.GetBlockHashesFromHash(hash, max)
}

// GetAncestor retrieves the Nth ancestor of a given block. It assumes that either the given block or
// a close ancestor of it is canonical. maxNonCanonical points to a downwards counter limiting the
// number of blocks to be individually checked before we reach the canonical chain.
//
// Note: ancestor == 0 returns the same block, 1 returns its parent and so on.
func (lc *LightChain) GetAncestor(hash common.Hash, number, ancestor uint64, maxNonCanonical *uint64) (common.Hash, uint64) {
	lc.chainmu.RLock()
	defer lc.chainmu.RUnlock()

	return lc.hc.GetAncestor(hash, number, ancestor, maxNonCanonical)
}

// GetHeaderByNumber retrieves a block header from the database by number,
// caching it (associated with its hash) if found.
func (lc *LightChain) GetHeaderByNumber(number uint64) *types.Header {
	return lc.hc.GetHeaderByNumber(number)
}

// GetHeaderByNumberOdr retrieves a block header from the database or network
// by number, caching it (associated with its hash) if found.
func (lc *LightChain) GetHeaderByNumberOdr(ctx context.Context, number uint64) (*types.Header, error) {
	if header := lc.hc.GetHeaderByNumber(number); header != nil {
		return header, nil
	}
	return GetHeaderByNumber(ctx, lc.odr, number)
}

// Config retrieves the header chain's chain configuration.
func (lc *LightChain) Config() *params.ChainConfig { return lc.hc.Config() }

// SyncCheckpoint fetches the checkpoint point block header according to
// the checkpoint provided by the remote peer.
//
// Note if we are running the clique, fetches the last epoch snapshot header
// which covered by checkpoint.
func (lc *LightChain) SyncCheckpoint(ctx context.Context, checkpoint *params.TrustedCheckpoint) bool {
	// Ensure the remote checkpoint head is ahead of us
	head := lc.CurrentHeader().Number.Uint64()

	latest := (checkpoint.SectionIndex+1)*lc.indexerConfig.ChtSize - 1
	if clique := lc.hc.Config().Clique; clique != nil {
		latest -= latest % clique.Epoch // epoch snapshot for clique
	}
	if head >= latest {
		return true
	}
	// Retrieve the latest useful header and update to it
	if header, err := GetHeaderByNumber(ctx, lc.odr, latest); header != nil && err == nil {
		lc.chainmu.Lock()
		defer lc.chainmu.Unlock()

		// Ensure the chain didn't move past the latest block while retrieving it
		if lc.hc.CurrentHeader().Number.Uint64() < header.Number.Uint64() {
			log.Info("Updated latest header based on CHT", "number", header.Number, "hash", header.Hash(), "age", common.PrettyAge(time.Unix(int64(header.Time), 0)))
			lc.hc.SetCurrentHeader(header)
		}
		return true
	}
	return false
}

// LockChain locks the chain mutex for reading so that multiple canonical hashes can be
// retrieved while it is guaranteed that they belong to the same version of the chain
func (lc *LightChain) LockChain() {
	lc.chainmu.RLock()
}

// UnlockChain unlocks the chain mutex
func (lc *LightChain) UnlockChain() {
	lc.chainmu.RUnlock()
}

// SubscribeChainEvent registers a subscription of ChainEvent.
func (lc *LightChain) SubscribeChainEvent(ch chan<- core.ChainEvent) event.Subscription {
	return lc.scope.Track(lc.chainFeed.Subscribe(ch))
}

// SubscribeChainHeadEvent registers a subscription of ChainHeadEvent.
func (lc *LightChain) SubscribeChainHeadEvent(ch chan<- core.ChainHeadEvent) event.Subscription {
	return lc.scope.Track(lc.chainHeadFeed.Subscribe(ch))
}

// SubscribeChainSideEvent registers a subscription of ChainSideEvent.
func (lc *LightChain) SubscribeChainSideEvent(ch chan<- core.ChainSideEvent) event.Subscription {
	return lc.scope.Track(lc.chainSideFeed.Subscribe(ch))
}

// SubscribeLogsEvent implements the interface of filters.Backend
// LightChain does not send logs events, so return an empty subscription.
func (lc *LightChain) SubscribeLogsEvent(ch chan<- []*types.Log) event.Subscription {
	return lc.scope.Track(new(event.Feed).Subscribe(ch))
}

// SubscribeRemovedLogsEvent implements the interface of filters.Backend
// LightChain does not send core.RemovedLogsEvent, so return an empty subscription.
func (lc *LightChain) SubscribeRemovedLogsEvent(ch chan<- core.RemovedLogsEvent) event.Subscription {
	return lc.scope.Track(new(event.Feed).Subscribe(ch))
}

// DisableCheckFreq disables header validation. This is used for ultralight mode.
func (lc *LightChain) DisableCheckFreq() {
	atomic.StoreInt32(&lc.disableCheckFreq, 1)
}

// EnableCheckFreq enables header validation.
func (lc *LightChain) EnableCheckFreq() {
	atomic.StoreInt32(&lc.disableCheckFreq, 0)
}<|MERGE_RESOLUTION|>--- conflicted
+++ resolved
@@ -101,13 +101,8 @@
 	if bc.genesisBlock == nil {
 		return nil, core.ErrNoGenesis
 	}
-<<<<<<< HEAD
-	if cp := config.TrustedCheckpoint; cp != nil {
-		bc.addTrustedCheckpoint(cp)
-=======
 	if checkpoint != nil {
 		bc.AddTrustedCheckpoint(checkpoint)
->>>>>>> e76047e9
 	}
 	if err := bc.loadLastState(); err != nil {
 		return nil, err
