// Copyright 2016 The go-ethereum Authors
// This file is part of the go-ethereum library.
//
// The go-ethereum library is free software: you can redistribute it and/or modify
// it under the terms of the GNU Lesser General Public License as published by
// the Free Software Foundation, either version 3 of the License, or
// (at your option) any later version.
//
// The go-ethereum library is distributed in the hope that it will be useful,
// but WITHOUT ANY WARRANTY; without even the implied warranty of
// MERCHANTABILITY or FITNESS FOR A PARTICULAR PURPOSE. See the
// GNU Lesser General Public License for more details.
//
// You should have received a copy of the GNU Lesser General Public License
// along with the go-ethereum library. If not, see <http://www.gnu.org/licenses/>.

package params

import (
	"math/big"

	"github.com/ethereum/go-ethereum/common"
	"github.com/ethereum/go-ethereum/params/types/ctypes"
	"github.com/ethereum/go-ethereum/params/types/goethereum"
	"github.com/ethereum/go-ethereum/params/vars"
)

// Genesis hashes to enforce below configs on.
var (
	MainnetGenesisHash = common.HexToHash("0xd4e56740f876aef8c010b86a40d5f56745a118d0906a34e69aec8c0db1cb8fa3")
	HoleskyGenesisHash = common.HexToHash("0xff9006519a8ce843ac9c28549d24211420b546e12ce2d170c77a8cca7964f23d")
	SepoliaGenesisHash = common.HexToHash("0x25a5cc106eea7138acab33231d7160d69cb777ee0c2c553fcddf5138993e6dd9")
	GoerliGenesisHash  = common.HexToHash("0xbf7e331f7f7c1dd2e05159666b3bf8bc7a8a3a9eb1d518969eab529dd9b88c1a")
)

// CheckpointOracles associates each known checkpoint oracles with the genesis hash of
// the chain it belongs to.
var CheckpointOracles = map[common.Hash]*ctypes.CheckpointOracleConfig{}

func newUint64(val uint64) *uint64 { return &val }

var (
	MainnetTerminalTotalDifficulty, _ = new(big.Int).SetString("58_750_000_000_000_000_000_000", 0)

	// MainnetChainConfig is the chain parameters to run a node on the main network.
	MainnetChainConfig = &goethereum.ChainConfig{
		ChainID:                       big.NewInt(1),
		SupportedProtocolVersions:     vars.DefaultProtocolVersions,
		HomesteadBlock:                big.NewInt(1_150_000),
		DAOForkBlock:                  big.NewInt(1_920_000),
		DAOForkSupport:                true,
		EIP150Block:                   big.NewInt(2_463_000),
		EIP155Block:                   big.NewInt(2_675_000),
		EIP158Block:                   big.NewInt(2_675_000),
		ByzantiumBlock:                big.NewInt(4_370_000),
		ConstantinopleBlock:           big.NewInt(7_280_000),
		PetersburgBlock:               big.NewInt(7_280_000),
		IstanbulBlock:                 big.NewInt(9_069_000),
		MuirGlacierBlock:              big.NewInt(9_200_000),
		BerlinBlock:                   big.NewInt(12_244_000),
		LondonBlock:                   big.NewInt(12_965_000),
		ArrowGlacierBlock:             big.NewInt(13_773_000),
		GrayGlacierBlock:              big.NewInt(15_050_000),
		TerminalTotalDifficulty:       MainnetTerminalTotalDifficulty, // 58_750_000_000_000_000_000_000
		TerminalTotalDifficultyPassed: true,
		ShanghaiTime:                  newUint64(1681338455),
		Ethash:                        new(ctypes.EthashConfig),
	}
<<<<<<< HEAD

=======
	// HoleskyChainConfig contains the chain parameters to run a node on the Holesky test network.
	HoleskyChainConfig = &ChainConfig{
		ChainID:                       big.NewInt(17000),
		HomesteadBlock:                big.NewInt(0),
		DAOForkBlock:                  nil,
		DAOForkSupport:                true,
		EIP150Block:                   big.NewInt(0),
		EIP155Block:                   big.NewInt(0),
		EIP158Block:                   big.NewInt(0),
		ByzantiumBlock:                big.NewInt(0),
		ConstantinopleBlock:           big.NewInt(0),
		PetersburgBlock:               big.NewInt(0),
		IstanbulBlock:                 big.NewInt(0),
		MuirGlacierBlock:              nil,
		BerlinBlock:                   big.NewInt(0),
		LondonBlock:                   big.NewInt(0),
		ArrowGlacierBlock:             nil,
		GrayGlacierBlock:              nil,
		TerminalTotalDifficulty:       big.NewInt(0),
		TerminalTotalDifficultyPassed: true,
		MergeNetsplitBlock:            nil,
		ShanghaiTime:                  newUint64(1694790240),
		CancunTime:                    newUint64(2000000000),
		Ethash:                        new(EthashConfig),
	}
>>>>>>> 7371b381
	// SepoliaChainConfig contains the chain parameters to run a node on the Sepolia test network.
	SepoliaChainConfig = &goethereum.ChainConfig{
		ChainID:                       big.NewInt(11155111),
		HomesteadBlock:                big.NewInt(0),
		DAOForkBlock:                  nil,
		DAOForkSupport:                true,
		EIP150Block:                   big.NewInt(0),
		EIP155Block:                   big.NewInt(0),
		EIP158Block:                   big.NewInt(0),
		ByzantiumBlock:                big.NewInt(0),
		ConstantinopleBlock:           big.NewInt(0),
		PetersburgBlock:               big.NewInt(0),
		IstanbulBlock:                 big.NewInt(0),
		MuirGlacierBlock:              big.NewInt(0),
		BerlinBlock:                   big.NewInt(0),
		LondonBlock:                   big.NewInt(0),
		ArrowGlacierBlock:             nil,
		GrayGlacierBlock:              nil,
		TerminalTotalDifficulty:       big.NewInt(17_000_000_000_000_000),
		TerminalTotalDifficultyPassed: true,
		MergeNetsplitBlock:            big.NewInt(1735371),
		ShanghaiTime:                  newUint64(1677557088),
		Ethash:                        new(ctypes.EthashConfig),
	}
	// GoerliChainConfig contains the chain parameters to run a node on the Görli test network.
	GoerliChainConfig = &goethereum.ChainConfig{
		ChainID:                       big.NewInt(5),
		SupportedProtocolVersions:     vars.DefaultProtocolVersions,
		HomesteadBlock:                big.NewInt(0),
		DAOForkBlock:                  nil,
		DAOForkSupport:                true,
		EIP150Block:                   big.NewInt(0),
		EIP155Block:                   big.NewInt(0),
		EIP158Block:                   big.NewInt(0),
		ByzantiumBlock:                big.NewInt(0),
		ConstantinopleBlock:           big.NewInt(0),
		PetersburgBlock:               big.NewInt(0),
		IstanbulBlock:                 big.NewInt(1_561_651),
		MuirGlacierBlock:              nil,
		BerlinBlock:                   big.NewInt(4_460_644),
		LondonBlock:                   big.NewInt(5_062_605),
		ArrowGlacierBlock:             nil,
		TerminalTotalDifficulty:       big.NewInt(10_790_000),
		TerminalTotalDifficultyPassed: true,
		ShanghaiTime:                  newUint64(1678832736),
		Clique: &ctypes.CliqueConfig{
			Period: 15,
			Epoch:  30000,
		},
	}

	// AllEthashProtocolChanges contains every protocol change (EIPs) introduced
	// and accepted by the Ethereum core developers into the Ethash consensus.
	AllEthashProtocolChanges = &goethereum.ChainConfig{
		ChainID:                       big.NewInt(1337),
		HomesteadBlock:                big.NewInt(0),
		DAOForkBlock:                  nil,
		DAOForkSupport:                false,
		EIP150Block:                   big.NewInt(0),
		EIP155Block:                   big.NewInt(0),
		EIP158Block:                   big.NewInt(0),
		ByzantiumBlock:                big.NewInt(0),
		ConstantinopleBlock:           big.NewInt(0),
		PetersburgBlock:               big.NewInt(0),
		IstanbulBlock:                 big.NewInt(0),
		MuirGlacierBlock:              big.NewInt(0),
		BerlinBlock:                   big.NewInt(0),
		LondonBlock:                   big.NewInt(0),
		ArrowGlacierBlock:             big.NewInt(0),
		GrayGlacierBlock:              big.NewInt(0),
		MergeNetsplitBlock:            nil,
		ShanghaiTime:                  nil,
		CancunTime:                    nil,
		PragueTime:                    nil,
		VerkleTime:                    nil,
		TerminalTotalDifficulty:       nil,
		TerminalTotalDifficultyPassed: false,
		Ethash:                        new(ctypes.EthashConfig),
		Clique:                        nil,
	}

	AllDevChainProtocolChanges = &goethereum.ChainConfig{
		ChainID:                       big.NewInt(1337),
		HomesteadBlock:                big.NewInt(0),
		EIP150Block:                   big.NewInt(0),
		EIP155Block:                   big.NewInt(0),
		EIP158Block:                   big.NewInt(0),
		ByzantiumBlock:                big.NewInt(0),
		ConstantinopleBlock:           big.NewInt(0),
		PetersburgBlock:               big.NewInt(0),
		IstanbulBlock:                 big.NewInt(0),
		MuirGlacierBlock:              big.NewInt(0),
		BerlinBlock:                   big.NewInt(0),
		LondonBlock:                   big.NewInt(0),
		ArrowGlacierBlock:             big.NewInt(0),
		GrayGlacierBlock:              big.NewInt(0),
		ShanghaiTime:                  newUint64(0),
		TerminalTotalDifficulty:       big.NewInt(0),
		TerminalTotalDifficultyPassed: true,
		IsDevMode:                     true,
	}

	// AllCliqueProtocolChanges contains every protocol change (EIPs) introduced
	// and accepted by the Ethereum core developers into the Clique consensus.
	AllCliqueProtocolChanges = &goethereum.ChainConfig{
		ChainID:                       big.NewInt(1337),
		HomesteadBlock:                big.NewInt(0),
		DAOForkBlock:                  nil,
		DAOForkSupport:                false,
		EIP150Block:                   big.NewInt(0),
		EIP155Block:                   big.NewInt(0),
		EIP158Block:                   big.NewInt(0),
		ByzantiumBlock:                big.NewInt(0),
		ConstantinopleBlock:           big.NewInt(0),
		PetersburgBlock:               big.NewInt(0),
		IstanbulBlock:                 big.NewInt(0),
		MuirGlacierBlock:              big.NewInt(0),
		BerlinBlock:                   big.NewInt(0),
		LondonBlock:                   big.NewInt(0),
		ArrowGlacierBlock:             nil,
		GrayGlacierBlock:              nil,
		MergeNetsplitBlock:            nil,
		ShanghaiTime:                  nil,
		CancunTime:                    nil,
		PragueTime:                    nil,
		VerkleTime:                    nil,
		TerminalTotalDifficulty:       nil,
		TerminalTotalDifficultyPassed: false,
		Ethash:                        nil,
		Clique: &ctypes.CliqueConfig{
			Period: 0,
			Epoch:  30000,
		},
	}

	// TestChainConfig contains every protocol change (EIPs) introduced
	// and accepted by the Ethereum core developers for testing proposes.
	TestChainConfig = &goethereum.ChainConfig{
		ChainID:                       big.NewInt(1),
		HomesteadBlock:                big.NewInt(0),
		DAOForkBlock:                  nil,
		DAOForkSupport:                false,
		EIP150Block:                   big.NewInt(0),
		EIP155Block:                   big.NewInt(0),
		EIP158Block:                   big.NewInt(0),
		ByzantiumBlock:                big.NewInt(0),
		ConstantinopleBlock:           big.NewInt(0),
		PetersburgBlock:               big.NewInt(0),
		IstanbulBlock:                 big.NewInt(0),
		MuirGlacierBlock:              big.NewInt(0),
		BerlinBlock:                   big.NewInt(0),
		LondonBlock:                   big.NewInt(0),
		ArrowGlacierBlock:             big.NewInt(0),
		GrayGlacierBlock:              big.NewInt(0),
		MergeNetsplitBlock:            nil,
		ShanghaiTime:                  nil,
		CancunTime:                    nil,
		PragueTime:                    nil,
		VerkleTime:                    nil,
		TerminalTotalDifficulty:       nil,
		TerminalTotalDifficultyPassed: false,
		Ethash:                        new(ctypes.EthashConfig),
		Clique:                        nil,
	}

	// NonActivatedConfig defines the chain configuration without activating
	// any protocol change (EIPs).
	NonActivatedConfig = &goethereum.ChainConfig{
		ChainID:                       big.NewInt(1),
		HomesteadBlock:                nil,
		DAOForkBlock:                  nil,
		DAOForkSupport:                false,
		EIP150Block:                   nil,
		EIP155Block:                   nil,
		EIP158Block:                   nil,
		ByzantiumBlock:                nil,
		ConstantinopleBlock:           nil,
		PetersburgBlock:               nil,
		IstanbulBlock:                 nil,
		MuirGlacierBlock:              nil,
		BerlinBlock:                   nil,
		LondonBlock:                   nil,
		ArrowGlacierBlock:             nil,
		GrayGlacierBlock:              nil,
		MergeNetsplitBlock:            nil,
		ShanghaiTime:                  nil,
		CancunTime:                    nil,
		PragueTime:                    nil,
		VerkleTime:                    nil,
		TerminalTotalDifficulty:       nil,
		TerminalTotalDifficultyPassed: false,
		Ethash:                        new(ctypes.EthashConfig),
		Clique:                        nil,
	}
)

// NetworkNames are user friendly names to use in the chain spec banner.
var NetworkNames = map[string]string{
	MainnetChainConfig.ChainID.String(): "mainnet",
	GoerliChainConfig.ChainID.String():  "goerli",
	SepoliaChainConfig.ChainID.String(): "sepolia",
	HoleskyChainConfig.ChainID.String(): "holesky",
}

/*
							https://github.com/ethereum/go-ethereum/blob/master/params/config.go#L242

								AllEthashProtocolChanges = &ChainConfig{
								big.NewInt(1337),
								big.NewInt(0),
								nil,
								false,
								big.NewInt(0),
								common.Hash{},
								big.NewInt(0),
								big.NewInt(0),
								big.NewInt(0),
								big.NewInt(0),
								big.NewInt(0),
								big.NewInt(0),
								nil,
								nil,
								nil,
								new(EthashConfig),
								nil
								}


				// ChainConfig is the core config which determines the blockchain settings.
				//
				// ChainConfig is stored in the database on a per block basis. This means
				// that any network, identified by its genesis block, can have its own
				// set of configuration options.
				type ChainConfig struct {
					ChainID *big.Int `json:"chainId"` // chainId identifies the current chain and is used for replay protection

					HomesteadBlock *big.Int `json:"homesteadBlock,omitempty"` // Homestead switch block (nil = no fork, 0 = already homestead)

					DAOForkBlock   *big.Int `json:"daoForkBlock,omitempty"`   // TheDAO hard-fork switch block (nil = no fork)
					DAOForkSupport bool     `json:"daoForkSupport,omitempty"` // Whether the nodes supports or opposes the DAO hard-fork

					// EIP150 implements the Gas price changes (https://github.com/ethereum/EIPs/issues/150)
					EIP150Block *big.Int    `json:"eip150Block,omitempty"` // EIP150 HF block (nil = no fork)
					EIP155Block *big.Int `json:"eip155Block,omitempty"` // EIP155 HF block
					EIP158Block *big.Int `json:"eip158Block,omitempty"` // EIP158 HF block

					ByzantiumBlock      *big.Int `json:"byzantiumBlock,omitempty"`      // Byzantium switch block (nil = no fork, 0 = already on byzantium)
					ConstantinopleBlock *big.Int `json:"constantinopleBlock,omitempty"` // Constantinople switch block (nil = no fork, 0 = already activated)
					PetersburgBlock     *big.Int `json:"petersburgBlock,omitempty"`     // Petersburg switch block (nil = same as Constantinople)
					IstanbulBlock       *big.Int `json:"istanbulBlock,omitempty"`       // Istanbul switch block (nil = no fork, 0 = already on istanbul)
					MuirGlacierBlock    *big.Int `json:"muirGlacierBlock,omitempty"`    // Eip-2384 (bomb delay) switch block (nil = no fork, 0 = already activated)
					BerlinBlock         *big.Int `json:"berlinBlock,omitempty"`         // Berlin switch block (nil = no fork, 0 = already on berlin)
					LondonBlock         *big.Int `json:"londonBlock,omitempty"`         // London switch block (nil = no fork, 0 = already on london)
					ArrowGlacierBlock   *big.Int `json:"arrowGlacierBlock,omitempty"`   // Eip-4345 (bomb delay) switch block (nil = no fork, 0 = already activated)
					GrayGlacierBlock    *big.Int `json:"grayGlacierBlock,omitempty"`    // Eip-5133 (bomb delay) switch block (nil = no fork, 0 = already activated)
					MergeNetsplitBlock  *big.Int `json:"mergeNetsplitBlock,omitempty"`  // Virtual fork after The Merge to use as a network splitter

	// Fork scheduling was switched from blocks to timestamps here

	ShanghaiTime *uint64 `json:"shanghaiTime,omitempty"` // Shanghai switch time (nil = no fork, 0 = already on shanghai)
	CancunTime   *uint64 `json:"cancunTime,omitempty"`   // Cancun switch time (nil = no fork, 0 = already on cancun)
	PragueTime   *uint64 `json:"pragueTime,omitempty"`   // Prague switch time (nil = no fork, 0 = already on prague)
	VerkleTime   *uint64 `json:"verkleTime,omitempty"`   // Verkle switch time (nil = no fork, 0 = already on verkle)

					// TerminalTotalDifficulty is the amount of total difficulty reached by
					// the network that triggers the consensus upgrade.
					TerminalTotalDifficulty *big.Int `json:"terminalTotalDifficulty,omitempty"`

		// TerminalTotalDifficultyPassed is a flag specifying that the network already
		// passed the terminal total difficulty. Its purpose is to disable legacy sync
		// even without having seen the TTD locally (safer long term).
		TerminalTotalDifficultyPassed bool `json:"terminalTotalDifficultyPassed,omitempty"`

					// Various consensus engines
					Ethash *EthashConfig `json:"ethash,omitempty"`
					Clique *CliqueConfig `json:"clique,omitempty"`
				}

*/<|MERGE_RESOLUTION|>--- conflicted
+++ resolved
@@ -66,11 +66,8 @@
 		ShanghaiTime:                  newUint64(1681338455),
 		Ethash:                        new(ctypes.EthashConfig),
 	}
-<<<<<<< HEAD
-
-=======
 	// HoleskyChainConfig contains the chain parameters to run a node on the Holesky test network.
-	HoleskyChainConfig = &ChainConfig{
+	HoleskyChainConfig = &goethereum.ChainConfig{
 		ChainID:                       big.NewInt(17000),
 		HomesteadBlock:                big.NewInt(0),
 		DAOForkBlock:                  nil,
@@ -92,9 +89,8 @@
 		MergeNetsplitBlock:            nil,
 		ShanghaiTime:                  newUint64(1694790240),
 		CancunTime:                    newUint64(2000000000),
-		Ethash:                        new(EthashConfig),
-	}
->>>>>>> 7371b381
+		Ethash:                        new(ctypes.EthashConfig),
+	}
 	// SepoliaChainConfig contains the chain parameters to run a node on the Sepolia test network.
 	SepoliaChainConfig = &goethereum.ChainConfig{
 		ChainID:                       big.NewInt(11155111),
