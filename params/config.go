// Copyright 2016 The go-ethereum Authors
// This file is part of the go-ethereum library.
//
// The go-ethereum library is free software: you can redistribute it and/or modify
// it under the terms of the GNU Lesser General Public License as published by
// the Free Software Foundation, either version 3 of the License, or
// (at your option) any later version.
//
// The go-ethereum library is distributed in the hope that it will be useful,
// but WITHOUT ANY WARRANTY; without even the implied warranty of
// MERCHANTABILITY or FITNESS FOR A PARTICULAR PURPOSE. See the
// GNU Lesser General Public License for more details.
//
// You should have received a copy of the GNU Lesser General Public License
// along with the go-ethereum library. If not, see <http://www.gnu.org/licenses/>.

package params

import (
	"math/big"

	"github.com/ethereum/go-ethereum/common"
	"github.com/ethereum/go-ethereum/params/types/ctypes"
	"github.com/ethereum/go-ethereum/params/types/goethereum"
	"github.com/ethereum/go-ethereum/params/vars"
)

// Genesis hashes to enforce below configs on.
var (
	MainnetGenesisHash = common.HexToHash("0xd4e56740f876aef8c010b86a40d5f56745a118d0906a34e69aec8c0db1cb8fa3")
	SepoliaGenesisHash = common.HexToHash("0x25a5cc106eea7138acab33231d7160d69cb777ee0c2c553fcddf5138993e6dd9")
	RinkebyGenesisHash = common.HexToHash("0x6341fd3daf94b748c72ced5a5b26028f2474f5f00d824504e4fa37a75767e177")
	GoerliGenesisHash  = common.HexToHash("0xbf7e331f7f7c1dd2e05159666b3bf8bc7a8a3a9eb1d518969eab529dd9b88c1a")
)

<<<<<<< HEAD
=======
// TrustedCheckpoints associates each known checkpoint with the genesis hash of
// the chain it belongs to.
var TrustedCheckpoints = map[common.Hash]*TrustedCheckpoint{
	MainnetGenesisHash: MainnetTrustedCheckpoint,
	SepoliaGenesisHash: SepoliaTrustedCheckpoint,
	RinkebyGenesisHash: RinkebyTrustedCheckpoint,
	GoerliGenesisHash:  GoerliTrustedCheckpoint,
}

>>>>>>> 18b641b0
// CheckpointOracles associates each known checkpoint oracles with the genesis hash of
// the chain it belongs to.
var CheckpointOracles = map[common.Hash]*ctypes.CheckpointOracleConfig{
	MainnetGenesisHash: MainnetCheckpointOracle,
	RinkebyGenesisHash: RinkebyCheckpointOracle,
	GoerliGenesisHash:  GoerliCheckpointOracle,
}

func newUint64(val uint64) *uint64 { return &val }

var (
	MainnetTerminalTotalDifficulty, _ = new(big.Int).SetString("58_750_000_000_000_000_000_000", 0)

	// MainnetChainConfig is the chain parameters to run a node on the main network.
<<<<<<< HEAD
	MainnetChainConfig = &goethereum.ChainConfig{
		ChainID:                       big.NewInt(1),
		SupportedProtocolVersions:     vars.DefaultProtocolVersions,
=======
	MainnetChainConfig = &ChainConfig{
		ChainID:                       big.NewInt(1),
>>>>>>> 18b641b0
		HomesteadBlock:                big.NewInt(1_150_000),
		DAOForkBlock:                  big.NewInt(1_920_000),
		DAOForkSupport:                true,
		EIP150Block:                   big.NewInt(2_463_000),
		EIP150Hash:                    common.HexToHash("0x2086799aeebeae135c246c65021c82b4e15a2c451340993aacfd2751886514f0"),
		EIP155Block:                   big.NewInt(2_675_000),
		EIP158Block:                   big.NewInt(2_675_000),
		ByzantiumBlock:                big.NewInt(4_370_000),
		ConstantinopleBlock:           big.NewInt(7_280_000),
		PetersburgBlock:               big.NewInt(7_280_000),
		IstanbulBlock:                 big.NewInt(9_069_000),
		MuirGlacierBlock:              big.NewInt(9_200_000),
		BerlinBlock:                   big.NewInt(12_244_000),
		LondonBlock:                   big.NewInt(12_965_000),
		ArrowGlacierBlock:             big.NewInt(13_773_000),
		GrayGlacierBlock:              big.NewInt(15_050_000),
		TerminalTotalDifficulty:       MainnetTerminalTotalDifficulty, // 58_750_000_000_000_000_000_000
<<<<<<< HEAD
		TrustedCheckpoint:             MainnetTrustedCheckpoint,
		TrustedCheckpointOracle:       RopstenCheckpointOracle,
		TerminalTotalDifficultyPassed: true,
		Ethash:                        new(ctypes.EthashConfig),
	}

	// MainnetTrustedCheckpoint contains the light client trusted checkpoint for the main network.
	MainnetTrustedCheckpoint = &ctypes.TrustedCheckpoint{
		SectionIndex: 451,
		SectionHead:  common.HexToHash("0xe47f84b9967eb2ad2afff74d59901b63134660011822fdababaf8fdd18a75aa6"),
		CHTRoot:      common.HexToHash("0xc31e0462ca3d39a46111bb6b63ac4e1cac84089472b7474a319d582f72b3f0c0"),
		BloomRoot:    common.HexToHash("0x7c9f25ce3577a3ab330d52a7343f801899cf9d4980c69f81de31ccc1a055c809"),
=======
		TerminalTotalDifficultyPassed: true,
		Ethash:                        new(EthashConfig),
	}

	// MainnetTrustedCheckpoint contains the light client trusted checkpoint for the main network.
	MainnetTrustedCheckpoint = &TrustedCheckpoint{
		SectionIndex: 506,
		SectionHead:  common.HexToHash("0x3d1a139a6fc7764211236ef7c64d9e8c1fe55b358d7414e25277bac1144486cd"),
		CHTRoot:      common.HexToHash("0xef7fc3321a239a54238593bdf68d82933d903cb533b0d03228a8d958cd35ea77"),
		BloomRoot:    common.HexToHash("0x51d7bfe7c6397b1caa8b1cb046de4aeaf7e7fbd3fb6c726b60bf750de78809e8"),
>>>>>>> 18b641b0
	}

	// MainnetCheckpointOracle contains a set of configs for the main network oracle.
	MainnetCheckpointOracle = &ctypes.CheckpointOracleConfig{
		Address: common.HexToAddress("0x9a9070028361F7AAbeB3f2F2Dc07F82C4a98A02a"),
		Signers: []common.Address{
			common.HexToAddress("0x1b2C260efc720BE89101890E4Db589b44E950527"), // Peter
			common.HexToAddress("0x78d1aD571A1A09D60D9BBf25894b44e4C8859595"), // Martin
			common.HexToAddress("0x286834935f4A8Cfb4FF4C77D5770C2775aE2b0E7"), // Zsolt
			common.HexToAddress("0xb86e2B0Ab5A4B1373e40c51A7C712c70Ba2f9f8E"), // Gary
			common.HexToAddress("0x0DF8fa387C602AE62559cC4aFa4972A7045d6707"), // Guillaume
		},
		Threshold: 2,
	}

<<<<<<< HEAD
	// RopstenChainConfig contains the chain parameters to run a node on the Ropsten test network.
	RopstenChainConfig = &goethereum.ChainConfig{
		ChainID:                       big.NewInt(3),
		SupportedProtocolVersions:     vars.DefaultProtocolVersions,
		HomesteadBlock:                big.NewInt(0),
		DAOForkBlock:                  nil,
		DAOForkSupport:                true,
		EIP150Block:                   big.NewInt(0),
		EIP150Hash:                    common.HexToHash("0x41941023680923e0fe4d74a34bdac8141f2540e3ae90623718e47d66d1ca4a2d"),
		EIP155Block:                   big.NewInt(10),
		EIP158Block:                   big.NewInt(10),
		ByzantiumBlock:                big.NewInt(1_700_000),
		ConstantinopleBlock:           big.NewInt(4_230_000),
		PetersburgBlock:               big.NewInt(4_939_394),
		IstanbulBlock:                 big.NewInt(6_485_846),
		MuirGlacierBlock:              big.NewInt(7_117_117),
		BerlinBlock:                   big.NewInt(9_812_189),
		LondonBlock:                   big.NewInt(10_499_401),
		TerminalTotalDifficulty:       new(big.Int).SetUint64(50_000_000_000_000_000),
		TerminalTotalDifficultyPassed: true,
		TrustedCheckpoint:             RopstenTrustedCheckpoint,
		TrustedCheckpointOracle:       RopstenCheckpointOracle,
		Ethash:                        new(ctypes.EthashConfig),
	}

	// RopstenTrustedCheckpoint contains the light client trusted checkpoint for the Ropsten test network.
	RopstenTrustedCheckpoint = &ctypes.TrustedCheckpoint{
		SectionIndex: 346,
		SectionHead:  common.HexToHash("0xafa0384ebd13a751fb7475aaa7fc08ac308925c8b2e2195bca2d4ab1878a7a84"),
		CHTRoot:      common.HexToHash("0x522ae1f334bfa36033b2315d0b9954052780700b69448ecea8d5877e0f7ee477"),
		BloomRoot:    common.HexToHash("0x4093fd53b0d2cc50181dca353fe66f03ae113e7cb65f869a4dfb5905de6a0493"),
	}

	// RopstenCheckpointOracle contains a set of configs for the Ropsten test network oracle.
	RopstenCheckpointOracle = &ctypes.CheckpointOracleConfig{
		Address: common.HexToAddress("0xEF79475013f154E6A65b54cB2742867791bf0B84"),
		Signers: []common.Address{
			common.HexToAddress("0x32162F3581E88a5f62e8A61892B42C46E2c18f7b"), // Peter
			common.HexToAddress("0x78d1aD571A1A09D60D9BBf25894b44e4C8859595"), // Martin
			common.HexToAddress("0x286834935f4A8Cfb4FF4C77D5770C2775aE2b0E7"), // Zsolt
			common.HexToAddress("0xb86e2B0Ab5A4B1373e40c51A7C712c70Ba2f9f8E"), // Gary
			common.HexToAddress("0x0DF8fa387C602AE62559cC4aFa4972A7045d6707"), // Guillaume
		},
		Threshold: 2,
	}

=======
>>>>>>> 18b641b0
	// SepoliaChainConfig contains the chain parameters to run a node on the Sepolia test network.
	SepoliaChainConfig = &goethereum.ChainConfig{
		ChainID:                       big.NewInt(11155111),
		HomesteadBlock:                big.NewInt(0),
		DAOForkBlock:                  nil,
		DAOForkSupport:                true,
		EIP150Block:                   big.NewInt(0),
		EIP155Block:                   big.NewInt(0),
		EIP158Block:                   big.NewInt(0),
		ByzantiumBlock:                big.NewInt(0),
		ConstantinopleBlock:           big.NewInt(0),
		PetersburgBlock:               big.NewInt(0),
		IstanbulBlock:                 big.NewInt(0),
		MuirGlacierBlock:              big.NewInt(0),
		BerlinBlock:                   big.NewInt(0),
		LondonBlock:                   big.NewInt(0),
		TerminalTotalDifficulty:       big.NewInt(17_000_000_000_000_000),
		TerminalTotalDifficultyPassed: true,
		MergeNetsplitBlock:            big.NewInt(1735371),
<<<<<<< HEAD
		TrustedCheckpoint:             SepoliaTrustedCheckpoint,
		Ethash:                        new(ctypes.EthashConfig),
	}

	// SepoliaTrustedCheckpoint contains the light client trusted checkpoint for the Sepolia test network.
	SepoliaTrustedCheckpoint = &ctypes.TrustedCheckpoint{
		SectionIndex: 34,
		SectionHead:  common.HexToHash("0xe361400fcbc468d641e7bdd0b0946a3548e97c5d2703b124f04a3f1deccec244"),
		CHTRoot:      common.HexToHash("0xea6768fd288dce7d84f590884908ec39e4de78e6e1a38de5c5419b0f49a42f91"),
		BloomRoot:    common.HexToHash("0x06d32f35d5a611bfd0333ad44e39c619449824167d8ef2913edc48a8112be2cd"),
=======
		ShanghaiTime:                  newUint64(1677557088),
		Ethash:                        new(EthashConfig),
	}

	// SepoliaTrustedCheckpoint contains the light client trusted checkpoint for the Sepolia test network.
	SepoliaTrustedCheckpoint = &TrustedCheckpoint{
		SectionIndex: 55,
		SectionHead:  common.HexToHash("0xb70ea113ab4db9d6e015c5b55d486713f60c40bda666121914a71ce3aec53a75"),
		CHTRoot:      common.HexToHash("0x206456d8847b66aaf427ed551f55e24cff90241bdb0a02583c761bf8164f78e4"),
		BloomRoot:    common.HexToHash("0x4369228d59a8fe285fee874c636531091e659b3b1294bb978eb159860a1cede2"),
>>>>>>> 18b641b0
	}

	// RinkebyChainConfig contains the chain parameters to run a node on the Rinkeby test network.
	RinkebyChainConfig = &goethereum.ChainConfig{
		ChainID:                   big.NewInt(4),
		SupportedProtocolVersions: vars.DefaultProtocolVersions,
		HomesteadBlock:            big.NewInt(1),
		DAOForkBlock:              nil,
		DAOForkSupport:            true,
		EIP150Block:               big.NewInt(2),
		EIP150Hash:                common.HexToHash("0x9b095b36c15eaf13044373aef8ee0bd3a382a5abb92e402afa44b8249c3a90e9"),
		EIP155Block:               big.NewInt(3),
		EIP158Block:               big.NewInt(3),
		ByzantiumBlock:            big.NewInt(1_035_301),
		ConstantinopleBlock:       big.NewInt(3_660_663),
		PetersburgBlock:           big.NewInt(4_321_234),
		IstanbulBlock:             big.NewInt(5_435_345),
		MuirGlacierBlock:          nil,
		BerlinBlock:               big.NewInt(8_290_928),
		LondonBlock:               big.NewInt(8_897_988),
		ArrowGlacierBlock:         nil,
		TrustedCheckpoint:         RinkebyTrustedCheckpoint,
		TrustedCheckpointOracle:   RinkebyCheckpointOracle,
		Clique: &ctypes.CliqueConfig{
			Period: 15,
			Epoch:  30000,
		},
	}

	// RinkebyTrustedCheckpoint contains the light client trusted checkpoint for the Rinkeby test network.
<<<<<<< HEAD
	RinkebyTrustedCheckpoint = &ctypes.TrustedCheckpoint{
		SectionIndex: 326,
		SectionHead:  common.HexToHash("0x941a41a153b0e36cb15d9d193d1d0f9715bdb2435efd1c95119b64168667ce00"),
		CHTRoot:      common.HexToHash("0xe2331e00d579cf4093091dee35bef772e63c2341380c276041dc22563c8aba2e"),
		BloomRoot:    common.HexToHash("0x595206febcf118958c2bc1218ea71d01fd04b8f97ad71813df4be0af5b36b0e5"),
=======
	RinkebyTrustedCheckpoint = &TrustedCheckpoint{
		SectionIndex: 373,
		SectionHead:  common.HexToHash("0x09f6d8f0d08d61025ccf4578dc214220b78013841470d445ed86faab4a5a885a"),
		CHTRoot:      common.HexToHash("0xef72902b944a111e9fdfee5fb69a5e46f68bf11a1f0bd430321f92d6b66987df"),
		BloomRoot:    common.HexToHash("0xd0120268729c51dd6fa2714f7f88527adfecbdb08592c671233ad2e0ad7cd835"),
>>>>>>> 18b641b0
	}

	// RinkebyCheckpointOracle contains a set of configs for the Rinkeby test network oracle.
	RinkebyCheckpointOracle = &ctypes.CheckpointOracleConfig{
		Address: common.HexToAddress("0xebe8eFA441B9302A0d7eaECc277c09d20D684540"),
		Signers: []common.Address{
			common.HexToAddress("0xd9c9cd5f6779558b6e0ed4e6acf6b1947e7fa1f3"), // Peter
			common.HexToAddress("0x78d1aD571A1A09D60D9BBf25894b44e4C8859595"), // Martin
			common.HexToAddress("0x286834935f4A8Cfb4FF4C77D5770C2775aE2b0E7"), // Zsolt
			common.HexToAddress("0xb86e2B0Ab5A4B1373e40c51A7C712c70Ba2f9f8E"), // Gary
		},
		Threshold: 2,
	}

	// GoerliChainConfig contains the chain parameters to run a node on the Görli test network.
	GoerliChainConfig = &goethereum.ChainConfig{
		ChainID:                       big.NewInt(5),
		SupportedProtocolVersions:     vars.DefaultProtocolVersions,
		HomesteadBlock:                big.NewInt(0),
		DAOForkBlock:                  nil,
		DAOForkSupport:                true,
		EIP150Block:                   big.NewInt(0),
		EIP155Block:                   big.NewInt(0),
		EIP158Block:                   big.NewInt(0),
		ByzantiumBlock:                big.NewInt(0),
		ConstantinopleBlock:           big.NewInt(0),
		PetersburgBlock:               big.NewInt(0),
		IstanbulBlock:                 big.NewInt(1_561_651),
		MuirGlacierBlock:              nil,
		BerlinBlock:                   big.NewInt(4_460_644),
		LondonBlock:                   big.NewInt(5_062_605),
		ArrowGlacierBlock:             nil,
		TerminalTotalDifficulty:       big.NewInt(10_790_000),
		TerminalTotalDifficultyPassed: true,
		TrustedCheckpoint:             GoerliTrustedCheckpoint,
		TrustedCheckpointOracle:       GoerliCheckpointOracle,
		Clique: &ctypes.CliqueConfig{
			Period: 15,
			Epoch:  30000,
		},
	}

	// GoerliTrustedCheckpoint contains the light client trusted checkpoint for the Görli test network.
<<<<<<< HEAD
	GoerliTrustedCheckpoint = &ctypes.TrustedCheckpoint{
		SectionIndex: 210,
		SectionHead:  common.HexToHash("0xbb11eaf551a6c06f74a6c7bbfe1699cbf64b8f248b64691da916dd443176db2f"),
		CHTRoot:      common.HexToHash("0x9934ae326d00d9c7de2e074c0e51689efb7fa7fcba18929ff4279c27259c45e6"),
		BloomRoot:    common.HexToHash("0x7fe3bd4fd45194aa8a5cfe5ac590edff1f870d3d98d3c310494e7f67613a87ff"),
=======
	GoerliTrustedCheckpoint = &TrustedCheckpoint{
		SectionIndex: 229,
		SectionHead:  common.HexToHash("0xc5a7b57cb4af7b3d4cc251ac5f29acaac94e7464365358e7ad26129083b7729a"),
		CHTRoot:      common.HexToHash("0x54c0d5c756d9c48eda26ea13c2a49c2e31f1cb7dfb01514ddc49f3d24272c77e"),
		BloomRoot:    common.HexToHash("0xd681970a496f6187d089f8c8665a3587b5a78212d79b6ceef97c0dabd0188e56"),
>>>>>>> 18b641b0
	}

	// GoerliCheckpointOracle contains a set of configs for the Goerli test network oracle.
	GoerliCheckpointOracle = &ctypes.CheckpointOracleConfig{
		Address: common.HexToAddress("0x18CA0E045F0D772a851BC7e48357Bcaab0a0795D"),
		Signers: []common.Address{
			common.HexToAddress("0x4769bcaD07e3b938B7f43EB7D278Bc7Cb9efFb38"), // Peter
			common.HexToAddress("0x78d1aD571A1A09D60D9BBf25894b44e4C8859595"), // Martin
			common.HexToAddress("0x286834935f4A8Cfb4FF4C77D5770C2775aE2b0E7"), // Zsolt
			common.HexToAddress("0xb86e2B0Ab5A4B1373e40c51A7C712c70Ba2f9f8E"), // Gary
			common.HexToAddress("0x0DF8fa387C602AE62559cC4aFa4972A7045d6707"), // Guillaume
		},
		Threshold: 2,
	}

	// AllEthashProtocolChanges contains every protocol change (EIPs) introduced
	// and accepted by the Ethereum core developers into the Ethash consensus.
<<<<<<< HEAD
	//
	// This configuration is intentionally not using keyed fields to force anyone
	// adding flags to the config to also have to set these fields.
	AllEthashProtocolChanges = &goethereum.ChainConfig{
		ChainID:                       big.NewInt(1337),
		SupportedProtocolVersions:     vars.SupportedProtocolVersions,
=======
	AllEthashProtocolChanges = &ChainConfig{
		ChainID:                       big.NewInt(1337),
>>>>>>> 18b641b0
		HomesteadBlock:                big.NewInt(0),
		DAOForkBlock:                  nil,
		DAOForkSupport:                false,
		EIP150Block:                   big.NewInt(0),
		EIP150Hash:                    common.Hash{},
		EIP155Block:                   big.NewInt(0),
		EIP158Block:                   big.NewInt(0),
		ByzantiumBlock:                big.NewInt(0),
		ConstantinopleBlock:           big.NewInt(0),
		PetersburgBlock:               big.NewInt(0),
		IstanbulBlock:                 big.NewInt(0),
		MuirGlacierBlock:              big.NewInt(0),
		BerlinBlock:                   big.NewInt(0),
		LondonBlock:                   big.NewInt(0),
		ArrowGlacierBlock:             big.NewInt(0),
		GrayGlacierBlock:              big.NewInt(0),
		MergeNetsplitBlock:            nil,
<<<<<<< HEAD
		ShanghaiBlock:                 nil,
		CancunBlock:                   nil,
		TerminalTotalDifficulty:       nil,
		TerminalTotalDifficultyPassed: false,
		Ethash:                        new(ctypes.EthashConfig),
		EWASMBlock:                    nil,
		Clique:                        nil,
		TrustedCheckpoint:             nil,
		TrustedCheckpointOracle:       nil,
	}

	/*
							https://github.com/ethereum/go-ethereum/blob/master/params/config.go#L242

								AllEthashProtocolChanges = &ChainConfig{
								big.NewInt(1337),
								big.NewInt(0),
								nil,
								false,
								big.NewInt(0),
								common.Hash{},
								big.NewInt(0),
								big.NewInt(0),
								big.NewInt(0),
								big.NewInt(0),
								big.NewInt(0),
								big.NewInt(0),
								nil,
								nil,
								nil,
								new(EthashConfig),
								nil
								}


				// ChainConfig is the core config which determines the blockchain settings.
				//
				// ChainConfig is stored in the database on a per block basis. This means
				// that any network, identified by its genesis block, can have its own
				// set of configuration options.
				type ChainConfig struct {
					ChainID *big.Int `json:"chainId"` // chainId identifies the current chain and is used for replay protection

					HomesteadBlock *big.Int `json:"homesteadBlock,omitempty"` // Homestead switch block (nil = no fork, 0 = already homestead)

					DAOForkBlock   *big.Int `json:"daoForkBlock,omitempty"`   // TheDAO hard-fork switch block (nil = no fork)
					DAOForkSupport bool     `json:"daoForkSupport,omitempty"` // Whether the nodes supports or opposes the DAO hard-fork

					// EIP150 implements the Gas price changes (https://github.com/ethereum/EIPs/issues/150)
					EIP150Block *big.Int    `json:"eip150Block,omitempty"` // EIP150 HF block (nil = no fork)
					EIP150Hash  common.Hash `json:"eip150Hash,omitempty"`  // EIP150 HF hash (needed for header only clients as only gas pricing changed)

					EIP155Block *big.Int `json:"eip155Block,omitempty"` // EIP155 HF block
					EIP158Block *big.Int `json:"eip158Block,omitempty"` // EIP158 HF block

					ByzantiumBlock      *big.Int `json:"byzantiumBlock,omitempty"`      // Byzantium switch block (nil = no fork, 0 = already on byzantium)
					ConstantinopleBlock *big.Int `json:"constantinopleBlock,omitempty"` // Constantinople switch block (nil = no fork, 0 = already activated)
					PetersburgBlock     *big.Int `json:"petersburgBlock,omitempty"`     // Petersburg switch block (nil = same as Constantinople)
					IstanbulBlock       *big.Int `json:"istanbulBlock,omitempty"`       // Istanbul switch block (nil = no fork, 0 = already on istanbul)
					MuirGlacierBlock    *big.Int `json:"muirGlacierBlock,omitempty"`    // Eip-2384 (bomb delay) switch block (nil = no fork, 0 = already activated)
					BerlinBlock         *big.Int `json:"berlinBlock,omitempty"`         // Berlin switch block (nil = no fork, 0 = already on berlin)
					LondonBlock         *big.Int `json:"londonBlock,omitempty"`         // London switch block (nil = no fork, 0 = already on london)
					ArrowGlacierBlock   *big.Int `json:"arrowGlacierBlock,omitempty"`   // Eip-4345 (bomb delay) switch block (nil = no fork, 0 = already activated)
					GrayGlacierBlock    *big.Int `json:"grayGlacierBlock,omitempty"`    // Eip-5133 (bomb delay) switch block (nil = no fork, 0 = already activated)
					MergeNetsplitBlock  *big.Int `json:"mergeNetsplitBlock,omitempty"`  // Virtual fork after The Merge to use as a network splitter
			ShanghaiBlock       *big.Int `json:"shanghaiBlock,omitempty"`       // Shanghai switch block (nil = no fork, 0 = already on shanghai)
			CancunBlock         *big.Int `json:"cancunBlock,omitempty"`         // Cancun switch block (nil = no fork, 0 = already on cancun)

					// TerminalTotalDifficulty is the amount of total difficulty reached by
					// the network that triggers the consensus upgrade.
					TerminalTotalDifficulty *big.Int `json:"terminalTotalDifficulty,omitempty"`

		// TerminalTotalDifficultyPassed is a flag specifying that the network already
		// passed the terminal total difficulty. Its purpose is to disable legacy sync
		// even without having seen the TTD locally (safer long term).
		TerminalTotalDifficultyPassed bool `json:"terminalTotalDifficultyPassed,omitempty"`

					// Various consensus engines
					Ethash *EthashConfig `json:"ethash,omitempty"`
					Clique *CliqueConfig `json:"clique,omitempty"`
				}

	*/

	// AllCliqueProtocolChanges contains every protocol change (EIPs) introduced
	// and accepted by the Ethereum core developers into the Clique consensus.
	//
	// This configuration is intentionally not using keyed fields to force anyone
	// adding flags to the config to also have to set these fields.
	AllCliqueProtocolChanges = &goethereum.ChainConfig{
		ChainID:                   big.NewInt(1337),
		SupportedProtocolVersions: vars.SupportedProtocolVersions,
		HomesteadBlock:            big.NewInt(0),
		DAOForkBlock:              nil,
		DAOForkSupport:            false,
		EIP150Block:               big.NewInt(0),
		EIP150Hash:                common.Hash{},
		EIP155Block:               big.NewInt(0),
		EIP158Block:               big.NewInt(0),
		ByzantiumBlock:            big.NewInt(0),
		ConstantinopleBlock:       big.NewInt(0),
		PetersburgBlock:           big.NewInt(0),
		IstanbulBlock:             big.NewInt(0),
		BerlinBlock:               big.NewInt(0),
		LondonBlock:               big.NewInt(0),
		ArrowGlacierBlock:         nil,
		EWASMBlock:                nil,
		TerminalTotalDifficulty:   nil,
		Ethash:                    nil,
		Clique: &ctypes.CliqueConfig{
			Period: 0,
			Epoch:  30000,
		},
		TrustedCheckpoint:       nil,
		TrustedCheckpointOracle: nil,
	}

	// TestChainConfig is used for tests.
	TestChainConfig = &goethereum.ChainConfig{
		ChainID:                   big.NewInt(1),
		SupportedProtocolVersions: vars.SupportedProtocolVersions,
		HomesteadBlock:            big.NewInt(0),
		DAOForkBlock:              nil,
		DAOForkSupport:            false,
		EIP150Block:               big.NewInt(0),
		EIP150Hash:                common.Hash{},
		EIP155Block:               big.NewInt(0),
		EIP158Block:               big.NewInt(0),
		ByzantiumBlock:            big.NewInt(0),
		ConstantinopleBlock:       big.NewInt(0),
		PetersburgBlock:           big.NewInt(0),
		IstanbulBlock:             big.NewInt(0),
		BerlinBlock:               big.NewInt(0),
		LondonBlock:               big.NewInt(0),
		ArrowGlacierBlock:         big.NewInt(0),
		EWASMBlock:                nil,
		TerminalTotalDifficulty:   nil,
		Ethash:                    new(ctypes.EthashConfig),
		Clique:                    nil,
		TrustedCheckpoint:         nil,
		TrustedCheckpointOracle:   nil,
	}
)
=======
		ShanghaiTime:                  nil,
		CancunTime:                    nil,
		PragueTime:                    nil,
		TerminalTotalDifficulty:       nil,
		TerminalTotalDifficultyPassed: false,
		Ethash:                        new(EthashConfig),
		Clique:                        nil,
	}

	// AllCliqueProtocolChanges contains every protocol change (EIPs) introduced
	// and accepted by the Ethereum core developers into the Clique consensus.
	AllCliqueProtocolChanges = &ChainConfig{
		ChainID:                       big.NewInt(1337),
		HomesteadBlock:                big.NewInt(0),
		DAOForkBlock:                  nil,
		DAOForkSupport:                false,
		EIP150Block:                   big.NewInt(0),
		EIP150Hash:                    common.Hash{},
		EIP155Block:                   big.NewInt(0),
		EIP158Block:                   big.NewInt(0),
		ByzantiumBlock:                big.NewInt(0),
		ConstantinopleBlock:           big.NewInt(0),
		PetersburgBlock:               big.NewInt(0),
		IstanbulBlock:                 big.NewInt(0),
		MuirGlacierBlock:              big.NewInt(0),
		BerlinBlock:                   big.NewInt(0),
		LondonBlock:                   big.NewInt(0),
		ArrowGlacierBlock:             nil,
		GrayGlacierBlock:              nil,
		MergeNetsplitBlock:            nil,
		ShanghaiTime:                  nil,
		CancunTime:                    nil,
		PragueTime:                    nil,
		TerminalTotalDifficulty:       nil,
		TerminalTotalDifficultyPassed: false,
		Ethash:                        nil,
		Clique:                        &CliqueConfig{Period: 0, Epoch: 30000},
	}

	// TestChainConfig contains every protocol change (EIPs) introduced
	// and accepted by the Ethereum core developers for testing proposes.
	TestChainConfig = &ChainConfig{
		ChainID:                       big.NewInt(1),
		HomesteadBlock:                big.NewInt(0),
		DAOForkBlock:                  nil,
		DAOForkSupport:                false,
		EIP150Block:                   big.NewInt(0),
		EIP150Hash:                    common.Hash{},
		EIP155Block:                   big.NewInt(0),
		EIP158Block:                   big.NewInt(0),
		ByzantiumBlock:                big.NewInt(0),
		ConstantinopleBlock:           big.NewInt(0),
		PetersburgBlock:               big.NewInt(0),
		IstanbulBlock:                 big.NewInt(0),
		MuirGlacierBlock:              big.NewInt(0),
		BerlinBlock:                   big.NewInt(0),
		LondonBlock:                   big.NewInt(0),
		ArrowGlacierBlock:             big.NewInt(0),
		GrayGlacierBlock:              big.NewInt(0),
		MergeNetsplitBlock:            nil,
		ShanghaiTime:                  nil,
		CancunTime:                    nil,
		PragueTime:                    nil,
		TerminalTotalDifficulty:       nil,
		TerminalTotalDifficultyPassed: false,
		Ethash:                        new(EthashConfig),
		Clique:                        nil,
	}

	// NonActivatedConfig defines the chain configuration without activating
	// any protocol change (EIPs).
	NonActivatedConfig = &ChainConfig{
		ChainID:                       big.NewInt(1),
		HomesteadBlock:                nil,
		DAOForkBlock:                  nil,
		DAOForkSupport:                false,
		EIP150Block:                   nil,
		EIP150Hash:                    common.Hash{},
		EIP155Block:                   nil,
		EIP158Block:                   nil,
		ByzantiumBlock:                nil,
		ConstantinopleBlock:           nil,
		PetersburgBlock:               nil,
		IstanbulBlock:                 nil,
		MuirGlacierBlock:              nil,
		BerlinBlock:                   nil,
		LondonBlock:                   nil,
		ArrowGlacierBlock:             nil,
		GrayGlacierBlock:              nil,
		MergeNetsplitBlock:            nil,
		ShanghaiTime:                  nil,
		CancunTime:                    nil,
		PragueTime:                    nil,
		TerminalTotalDifficulty:       nil,
		TerminalTotalDifficultyPassed: false,
		Ethash:                        new(EthashConfig),
		Clique:                        nil,
	}
	TestRules = TestChainConfig.Rules(new(big.Int), false, 0)
)

// NetworkNames are user friendly names to use in the chain spec banner.
var NetworkNames = map[string]string{
	MainnetChainConfig.ChainID.String(): "mainnet",
	RinkebyChainConfig.ChainID.String(): "rinkeby",
	GoerliChainConfig.ChainID.String():  "goerli",
	SepoliaChainConfig.ChainID.String(): "sepolia",
}

// TrustedCheckpoint represents a set of post-processed trie roots (CHT and
// BloomTrie) associated with the appropriate section index and head hash. It is
// used to start light syncing from this checkpoint and avoid downloading the
// entire header chain while still being able to securely access old headers/logs.
type TrustedCheckpoint struct {
	SectionIndex uint64      `json:"sectionIndex"`
	SectionHead  common.Hash `json:"sectionHead"`
	CHTRoot      common.Hash `json:"chtRoot"`
	BloomRoot    common.Hash `json:"bloomRoot"`
}

// HashEqual returns an indicator comparing the itself hash with given one.
func (c *TrustedCheckpoint) HashEqual(hash common.Hash) bool {
	if c.Empty() {
		return hash == common.Hash{}
	}
	return c.Hash() == hash
}

// Hash returns the hash of checkpoint's four key fields(index, sectionHead, chtRoot and bloomTrieRoot).
func (c *TrustedCheckpoint) Hash() common.Hash {
	var sectionIndex [8]byte
	binary.BigEndian.PutUint64(sectionIndex[:], c.SectionIndex)

	w := sha3.NewLegacyKeccak256()
	w.Write(sectionIndex[:])
	w.Write(c.SectionHead[:])
	w.Write(c.CHTRoot[:])
	w.Write(c.BloomRoot[:])

	var h common.Hash
	w.Sum(h[:0])
	return h
}

// Empty returns an indicator whether the checkpoint is regarded as empty.
func (c *TrustedCheckpoint) Empty() bool {
	return c.SectionHead == (common.Hash{}) || c.CHTRoot == (common.Hash{}) || c.BloomRoot == (common.Hash{})
}

// CheckpointOracleConfig represents a set of checkpoint contract(which acts as an oracle)
// config which used for light client checkpoint syncing.
type CheckpointOracleConfig struct {
	Address   common.Address   `json:"address"`
	Signers   []common.Address `json:"signers"`
	Threshold uint64           `json:"threshold"`
}

// ChainConfig is the core config which determines the blockchain settings.
//
// ChainConfig is stored in the database on a per block basis. This means
// that any network, identified by its genesis block, can have its own
// set of configuration options.
type ChainConfig struct {
	ChainID *big.Int `json:"chainId"` // chainId identifies the current chain and is used for replay protection

	HomesteadBlock *big.Int `json:"homesteadBlock,omitempty"` // Homestead switch block (nil = no fork, 0 = already homestead)

	DAOForkBlock   *big.Int `json:"daoForkBlock,omitempty"`   // TheDAO hard-fork switch block (nil = no fork)
	DAOForkSupport bool     `json:"daoForkSupport,omitempty"` // Whether the nodes supports or opposes the DAO hard-fork

	// EIP150 implements the Gas price changes (https://github.com/ethereum/EIPs/issues/150)
	EIP150Block *big.Int    `json:"eip150Block,omitempty"` // EIP150 HF block (nil = no fork)
	EIP150Hash  common.Hash `json:"eip150Hash,omitempty"`  // EIP150 HF hash (needed for header only clients as only gas pricing changed)

	EIP155Block *big.Int `json:"eip155Block,omitempty"` // EIP155 HF block
	EIP158Block *big.Int `json:"eip158Block,omitempty"` // EIP158 HF block

	ByzantiumBlock      *big.Int `json:"byzantiumBlock,omitempty"`      // Byzantium switch block (nil = no fork, 0 = already on byzantium)
	ConstantinopleBlock *big.Int `json:"constantinopleBlock,omitempty"` // Constantinople switch block (nil = no fork, 0 = already activated)
	PetersburgBlock     *big.Int `json:"petersburgBlock,omitempty"`     // Petersburg switch block (nil = same as Constantinople)
	IstanbulBlock       *big.Int `json:"istanbulBlock,omitempty"`       // Istanbul switch block (nil = no fork, 0 = already on istanbul)
	MuirGlacierBlock    *big.Int `json:"muirGlacierBlock,omitempty"`    // Eip-2384 (bomb delay) switch block (nil = no fork, 0 = already activated)
	BerlinBlock         *big.Int `json:"berlinBlock,omitempty"`         // Berlin switch block (nil = no fork, 0 = already on berlin)
	LondonBlock         *big.Int `json:"londonBlock,omitempty"`         // London switch block (nil = no fork, 0 = already on london)
	ArrowGlacierBlock   *big.Int `json:"arrowGlacierBlock,omitempty"`   // Eip-4345 (bomb delay) switch block (nil = no fork, 0 = already activated)
	GrayGlacierBlock    *big.Int `json:"grayGlacierBlock,omitempty"`    // Eip-5133 (bomb delay) switch block (nil = no fork, 0 = already activated)
	MergeNetsplitBlock  *big.Int `json:"mergeNetsplitBlock,omitempty"`  // Virtual fork after The Merge to use as a network splitter

	// Fork scheduling was switched from blocks to timestamps here

	ShanghaiTime *uint64 `json:"shanghaiTime,omitempty"` // Shanghai switch time (nil = no fork, 0 = already on shanghai)
	CancunTime   *uint64 `json:"cancunTime,omitempty"`   // Cancun switch time (nil = no fork, 0 = already on cancun)
	PragueTime   *uint64 `json:"pragueTime,omitempty"`   // Prague switch time (nil = no fork, 0 = already on prague)

	// TerminalTotalDifficulty is the amount of total difficulty reached by
	// the network that triggers the consensus upgrade.
	TerminalTotalDifficulty *big.Int `json:"terminalTotalDifficulty,omitempty"`

	// TerminalTotalDifficultyPassed is a flag specifying that the network already
	// passed the terminal total difficulty. Its purpose is to disable legacy sync
	// even without having seen the TTD locally (safer long term).
	TerminalTotalDifficultyPassed bool `json:"terminalTotalDifficultyPassed,omitempty"`

	// Various consensus engines
	Ethash *EthashConfig `json:"ethash,omitempty"`
	Clique *CliqueConfig `json:"clique,omitempty"`
}

// EthashConfig is the consensus engine configs for proof-of-work based sealing.
type EthashConfig struct{}

// String implements the stringer interface, returning the consensus engine details.
func (c *EthashConfig) String() string {
	return "ethash"
}

// CliqueConfig is the consensus engine configs for proof-of-authority based sealing.
type CliqueConfig struct {
	Period uint64 `json:"period"` // Number of seconds between blocks to enforce
	Epoch  uint64 `json:"epoch"`  // Epoch length to reset votes and checkpoint
}

// String implements the stringer interface, returning the consensus engine details.
func (c *CliqueConfig) String() string {
	return "clique"
}

// Description returns a human-readable description of ChainConfig.
func (c *ChainConfig) Description() string {
	var banner string

	// Create some basinc network config output
	network := NetworkNames[c.ChainID.String()]
	if network == "" {
		network = "unknown"
	}
	banner += fmt.Sprintf("Chain ID:  %v (%s)\n", c.ChainID, network)
	switch {
	case c.Ethash != nil:
		if c.TerminalTotalDifficulty == nil {
			banner += "Consensus: Ethash (proof-of-work)\n"
		} else if !c.TerminalTotalDifficultyPassed {
			banner += "Consensus: Beacon (proof-of-stake), merging from Ethash (proof-of-work)\n"
		} else {
			banner += "Consensus: Beacon (proof-of-stake), merged from Ethash (proof-of-work)\n"
		}
	case c.Clique != nil:
		if c.TerminalTotalDifficulty == nil {
			banner += "Consensus: Clique (proof-of-authority)\n"
		} else if !c.TerminalTotalDifficultyPassed {
			banner += "Consensus: Beacon (proof-of-stake), merging from Clique (proof-of-authority)\n"
		} else {
			banner += "Consensus: Beacon (proof-of-stake), merged from Clique (proof-of-authority)\n"
		}
	default:
		banner += "Consensus: unknown\n"
	}
	banner += "\n"

	// Create a list of forks with a short description of them. Forks that only
	// makes sense for mainnet should be optional at printing to avoid bloating
	// the output for testnets and private networks.
	banner += "Pre-Merge hard forks (block based):\n"
	banner += fmt.Sprintf(" - Homestead:                   #%-8v (https://github.com/ethereum/execution-specs/blob/master/network-upgrades/mainnet-upgrades/homestead.md)\n", c.HomesteadBlock)
	if c.DAOForkBlock != nil {
		banner += fmt.Sprintf(" - DAO Fork:                    #%-8v (https://github.com/ethereum/execution-specs/blob/master/network-upgrades/mainnet-upgrades/dao-fork.md)\n", c.DAOForkBlock)
	}
	banner += fmt.Sprintf(" - Tangerine Whistle (EIP 150): #%-8v (https://github.com/ethereum/execution-specs/blob/master/network-upgrades/mainnet-upgrades/tangerine-whistle.md)\n", c.EIP150Block)
	banner += fmt.Sprintf(" - Spurious Dragon/1 (EIP 155): #%-8v (https://github.com/ethereum/execution-specs/blob/master/network-upgrades/mainnet-upgrades/spurious-dragon.md)\n", c.EIP155Block)
	banner += fmt.Sprintf(" - Spurious Dragon/2 (EIP 158): #%-8v (https://github.com/ethereum/execution-specs/blob/master/network-upgrades/mainnet-upgrades/spurious-dragon.md)\n", c.EIP155Block)
	banner += fmt.Sprintf(" - Byzantium:                   #%-8v (https://github.com/ethereum/execution-specs/blob/master/network-upgrades/mainnet-upgrades/byzantium.md)\n", c.ByzantiumBlock)
	banner += fmt.Sprintf(" - Constantinople:              #%-8v (https://github.com/ethereum/execution-specs/blob/master/network-upgrades/mainnet-upgrades/constantinople.md)\n", c.ConstantinopleBlock)
	banner += fmt.Sprintf(" - Petersburg:                  #%-8v (https://github.com/ethereum/execution-specs/blob/master/network-upgrades/mainnet-upgrades/petersburg.md)\n", c.PetersburgBlock)
	banner += fmt.Sprintf(" - Istanbul:                    #%-8v (https://github.com/ethereum/execution-specs/blob/master/network-upgrades/mainnet-upgrades/istanbul.md)\n", c.IstanbulBlock)
	if c.MuirGlacierBlock != nil {
		banner += fmt.Sprintf(" - Muir Glacier:                #%-8v (https://github.com/ethereum/execution-specs/blob/master/network-upgrades/mainnet-upgrades/muir-glacier.md)\n", c.MuirGlacierBlock)
	}
	banner += fmt.Sprintf(" - Berlin:                      #%-8v (https://github.com/ethereum/execution-specs/blob/master/network-upgrades/mainnet-upgrades/berlin.md)\n", c.BerlinBlock)
	banner += fmt.Sprintf(" - London:                      #%-8v (https://github.com/ethereum/execution-specs/blob/master/network-upgrades/mainnet-upgrades/london.md)\n", c.LondonBlock)
	if c.ArrowGlacierBlock != nil {
		banner += fmt.Sprintf(" - Arrow Glacier:               #%-8v (https://github.com/ethereum/execution-specs/blob/master/network-upgrades/mainnet-upgrades/arrow-glacier.md)\n", c.ArrowGlacierBlock)
	}
	if c.GrayGlacierBlock != nil {
		banner += fmt.Sprintf(" - Gray Glacier:                #%-8v (https://github.com/ethereum/execution-specs/blob/master/network-upgrades/mainnet-upgrades/gray-glacier.md)\n", c.GrayGlacierBlock)
	}
	banner += "\n"

	// Add a special section for the merge as it's non-obvious
	if c.TerminalTotalDifficulty == nil {
		banner += "The Merge is not yet available for this network!\n"
		banner += " - Hard-fork specification: https://github.com/ethereum/execution-specs/blob/master/network-upgrades/mainnet-upgrades/paris.md\n"
	} else {
		banner += "Merge configured:\n"
		banner += " - Hard-fork specification:    https://github.com/ethereum/execution-specs/blob/master/network-upgrades/mainnet-upgrades/paris.md\n"
		banner += fmt.Sprintf(" - Network known to be merged: %v\n", c.TerminalTotalDifficultyPassed)
		banner += fmt.Sprintf(" - Total terminal difficulty:  %v\n", c.TerminalTotalDifficulty)
		if c.MergeNetsplitBlock != nil {
			banner += fmt.Sprintf(" - Merge netsplit block:       #%-8v\n", c.MergeNetsplitBlock)
		}
	}
	banner += "\n"

	// Create a list of forks post-merge
	banner += "Post-Merge hard forks (timestamp based):\n"
	if c.ShanghaiTime != nil {
		banner += fmt.Sprintf(" - Shanghai:                    @%-10v (https://github.com/ethereum/execution-specs/blob/master/network-upgrades/mainnet-upgrades/shanghai.md)\n", *c.ShanghaiTime)
	}
	if c.CancunTime != nil {
		banner += fmt.Sprintf(" - Cancun:                      @%-10v\n", *c.CancunTime)
	}
	if c.PragueTime != nil {
		banner += fmt.Sprintf(" - Prague:                      @%-10v\n", *c.PragueTime)
	}
	return banner
}

// IsHomestead returns whether num is either equal to the homestead block or greater.
func (c *ChainConfig) IsHomestead(num *big.Int) bool {
	return isBlockForked(c.HomesteadBlock, num)
}

// IsDAOFork returns whether num is either equal to the DAO fork block or greater.
func (c *ChainConfig) IsDAOFork(num *big.Int) bool {
	return isBlockForked(c.DAOForkBlock, num)
}

// IsEIP150 returns whether num is either equal to the EIP150 fork block or greater.
func (c *ChainConfig) IsEIP150(num *big.Int) bool {
	return isBlockForked(c.EIP150Block, num)
}

// IsEIP155 returns whether num is either equal to the EIP155 fork block or greater.
func (c *ChainConfig) IsEIP155(num *big.Int) bool {
	return isBlockForked(c.EIP155Block, num)
}

// IsEIP158 returns whether num is either equal to the EIP158 fork block or greater.
func (c *ChainConfig) IsEIP158(num *big.Int) bool {
	return isBlockForked(c.EIP158Block, num)
}

// IsByzantium returns whether num is either equal to the Byzantium fork block or greater.
func (c *ChainConfig) IsByzantium(num *big.Int) bool {
	return isBlockForked(c.ByzantiumBlock, num)
}

// IsConstantinople returns whether num is either equal to the Constantinople fork block or greater.
func (c *ChainConfig) IsConstantinople(num *big.Int) bool {
	return isBlockForked(c.ConstantinopleBlock, num)
}

// IsMuirGlacier returns whether num is either equal to the Muir Glacier (EIP-2384) fork block or greater.
func (c *ChainConfig) IsMuirGlacier(num *big.Int) bool {
	return isBlockForked(c.MuirGlacierBlock, num)
}

// IsPetersburg returns whether num is either
// - equal to or greater than the PetersburgBlock fork block,
// - OR is nil, and Constantinople is active
func (c *ChainConfig) IsPetersburg(num *big.Int) bool {
	return isBlockForked(c.PetersburgBlock, num) || c.PetersburgBlock == nil && isBlockForked(c.ConstantinopleBlock, num)
}

// IsIstanbul returns whether num is either equal to the Istanbul fork block or greater.
func (c *ChainConfig) IsIstanbul(num *big.Int) bool {
	return isBlockForked(c.IstanbulBlock, num)
}

// IsBerlin returns whether num is either equal to the Berlin fork block or greater.
func (c *ChainConfig) IsBerlin(num *big.Int) bool {
	return isBlockForked(c.BerlinBlock, num)
}

// IsLondon returns whether num is either equal to the London fork block or greater.
func (c *ChainConfig) IsLondon(num *big.Int) bool {
	return isBlockForked(c.LondonBlock, num)
}

// IsArrowGlacier returns whether num is either equal to the Arrow Glacier (EIP-4345) fork block or greater.
func (c *ChainConfig) IsArrowGlacier(num *big.Int) bool {
	return isBlockForked(c.ArrowGlacierBlock, num)
}

// IsGrayGlacier returns whether num is either equal to the Gray Glacier (EIP-5133) fork block or greater.
func (c *ChainConfig) IsGrayGlacier(num *big.Int) bool {
	return isBlockForked(c.GrayGlacierBlock, num)
}

// IsTerminalPoWBlock returns whether the given block is the last block of PoW stage.
func (c *ChainConfig) IsTerminalPoWBlock(parentTotalDiff *big.Int, totalDiff *big.Int) bool {
	if c.TerminalTotalDifficulty == nil {
		return false
	}
	return parentTotalDiff.Cmp(c.TerminalTotalDifficulty) < 0 && totalDiff.Cmp(c.TerminalTotalDifficulty) >= 0
}

// IsShanghai returns whether time is either equal to the Shanghai fork time or greater.
func (c *ChainConfig) IsShanghai(time uint64) bool {
	return isTimestampForked(c.ShanghaiTime, time)
}

// IsCancun returns whether num is either equal to the Cancun fork time or greater.
func (c *ChainConfig) IsCancun(time uint64) bool {
	return isTimestampForked(c.CancunTime, time)
}

// IsPrague returns whether num is either equal to the Prague fork time or greater.
func (c *ChainConfig) IsPrague(time uint64) bool {
	return isTimestampForked(c.PragueTime, time)
}

// CheckCompatible checks whether scheduled fork transitions have been imported
// with a mismatching chain configuration.
func (c *ChainConfig) CheckCompatible(newcfg *ChainConfig, height uint64, time uint64) *ConfigCompatError {
	var (
		bhead = new(big.Int).SetUint64(height)
		btime = time
	)
	// Iterate checkCompatible to find the lowest conflict.
	var lasterr *ConfigCompatError
	for {
		err := c.checkCompatible(newcfg, bhead, btime)
		if err == nil || (lasterr != nil && err.RewindToBlock == lasterr.RewindToBlock && err.RewindToTime == lasterr.RewindToTime) {
			break
		}
		lasterr = err

		if err.RewindToTime > 0 {
			btime = err.RewindToTime
		} else {
			bhead.SetUint64(err.RewindToBlock)
		}
	}
	return lasterr
}

// CheckConfigForkOrder checks that we don't "skip" any forks, geth isn't pluggable enough
// to guarantee that forks can be implemented in a different order than on official networks
func (c *ChainConfig) CheckConfigForkOrder() error {
	type fork struct {
		name      string
		block     *big.Int // forks up to - and including the merge - were defined with block numbers
		timestamp *uint64  // forks after the merge are scheduled using timestamps
		optional  bool     // if true, the fork may be nil and next fork is still allowed
	}
	var lastFork fork
	for _, cur := range []fork{
		{name: "homesteadBlock", block: c.HomesteadBlock},
		{name: "daoForkBlock", block: c.DAOForkBlock, optional: true},
		{name: "eip150Block", block: c.EIP150Block},
		{name: "eip155Block", block: c.EIP155Block},
		{name: "eip158Block", block: c.EIP158Block},
		{name: "byzantiumBlock", block: c.ByzantiumBlock},
		{name: "constantinopleBlock", block: c.ConstantinopleBlock},
		{name: "petersburgBlock", block: c.PetersburgBlock},
		{name: "istanbulBlock", block: c.IstanbulBlock},
		{name: "muirGlacierBlock", block: c.MuirGlacierBlock, optional: true},
		{name: "berlinBlock", block: c.BerlinBlock},
		{name: "londonBlock", block: c.LondonBlock},
		{name: "arrowGlacierBlock", block: c.ArrowGlacierBlock, optional: true},
		{name: "grayGlacierBlock", block: c.GrayGlacierBlock, optional: true},
		{name: "mergeNetsplitBlock", block: c.MergeNetsplitBlock, optional: true},
		{name: "shanghaiTime", timestamp: c.ShanghaiTime},
		{name: "cancunTime", timestamp: c.CancunTime, optional: true},
		{name: "pragueTime", timestamp: c.PragueTime, optional: true},
	} {
		if lastFork.name != "" {
			switch {
			// Non-optional forks must all be present in the chain config up to the last defined fork
			case lastFork.block == nil && lastFork.timestamp == nil && (cur.block != nil || cur.timestamp != nil):
				if cur.block != nil {
					return fmt.Errorf("unsupported fork ordering: %v not enabled, but %v enabled at block %v",
						lastFork.name, cur.name, cur.block)
				} else {
					return fmt.Errorf("unsupported fork ordering: %v not enabled, but %v enabled at timestamp %v",
						lastFork.name, cur.name, cur.timestamp)
				}

			// Fork (whether defined by block or timestamp) must follow the fork definition sequence
			case (lastFork.block != nil && cur.block != nil) || (lastFork.timestamp != nil && cur.timestamp != nil):
				if lastFork.block != nil && lastFork.block.Cmp(cur.block) > 0 {
					return fmt.Errorf("unsupported fork ordering: %v enabled at block %v, but %v enabled at block %v",
						lastFork.name, lastFork.block, cur.name, cur.block)
				} else if lastFork.timestamp != nil && *lastFork.timestamp > *cur.timestamp {
					return fmt.Errorf("unsupported fork ordering: %v enabled at timestamp %v, but %v enabled at timestamp %v",
						lastFork.name, lastFork.timestamp, cur.name, cur.timestamp)
				}

				// Timestamp based forks can follow block based ones, but not the other way around
				if lastFork.timestamp != nil && cur.block != nil {
					return fmt.Errorf("unsupported fork ordering: %v used timestamp ordering, but %v reverted to block ordering",
						lastFork.name, cur.name)
				}
			}
		}
		// If it was optional and not set, then ignore it
		if !cur.optional || (cur.block != nil || cur.timestamp != nil) {
			lastFork = cur
		}
	}
	return nil
}

func (c *ChainConfig) checkCompatible(newcfg *ChainConfig, headNumber *big.Int, headTimestamp uint64) *ConfigCompatError {
	if isForkBlockIncompatible(c.HomesteadBlock, newcfg.HomesteadBlock, headNumber) {
		return newBlockCompatError("Homestead fork block", c.HomesteadBlock, newcfg.HomesteadBlock)
	}
	if isForkBlockIncompatible(c.DAOForkBlock, newcfg.DAOForkBlock, headNumber) {
		return newBlockCompatError("DAO fork block", c.DAOForkBlock, newcfg.DAOForkBlock)
	}
	if c.IsDAOFork(headNumber) && c.DAOForkSupport != newcfg.DAOForkSupport {
		return newBlockCompatError("DAO fork support flag", c.DAOForkBlock, newcfg.DAOForkBlock)
	}
	if isForkBlockIncompatible(c.EIP150Block, newcfg.EIP150Block, headNumber) {
		return newBlockCompatError("EIP150 fork block", c.EIP150Block, newcfg.EIP150Block)
	}
	if isForkBlockIncompatible(c.EIP155Block, newcfg.EIP155Block, headNumber) {
		return newBlockCompatError("EIP155 fork block", c.EIP155Block, newcfg.EIP155Block)
	}
	if isForkBlockIncompatible(c.EIP158Block, newcfg.EIP158Block, headNumber) {
		return newBlockCompatError("EIP158 fork block", c.EIP158Block, newcfg.EIP158Block)
	}
	if c.IsEIP158(headNumber) && !configBlockEqual(c.ChainID, newcfg.ChainID) {
		return newBlockCompatError("EIP158 chain ID", c.EIP158Block, newcfg.EIP158Block)
	}
	if isForkBlockIncompatible(c.ByzantiumBlock, newcfg.ByzantiumBlock, headNumber) {
		return newBlockCompatError("Byzantium fork block", c.ByzantiumBlock, newcfg.ByzantiumBlock)
	}
	if isForkBlockIncompatible(c.ConstantinopleBlock, newcfg.ConstantinopleBlock, headNumber) {
		return newBlockCompatError("Constantinople fork block", c.ConstantinopleBlock, newcfg.ConstantinopleBlock)
	}
	if isForkBlockIncompatible(c.PetersburgBlock, newcfg.PetersburgBlock, headNumber) {
		// the only case where we allow Petersburg to be set in the past is if it is equal to Constantinople
		// mainly to satisfy fork ordering requirements which state that Petersburg fork be set if Constantinople fork is set
		if isForkBlockIncompatible(c.ConstantinopleBlock, newcfg.PetersburgBlock, headNumber) {
			return newBlockCompatError("Petersburg fork block", c.PetersburgBlock, newcfg.PetersburgBlock)
		}
	}
	if isForkBlockIncompatible(c.IstanbulBlock, newcfg.IstanbulBlock, headNumber) {
		return newBlockCompatError("Istanbul fork block", c.IstanbulBlock, newcfg.IstanbulBlock)
	}
	if isForkBlockIncompatible(c.MuirGlacierBlock, newcfg.MuirGlacierBlock, headNumber) {
		return newBlockCompatError("Muir Glacier fork block", c.MuirGlacierBlock, newcfg.MuirGlacierBlock)
	}
	if isForkBlockIncompatible(c.BerlinBlock, newcfg.BerlinBlock, headNumber) {
		return newBlockCompatError("Berlin fork block", c.BerlinBlock, newcfg.BerlinBlock)
	}
	if isForkBlockIncompatible(c.LondonBlock, newcfg.LondonBlock, headNumber) {
		return newBlockCompatError("London fork block", c.LondonBlock, newcfg.LondonBlock)
	}
	if isForkBlockIncompatible(c.ArrowGlacierBlock, newcfg.ArrowGlacierBlock, headNumber) {
		return newBlockCompatError("Arrow Glacier fork block", c.ArrowGlacierBlock, newcfg.ArrowGlacierBlock)
	}
	if isForkBlockIncompatible(c.GrayGlacierBlock, newcfg.GrayGlacierBlock, headNumber) {
		return newBlockCompatError("Gray Glacier fork block", c.GrayGlacierBlock, newcfg.GrayGlacierBlock)
	}
	if isForkBlockIncompatible(c.MergeNetsplitBlock, newcfg.MergeNetsplitBlock, headNumber) {
		return newBlockCompatError("Merge netsplit fork block", c.MergeNetsplitBlock, newcfg.MergeNetsplitBlock)
	}
	if isForkTimestampIncompatible(c.ShanghaiTime, newcfg.ShanghaiTime, headTimestamp) {
		return newTimestampCompatError("Shanghai fork timestamp", c.ShanghaiTime, newcfg.ShanghaiTime)
	}
	if isForkTimestampIncompatible(c.CancunTime, newcfg.CancunTime, headTimestamp) {
		return newTimestampCompatError("Cancun fork timestamp", c.CancunTime, newcfg.CancunTime)
	}
	if isForkTimestampIncompatible(c.PragueTime, newcfg.PragueTime, headTimestamp) {
		return newTimestampCompatError("Prague fork timestamp", c.PragueTime, newcfg.PragueTime)
	}
	return nil
}

// BaseFeeChangeDenominator bounds the amount the base fee can change between blocks.
func (c *ChainConfig) BaseFeeChangeDenominator() uint64 {
	return DefaultBaseFeeChangeDenominator
}

// ElasticityMultiplier bounds the maximum gas limit an EIP-1559 block may have.
func (c *ChainConfig) ElasticityMultiplier() uint64 {
	return DefaultElasticityMultiplier
}

// isForkBlockIncompatible returns true if a fork scheduled at block s1 cannot be
// rescheduled to block s2 because head is already past the fork.
func isForkBlockIncompatible(s1, s2, head *big.Int) bool {
	return (isBlockForked(s1, head) || isBlockForked(s2, head)) && !configBlockEqual(s1, s2)
}

// isBlockForked returns whether a fork scheduled at block s is active at the
// given head block. Whilst this method is the same as isTimestampForked, they
// are explicitly separate for clearer reading.
func isBlockForked(s, head *big.Int) bool {
	if s == nil || head == nil {
		return false
	}
	return s.Cmp(head) <= 0
}

func configBlockEqual(x, y *big.Int) bool {
	if x == nil {
		return y == nil
	}
	if y == nil {
		return x == nil
	}
	return x.Cmp(y) == 0
}

// isForkTimestampIncompatible returns true if a fork scheduled at timestamp s1
// cannot be rescheduled to timestamp s2 because head is already past the fork.
func isForkTimestampIncompatible(s1, s2 *uint64, head uint64) bool {
	return (isTimestampForked(s1, head) || isTimestampForked(s2, head)) && !configTimestampEqual(s1, s2)
}

// isTimestampForked returns whether a fork scheduled at timestamp s is active
// at the given head timestamp. Whilst this method is the same as isBlockForked,
// they are explicitly separate for clearer reading.
func isTimestampForked(s *uint64, head uint64) bool {
	if s == nil {
		return false
	}
	return *s <= head
}

func configTimestampEqual(x, y *uint64) bool {
	if x == nil {
		return y == nil
	}
	if y == nil {
		return x == nil
	}
	return *x == *y
}

// ConfigCompatError is raised if the locally-stored blockchain is initialised with a
// ChainConfig that would alter the past.
type ConfigCompatError struct {
	What string

	// block numbers of the stored and new configurations if block based forking
	StoredBlock, NewBlock *big.Int

	// timestamps of the stored and new configurations if time based forking
	StoredTime, NewTime *uint64

	// the block number to which the local chain must be rewound to correct the error
	RewindToBlock uint64

	// the timestamp to which the local chain must be rewound to correct the error
	RewindToTime uint64
}

func newBlockCompatError(what string, storedblock, newblock *big.Int) *ConfigCompatError {
	var rew *big.Int
	switch {
	case storedblock == nil:
		rew = newblock
	case newblock == nil || storedblock.Cmp(newblock) < 0:
		rew = storedblock
	default:
		rew = newblock
	}
	err := &ConfigCompatError{
		What:          what,
		StoredBlock:   storedblock,
		NewBlock:      newblock,
		RewindToBlock: 0,
	}
	if rew != nil && rew.Sign() > 0 {
		err.RewindToBlock = rew.Uint64() - 1
	}
	return err
}

func newTimestampCompatError(what string, storedtime, newtime *uint64) *ConfigCompatError {
	var rew *uint64
	switch {
	case storedtime == nil:
		rew = newtime
	case newtime == nil || *storedtime < *newtime:
		rew = storedtime
	default:
		rew = newtime
	}
	err := &ConfigCompatError{
		What:         what,
		StoredTime:   storedtime,
		NewTime:      newtime,
		RewindToTime: 0,
	}
	if rew != nil {
		err.RewindToTime = *rew - 1
	}
	return err
}

func (err *ConfigCompatError) Error() string {
	if err.StoredBlock != nil {
		return fmt.Sprintf("mismatching %s in database (have block %d, want block %d, rewindto block %d)", err.What, err.StoredBlock, err.NewBlock, err.RewindToBlock)
	}
	return fmt.Sprintf("mismatching %s in database (have timestamp %d, want timestamp %d, rewindto timestamp %d)", err.What, err.StoredTime, err.NewTime, err.RewindToTime)
}

// Rules wraps ChainConfig and is merely syntactic sugar or can be used for functions
// that do not have or require information about the block.
//
// Rules is a one time interface meaning that it shouldn't be used in between transition
// phases.
type Rules struct {
	ChainID                                                 *big.Int
	IsHomestead, IsEIP150, IsEIP155, IsEIP158               bool
	IsByzantium, IsConstantinople, IsPetersburg, IsIstanbul bool
	IsBerlin, IsLondon                                      bool
	IsMerge, IsShanghai, isCancun, isPrague                 bool
}

// Rules ensures c's ChainID is not nil.
func (c *ChainConfig) Rules(num *big.Int, isMerge bool, timestamp uint64) Rules {
	chainID := c.ChainID
	if chainID == nil {
		chainID = new(big.Int)
	}
	return Rules{
		ChainID:          new(big.Int).Set(chainID),
		IsHomestead:      c.IsHomestead(num),
		IsEIP150:         c.IsEIP150(num),
		IsEIP155:         c.IsEIP155(num),
		IsEIP158:         c.IsEIP158(num),
		IsByzantium:      c.IsByzantium(num),
		IsConstantinople: c.IsConstantinople(num),
		IsPetersburg:     c.IsPetersburg(num),
		IsIstanbul:       c.IsIstanbul(num),
		IsBerlin:         c.IsBerlin(num),
		IsLondon:         c.IsLondon(num),
		IsMerge:          isMerge,
		IsShanghai:       c.IsShanghai(timestamp),
		isCancun:         c.IsCancun(timestamp),
		isPrague:         c.IsPrague(timestamp),
	}
}
>>>>>>> 18b641b0
<|MERGE_RESOLUTION|>--- conflicted
+++ resolved
@@ -33,18 +33,6 @@
 	GoerliGenesisHash  = common.HexToHash("0xbf7e331f7f7c1dd2e05159666b3bf8bc7a8a3a9eb1d518969eab529dd9b88c1a")
 )
 
-<<<<<<< HEAD
-=======
-// TrustedCheckpoints associates each known checkpoint with the genesis hash of
-// the chain it belongs to.
-var TrustedCheckpoints = map[common.Hash]*TrustedCheckpoint{
-	MainnetGenesisHash: MainnetTrustedCheckpoint,
-	SepoliaGenesisHash: SepoliaTrustedCheckpoint,
-	RinkebyGenesisHash: RinkebyTrustedCheckpoint,
-	GoerliGenesisHash:  GoerliTrustedCheckpoint,
-}
-
->>>>>>> 18b641b0
 // CheckpointOracles associates each known checkpoint oracles with the genesis hash of
 // the chain it belongs to.
 var CheckpointOracles = map[common.Hash]*ctypes.CheckpointOracleConfig{
@@ -59,14 +47,9 @@
 	MainnetTerminalTotalDifficulty, _ = new(big.Int).SetString("58_750_000_000_000_000_000_000", 0)
 
 	// MainnetChainConfig is the chain parameters to run a node on the main network.
-<<<<<<< HEAD
 	MainnetChainConfig = &goethereum.ChainConfig{
 		ChainID:                       big.NewInt(1),
 		SupportedProtocolVersions:     vars.DefaultProtocolVersions,
-=======
-	MainnetChainConfig = &ChainConfig{
-		ChainID:                       big.NewInt(1),
->>>>>>> 18b641b0
 		HomesteadBlock:                big.NewInt(1_150_000),
 		DAOForkBlock:                  big.NewInt(1_920_000),
 		DAOForkSupport:                true,
@@ -84,31 +67,16 @@
 		ArrowGlacierBlock:             big.NewInt(13_773_000),
 		GrayGlacierBlock:              big.NewInt(15_050_000),
 		TerminalTotalDifficulty:       MainnetTerminalTotalDifficulty, // 58_750_000_000_000_000_000_000
-<<<<<<< HEAD
-		TrustedCheckpoint:             MainnetTrustedCheckpoint,
-		TrustedCheckpointOracle:       RopstenCheckpointOracle,
 		TerminalTotalDifficultyPassed: true,
 		Ethash:                        new(ctypes.EthashConfig),
 	}
 
 	// MainnetTrustedCheckpoint contains the light client trusted checkpoint for the main network.
 	MainnetTrustedCheckpoint = &ctypes.TrustedCheckpoint{
-		SectionIndex: 451,
-		SectionHead:  common.HexToHash("0xe47f84b9967eb2ad2afff74d59901b63134660011822fdababaf8fdd18a75aa6"),
-		CHTRoot:      common.HexToHash("0xc31e0462ca3d39a46111bb6b63ac4e1cac84089472b7474a319d582f72b3f0c0"),
-		BloomRoot:    common.HexToHash("0x7c9f25ce3577a3ab330d52a7343f801899cf9d4980c69f81de31ccc1a055c809"),
-=======
-		TerminalTotalDifficultyPassed: true,
-		Ethash:                        new(EthashConfig),
-	}
-
-	// MainnetTrustedCheckpoint contains the light client trusted checkpoint for the main network.
-	MainnetTrustedCheckpoint = &TrustedCheckpoint{
 		SectionIndex: 506,
 		SectionHead:  common.HexToHash("0x3d1a139a6fc7764211236ef7c64d9e8c1fe55b358d7414e25277bac1144486cd"),
 		CHTRoot:      common.HexToHash("0xef7fc3321a239a54238593bdf68d82933d903cb533b0d03228a8d958cd35ea77"),
 		BloomRoot:    common.HexToHash("0x51d7bfe7c6397b1caa8b1cb046de4aeaf7e7fbd3fb6c726b60bf750de78809e8"),
->>>>>>> 18b641b0
 	}
 
 	// MainnetCheckpointOracle contains a set of configs for the main network oracle.
@@ -124,55 +92,6 @@
 		Threshold: 2,
 	}
 
-<<<<<<< HEAD
-	// RopstenChainConfig contains the chain parameters to run a node on the Ropsten test network.
-	RopstenChainConfig = &goethereum.ChainConfig{
-		ChainID:                       big.NewInt(3),
-		SupportedProtocolVersions:     vars.DefaultProtocolVersions,
-		HomesteadBlock:                big.NewInt(0),
-		DAOForkBlock:                  nil,
-		DAOForkSupport:                true,
-		EIP150Block:                   big.NewInt(0),
-		EIP150Hash:                    common.HexToHash("0x41941023680923e0fe4d74a34bdac8141f2540e3ae90623718e47d66d1ca4a2d"),
-		EIP155Block:                   big.NewInt(10),
-		EIP158Block:                   big.NewInt(10),
-		ByzantiumBlock:                big.NewInt(1_700_000),
-		ConstantinopleBlock:           big.NewInt(4_230_000),
-		PetersburgBlock:               big.NewInt(4_939_394),
-		IstanbulBlock:                 big.NewInt(6_485_846),
-		MuirGlacierBlock:              big.NewInt(7_117_117),
-		BerlinBlock:                   big.NewInt(9_812_189),
-		LondonBlock:                   big.NewInt(10_499_401),
-		TerminalTotalDifficulty:       new(big.Int).SetUint64(50_000_000_000_000_000),
-		TerminalTotalDifficultyPassed: true,
-		TrustedCheckpoint:             RopstenTrustedCheckpoint,
-		TrustedCheckpointOracle:       RopstenCheckpointOracle,
-		Ethash:                        new(ctypes.EthashConfig),
-	}
-
-	// RopstenTrustedCheckpoint contains the light client trusted checkpoint for the Ropsten test network.
-	RopstenTrustedCheckpoint = &ctypes.TrustedCheckpoint{
-		SectionIndex: 346,
-		SectionHead:  common.HexToHash("0xafa0384ebd13a751fb7475aaa7fc08ac308925c8b2e2195bca2d4ab1878a7a84"),
-		CHTRoot:      common.HexToHash("0x522ae1f334bfa36033b2315d0b9954052780700b69448ecea8d5877e0f7ee477"),
-		BloomRoot:    common.HexToHash("0x4093fd53b0d2cc50181dca353fe66f03ae113e7cb65f869a4dfb5905de6a0493"),
-	}
-
-	// RopstenCheckpointOracle contains a set of configs for the Ropsten test network oracle.
-	RopstenCheckpointOracle = &ctypes.CheckpointOracleConfig{
-		Address: common.HexToAddress("0xEF79475013f154E6A65b54cB2742867791bf0B84"),
-		Signers: []common.Address{
-			common.HexToAddress("0x32162F3581E88a5f62e8A61892B42C46E2c18f7b"), // Peter
-			common.HexToAddress("0x78d1aD571A1A09D60D9BBf25894b44e4C8859595"), // Martin
-			common.HexToAddress("0x286834935f4A8Cfb4FF4C77D5770C2775aE2b0E7"), // Zsolt
-			common.HexToAddress("0xb86e2B0Ab5A4B1373e40c51A7C712c70Ba2f9f8E"), // Gary
-			common.HexToAddress("0x0DF8fa387C602AE62559cC4aFa4972A7045d6707"), // Guillaume
-		},
-		Threshold: 2,
-	}
-
-=======
->>>>>>> 18b641b0
 	// SepoliaChainConfig contains the chain parameters to run a node on the Sepolia test network.
 	SepoliaChainConfig = &goethereum.ChainConfig{
 		ChainID:                       big.NewInt(11155111),
@@ -192,29 +111,16 @@
 		TerminalTotalDifficulty:       big.NewInt(17_000_000_000_000_000),
 		TerminalTotalDifficultyPassed: true,
 		MergeNetsplitBlock:            big.NewInt(1735371),
-<<<<<<< HEAD
-		TrustedCheckpoint:             SepoliaTrustedCheckpoint,
+		ShanghaiTime:                  newUint64(1677557088),
 		Ethash:                        new(ctypes.EthashConfig),
 	}
 
 	// SepoliaTrustedCheckpoint contains the light client trusted checkpoint for the Sepolia test network.
 	SepoliaTrustedCheckpoint = &ctypes.TrustedCheckpoint{
-		SectionIndex: 34,
-		SectionHead:  common.HexToHash("0xe361400fcbc468d641e7bdd0b0946a3548e97c5d2703b124f04a3f1deccec244"),
-		CHTRoot:      common.HexToHash("0xea6768fd288dce7d84f590884908ec39e4de78e6e1a38de5c5419b0f49a42f91"),
-		BloomRoot:    common.HexToHash("0x06d32f35d5a611bfd0333ad44e39c619449824167d8ef2913edc48a8112be2cd"),
-=======
-		ShanghaiTime:                  newUint64(1677557088),
-		Ethash:                        new(EthashConfig),
-	}
-
-	// SepoliaTrustedCheckpoint contains the light client trusted checkpoint for the Sepolia test network.
-	SepoliaTrustedCheckpoint = &TrustedCheckpoint{
 		SectionIndex: 55,
 		SectionHead:  common.HexToHash("0xb70ea113ab4db9d6e015c5b55d486713f60c40bda666121914a71ce3aec53a75"),
 		CHTRoot:      common.HexToHash("0x206456d8847b66aaf427ed551f55e24cff90241bdb0a02583c761bf8164f78e4"),
 		BloomRoot:    common.HexToHash("0x4369228d59a8fe285fee874c636531091e659b3b1294bb978eb159860a1cede2"),
->>>>>>> 18b641b0
 	}
 
 	// RinkebyChainConfig contains the chain parameters to run a node on the Rinkeby test network.
@@ -245,19 +151,11 @@
 	}
 
 	// RinkebyTrustedCheckpoint contains the light client trusted checkpoint for the Rinkeby test network.
-<<<<<<< HEAD
 	RinkebyTrustedCheckpoint = &ctypes.TrustedCheckpoint{
-		SectionIndex: 326,
-		SectionHead:  common.HexToHash("0x941a41a153b0e36cb15d9d193d1d0f9715bdb2435efd1c95119b64168667ce00"),
-		CHTRoot:      common.HexToHash("0xe2331e00d579cf4093091dee35bef772e63c2341380c276041dc22563c8aba2e"),
-		BloomRoot:    common.HexToHash("0x595206febcf118958c2bc1218ea71d01fd04b8f97ad71813df4be0af5b36b0e5"),
-=======
-	RinkebyTrustedCheckpoint = &TrustedCheckpoint{
 		SectionIndex: 373,
 		SectionHead:  common.HexToHash("0x09f6d8f0d08d61025ccf4578dc214220b78013841470d445ed86faab4a5a885a"),
 		CHTRoot:      common.HexToHash("0xef72902b944a111e9fdfee5fb69a5e46f68bf11a1f0bd430321f92d6b66987df"),
 		BloomRoot:    common.HexToHash("0xd0120268729c51dd6fa2714f7f88527adfecbdb08592c671233ad2e0ad7cd835"),
->>>>>>> 18b641b0
 	}
 
 	// RinkebyCheckpointOracle contains a set of configs for the Rinkeby test network oracle.
@@ -301,19 +199,11 @@
 	}
 
 	// GoerliTrustedCheckpoint contains the light client trusted checkpoint for the Görli test network.
-<<<<<<< HEAD
 	GoerliTrustedCheckpoint = &ctypes.TrustedCheckpoint{
-		SectionIndex: 210,
-		SectionHead:  common.HexToHash("0xbb11eaf551a6c06f74a6c7bbfe1699cbf64b8f248b64691da916dd443176db2f"),
-		CHTRoot:      common.HexToHash("0x9934ae326d00d9c7de2e074c0e51689efb7fa7fcba18929ff4279c27259c45e6"),
-		BloomRoot:    common.HexToHash("0x7fe3bd4fd45194aa8a5cfe5ac590edff1f870d3d98d3c310494e7f67613a87ff"),
-=======
-	GoerliTrustedCheckpoint = &TrustedCheckpoint{
 		SectionIndex: 229,
 		SectionHead:  common.HexToHash("0xc5a7b57cb4af7b3d4cc251ac5f29acaac94e7464365358e7ad26129083b7729a"),
 		CHTRoot:      common.HexToHash("0x54c0d5c756d9c48eda26ea13c2a49c2e31f1cb7dfb01514ddc49f3d24272c77e"),
 		BloomRoot:    common.HexToHash("0xd681970a496f6187d089f8c8665a3587b5a78212d79b6ceef97c0dabd0188e56"),
->>>>>>> 18b641b0
 	}
 
 	// GoerliCheckpointOracle contains a set of configs for the Goerli test network oracle.
@@ -331,17 +221,8 @@
 
 	// AllEthashProtocolChanges contains every protocol change (EIPs) introduced
 	// and accepted by the Ethereum core developers into the Ethash consensus.
-<<<<<<< HEAD
-	//
-	// This configuration is intentionally not using keyed fields to force anyone
-	// adding flags to the config to also have to set these fields.
 	AllEthashProtocolChanges = &goethereum.ChainConfig{
 		ChainID:                       big.NewInt(1337),
-		SupportedProtocolVersions:     vars.SupportedProtocolVersions,
-=======
-	AllEthashProtocolChanges = &ChainConfig{
-		ChainID:                       big.NewInt(1337),
->>>>>>> 18b641b0
 		HomesteadBlock:                big.NewInt(0),
 		DAOForkBlock:                  nil,
 		DAOForkSupport:                false,
@@ -359,163 +240,18 @@
 		ArrowGlacierBlock:             big.NewInt(0),
 		GrayGlacierBlock:              big.NewInt(0),
 		MergeNetsplitBlock:            nil,
-<<<<<<< HEAD
-		ShanghaiBlock:                 nil,
-		CancunBlock:                   nil,
-		TerminalTotalDifficulty:       nil,
-		TerminalTotalDifficultyPassed: false,
-		Ethash:                        new(ctypes.EthashConfig),
-		EWASMBlock:                    nil,
-		Clique:                        nil,
-		TrustedCheckpoint:             nil,
-		TrustedCheckpointOracle:       nil,
-	}
-
-	/*
-							https://github.com/ethereum/go-ethereum/blob/master/params/config.go#L242
-
-								AllEthashProtocolChanges = &ChainConfig{
-								big.NewInt(1337),
-								big.NewInt(0),
-								nil,
-								false,
-								big.NewInt(0),
-								common.Hash{},
-								big.NewInt(0),
-								big.NewInt(0),
-								big.NewInt(0),
-								big.NewInt(0),
-								big.NewInt(0),
-								big.NewInt(0),
-								nil,
-								nil,
-								nil,
-								new(EthashConfig),
-								nil
-								}
-
-
-				// ChainConfig is the core config which determines the blockchain settings.
-				//
-				// ChainConfig is stored in the database on a per block basis. This means
-				// that any network, identified by its genesis block, can have its own
-				// set of configuration options.
-				type ChainConfig struct {
-					ChainID *big.Int `json:"chainId"` // chainId identifies the current chain and is used for replay protection
-
-					HomesteadBlock *big.Int `json:"homesteadBlock,omitempty"` // Homestead switch block (nil = no fork, 0 = already homestead)
-
-					DAOForkBlock   *big.Int `json:"daoForkBlock,omitempty"`   // TheDAO hard-fork switch block (nil = no fork)
-					DAOForkSupport bool     `json:"daoForkSupport,omitempty"` // Whether the nodes supports or opposes the DAO hard-fork
-
-					// EIP150 implements the Gas price changes (https://github.com/ethereum/EIPs/issues/150)
-					EIP150Block *big.Int    `json:"eip150Block,omitempty"` // EIP150 HF block (nil = no fork)
-					EIP150Hash  common.Hash `json:"eip150Hash,omitempty"`  // EIP150 HF hash (needed for header only clients as only gas pricing changed)
-
-					EIP155Block *big.Int `json:"eip155Block,omitempty"` // EIP155 HF block
-					EIP158Block *big.Int `json:"eip158Block,omitempty"` // EIP158 HF block
-
-					ByzantiumBlock      *big.Int `json:"byzantiumBlock,omitempty"`      // Byzantium switch block (nil = no fork, 0 = already on byzantium)
-					ConstantinopleBlock *big.Int `json:"constantinopleBlock,omitempty"` // Constantinople switch block (nil = no fork, 0 = already activated)
-					PetersburgBlock     *big.Int `json:"petersburgBlock,omitempty"`     // Petersburg switch block (nil = same as Constantinople)
-					IstanbulBlock       *big.Int `json:"istanbulBlock,omitempty"`       // Istanbul switch block (nil = no fork, 0 = already on istanbul)
-					MuirGlacierBlock    *big.Int `json:"muirGlacierBlock,omitempty"`    // Eip-2384 (bomb delay) switch block (nil = no fork, 0 = already activated)
-					BerlinBlock         *big.Int `json:"berlinBlock,omitempty"`         // Berlin switch block (nil = no fork, 0 = already on berlin)
-					LondonBlock         *big.Int `json:"londonBlock,omitempty"`         // London switch block (nil = no fork, 0 = already on london)
-					ArrowGlacierBlock   *big.Int `json:"arrowGlacierBlock,omitempty"`   // Eip-4345 (bomb delay) switch block (nil = no fork, 0 = already activated)
-					GrayGlacierBlock    *big.Int `json:"grayGlacierBlock,omitempty"`    // Eip-5133 (bomb delay) switch block (nil = no fork, 0 = already activated)
-					MergeNetsplitBlock  *big.Int `json:"mergeNetsplitBlock,omitempty"`  // Virtual fork after The Merge to use as a network splitter
-			ShanghaiBlock       *big.Int `json:"shanghaiBlock,omitempty"`       // Shanghai switch block (nil = no fork, 0 = already on shanghai)
-			CancunBlock         *big.Int `json:"cancunBlock,omitempty"`         // Cancun switch block (nil = no fork, 0 = already on cancun)
-
-					// TerminalTotalDifficulty is the amount of total difficulty reached by
-					// the network that triggers the consensus upgrade.
-					TerminalTotalDifficulty *big.Int `json:"terminalTotalDifficulty,omitempty"`
-
-		// TerminalTotalDifficultyPassed is a flag specifying that the network already
-		// passed the terminal total difficulty. Its purpose is to disable legacy sync
-		// even without having seen the TTD locally (safer long term).
-		TerminalTotalDifficultyPassed bool `json:"terminalTotalDifficultyPassed,omitempty"`
-
-					// Various consensus engines
-					Ethash *EthashConfig `json:"ethash,omitempty"`
-					Clique *CliqueConfig `json:"clique,omitempty"`
-				}
-
-	*/
-
-	// AllCliqueProtocolChanges contains every protocol change (EIPs) introduced
-	// and accepted by the Ethereum core developers into the Clique consensus.
-	//
-	// This configuration is intentionally not using keyed fields to force anyone
-	// adding flags to the config to also have to set these fields.
-	AllCliqueProtocolChanges = &goethereum.ChainConfig{
-		ChainID:                   big.NewInt(1337),
-		SupportedProtocolVersions: vars.SupportedProtocolVersions,
-		HomesteadBlock:            big.NewInt(0),
-		DAOForkBlock:              nil,
-		DAOForkSupport:            false,
-		EIP150Block:               big.NewInt(0),
-		EIP150Hash:                common.Hash{},
-		EIP155Block:               big.NewInt(0),
-		EIP158Block:               big.NewInt(0),
-		ByzantiumBlock:            big.NewInt(0),
-		ConstantinopleBlock:       big.NewInt(0),
-		PetersburgBlock:           big.NewInt(0),
-		IstanbulBlock:             big.NewInt(0),
-		BerlinBlock:               big.NewInt(0),
-		LondonBlock:               big.NewInt(0),
-		ArrowGlacierBlock:         nil,
-		EWASMBlock:                nil,
-		TerminalTotalDifficulty:   nil,
-		Ethash:                    nil,
-		Clique: &ctypes.CliqueConfig{
-			Period: 0,
-			Epoch:  30000,
-		},
-		TrustedCheckpoint:       nil,
-		TrustedCheckpointOracle: nil,
-	}
-
-	// TestChainConfig is used for tests.
-	TestChainConfig = &goethereum.ChainConfig{
-		ChainID:                   big.NewInt(1),
-		SupportedProtocolVersions: vars.SupportedProtocolVersions,
-		HomesteadBlock:            big.NewInt(0),
-		DAOForkBlock:              nil,
-		DAOForkSupport:            false,
-		EIP150Block:               big.NewInt(0),
-		EIP150Hash:                common.Hash{},
-		EIP155Block:               big.NewInt(0),
-		EIP158Block:               big.NewInt(0),
-		ByzantiumBlock:            big.NewInt(0),
-		ConstantinopleBlock:       big.NewInt(0),
-		PetersburgBlock:           big.NewInt(0),
-		IstanbulBlock:             big.NewInt(0),
-		BerlinBlock:               big.NewInt(0),
-		LondonBlock:               big.NewInt(0),
-		ArrowGlacierBlock:         big.NewInt(0),
-		EWASMBlock:                nil,
-		TerminalTotalDifficulty:   nil,
-		Ethash:                    new(ctypes.EthashConfig),
-		Clique:                    nil,
-		TrustedCheckpoint:         nil,
-		TrustedCheckpointOracle:   nil,
-	}
-)
-=======
 		ShanghaiTime:                  nil,
 		CancunTime:                    nil,
 		PragueTime:                    nil,
 		TerminalTotalDifficulty:       nil,
 		TerminalTotalDifficultyPassed: false,
-		Ethash:                        new(EthashConfig),
+		Ethash:                        new(ctypes.EthashConfig),
 		Clique:                        nil,
 	}
 
 	// AllCliqueProtocolChanges contains every protocol change (EIPs) introduced
 	// and accepted by the Ethereum core developers into the Clique consensus.
-	AllCliqueProtocolChanges = &ChainConfig{
+	AllCliqueProtocolChanges = &goethereum.ChainConfig{
 		ChainID:                       big.NewInt(1337),
 		HomesteadBlock:                big.NewInt(0),
 		DAOForkBlock:                  nil,
@@ -540,12 +276,15 @@
 		TerminalTotalDifficulty:       nil,
 		TerminalTotalDifficultyPassed: false,
 		Ethash:                        nil,
-		Clique:                        &CliqueConfig{Period: 0, Epoch: 30000},
+		Clique: &ctypes.CliqueConfig{
+			Period: 0,
+			Epoch:  30000,
+		},
 	}
 
 	// TestChainConfig contains every protocol change (EIPs) introduced
 	// and accepted by the Ethereum core developers for testing proposes.
-	TestChainConfig = &ChainConfig{
+	TestChainConfig = &goethereum.ChainConfig{
 		ChainID:                       big.NewInt(1),
 		HomesteadBlock:                big.NewInt(0),
 		DAOForkBlock:                  nil,
@@ -569,13 +308,13 @@
 		PragueTime:                    nil,
 		TerminalTotalDifficulty:       nil,
 		TerminalTotalDifficultyPassed: false,
-		Ethash:                        new(EthashConfig),
+		Ethash:                        new(ctypes.EthashConfig),
 		Clique:                        nil,
 	}
 
 	// NonActivatedConfig defines the chain configuration without activating
 	// any protocol change (EIPs).
-	NonActivatedConfig = &ChainConfig{
+	NonActivatedConfig = &goethereum.ChainConfig{
 		ChainID:                       big.NewInt(1),
 		HomesteadBlock:                nil,
 		DAOForkBlock:                  nil,
@@ -599,7 +338,7 @@
 		PragueTime:                    nil,
 		TerminalTotalDifficulty:       nil,
 		TerminalTotalDifficultyPassed: false,
-		Ethash:                        new(EthashConfig),
+		Ethash:                        new(ctypes.EthashConfig),
 		Clique:                        nil,
 	}
 	TestRules = TestChainConfig.Rules(new(big.Int), false, 0)
@@ -611,86 +350,62 @@
 	RinkebyChainConfig.ChainID.String(): "rinkeby",
 	GoerliChainConfig.ChainID.String():  "goerli",
 	SepoliaChainConfig.ChainID.String(): "sepolia",
-}
-
-// TrustedCheckpoint represents a set of post-processed trie roots (CHT and
-// BloomTrie) associated with the appropriate section index and head hash. It is
-// used to start light syncing from this checkpoint and avoid downloading the
-// entire header chain while still being able to securely access old headers/logs.
-type TrustedCheckpoint struct {
-	SectionIndex uint64      `json:"sectionIndex"`
-	SectionHead  common.Hash `json:"sectionHead"`
-	CHTRoot      common.Hash `json:"chtRoot"`
-	BloomRoot    common.Hash `json:"bloomRoot"`
-}
-
-// HashEqual returns an indicator comparing the itself hash with given one.
-func (c *TrustedCheckpoint) HashEqual(hash common.Hash) bool {
-	if c.Empty() {
-		return hash == common.Hash{}
-	}
-	return c.Hash() == hash
-}
-
-// Hash returns the hash of checkpoint's four key fields(index, sectionHead, chtRoot and bloomTrieRoot).
-func (c *TrustedCheckpoint) Hash() common.Hash {
-	var sectionIndex [8]byte
-	binary.BigEndian.PutUint64(sectionIndex[:], c.SectionIndex)
-
-	w := sha3.NewLegacyKeccak256()
-	w.Write(sectionIndex[:])
-	w.Write(c.SectionHead[:])
-	w.Write(c.CHTRoot[:])
-	w.Write(c.BloomRoot[:])
-
-	var h common.Hash
-	w.Sum(h[:0])
-	return h
-}
-
-// Empty returns an indicator whether the checkpoint is regarded as empty.
-func (c *TrustedCheckpoint) Empty() bool {
-	return c.SectionHead == (common.Hash{}) || c.CHTRoot == (common.Hash{}) || c.BloomRoot == (common.Hash{})
-}
-
-// CheckpointOracleConfig represents a set of checkpoint contract(which acts as an oracle)
-// config which used for light client checkpoint syncing.
-type CheckpointOracleConfig struct {
-	Address   common.Address   `json:"address"`
-	Signers   []common.Address `json:"signers"`
-	Threshold uint64           `json:"threshold"`
-}
-
-// ChainConfig is the core config which determines the blockchain settings.
-//
-// ChainConfig is stored in the database on a per block basis. This means
-// that any network, identified by its genesis block, can have its own
-// set of configuration options.
-type ChainConfig struct {
-	ChainID *big.Int `json:"chainId"` // chainId identifies the current chain and is used for replay protection
-
-	HomesteadBlock *big.Int `json:"homesteadBlock,omitempty"` // Homestead switch block (nil = no fork, 0 = already homestead)
-
-	DAOForkBlock   *big.Int `json:"daoForkBlock,omitempty"`   // TheDAO hard-fork switch block (nil = no fork)
-	DAOForkSupport bool     `json:"daoForkSupport,omitempty"` // Whether the nodes supports or opposes the DAO hard-fork
-
-	// EIP150 implements the Gas price changes (https://github.com/ethereum/EIPs/issues/150)
-	EIP150Block *big.Int    `json:"eip150Block,omitempty"` // EIP150 HF block (nil = no fork)
-	EIP150Hash  common.Hash `json:"eip150Hash,omitempty"`  // EIP150 HF hash (needed for header only clients as only gas pricing changed)
-
-	EIP155Block *big.Int `json:"eip155Block,omitempty"` // EIP155 HF block
-	EIP158Block *big.Int `json:"eip158Block,omitempty"` // EIP158 HF block
-
-	ByzantiumBlock      *big.Int `json:"byzantiumBlock,omitempty"`      // Byzantium switch block (nil = no fork, 0 = already on byzantium)
-	ConstantinopleBlock *big.Int `json:"constantinopleBlock,omitempty"` // Constantinople switch block (nil = no fork, 0 = already activated)
-	PetersburgBlock     *big.Int `json:"petersburgBlock,omitempty"`     // Petersburg switch block (nil = same as Constantinople)
-	IstanbulBlock       *big.Int `json:"istanbulBlock,omitempty"`       // Istanbul switch block (nil = no fork, 0 = already on istanbul)
-	MuirGlacierBlock    *big.Int `json:"muirGlacierBlock,omitempty"`    // Eip-2384 (bomb delay) switch block (nil = no fork, 0 = already activated)
-	BerlinBlock         *big.Int `json:"berlinBlock,omitempty"`         // Berlin switch block (nil = no fork, 0 = already on berlin)
-	LondonBlock         *big.Int `json:"londonBlock,omitempty"`         // London switch block (nil = no fork, 0 = already on london)
-	ArrowGlacierBlock   *big.Int `json:"arrowGlacierBlock,omitempty"`   // Eip-4345 (bomb delay) switch block (nil = no fork, 0 = already activated)
-	GrayGlacierBlock    *big.Int `json:"grayGlacierBlock,omitempty"`    // Eip-5133 (bomb delay) switch block (nil = no fork, 0 = already activated)
-	MergeNetsplitBlock  *big.Int `json:"mergeNetsplitBlock,omitempty"`  // Virtual fork after The Merge to use as a network splitter
+	}
+
+	/*
+							https://github.com/ethereum/go-ethereum/blob/master/params/config.go#L242
+
+								AllEthashProtocolChanges = &ChainConfig{
+								big.NewInt(1337),
+								big.NewInt(0),
+								nil,
+								false,
+								big.NewInt(0),
+								common.Hash{},
+								big.NewInt(0),
+								big.NewInt(0),
+								big.NewInt(0),
+								big.NewInt(0),
+								big.NewInt(0),
+								big.NewInt(0),
+								nil,
+								nil,
+								nil,
+								new(EthashConfig),
+								nil
+								}
+
+
+				// ChainConfig is the core config which determines the blockchain settings.
+				//
+				// ChainConfig is stored in the database on a per block basis. This means
+				// that any network, identified by its genesis block, can have its own
+				// set of configuration options.
+				type ChainConfig struct {
+					ChainID *big.Int `json:"chainId"` // chainId identifies the current chain and is used for replay protection
+
+					HomesteadBlock *big.Int `json:"homesteadBlock,omitempty"` // Homestead switch block (nil = no fork, 0 = already homestead)
+
+					DAOForkBlock   *big.Int `json:"daoForkBlock,omitempty"`   // TheDAO hard-fork switch block (nil = no fork)
+					DAOForkSupport bool     `json:"daoForkSupport,omitempty"` // Whether the nodes supports or opposes the DAO hard-fork
+
+					// EIP150 implements the Gas price changes (https://github.com/ethereum/EIPs/issues/150)
+					EIP150Block *big.Int    `json:"eip150Block,omitempty"` // EIP150 HF block (nil = no fork)
+					EIP150Hash  common.Hash `json:"eip150Hash,omitempty"`  // EIP150 HF hash (needed for header only clients as only gas pricing changed)
+
+					EIP155Block *big.Int `json:"eip155Block,omitempty"` // EIP155 HF block
+					EIP158Block *big.Int `json:"eip158Block,omitempty"` // EIP158 HF block
+
+					ByzantiumBlock      *big.Int `json:"byzantiumBlock,omitempty"`      // Byzantium switch block (nil = no fork, 0 = already on byzantium)
+					ConstantinopleBlock *big.Int `json:"constantinopleBlock,omitempty"` // Constantinople switch block (nil = no fork, 0 = already activated)
+					PetersburgBlock     *big.Int `json:"petersburgBlock,omitempty"`     // Petersburg switch block (nil = same as Constantinople)
+					IstanbulBlock       *big.Int `json:"istanbulBlock,omitempty"`       // Istanbul switch block (nil = no fork, 0 = already on istanbul)
+					MuirGlacierBlock    *big.Int `json:"muirGlacierBlock,omitempty"`    // Eip-2384 (bomb delay) switch block (nil = no fork, 0 = already activated)
+					BerlinBlock         *big.Int `json:"berlinBlock,omitempty"`         // Berlin switch block (nil = no fork, 0 = already on berlin)
+					LondonBlock         *big.Int `json:"londonBlock,omitempty"`         // London switch block (nil = no fork, 0 = already on london)
+					ArrowGlacierBlock   *big.Int `json:"arrowGlacierBlock,omitempty"`   // Eip-4345 (bomb delay) switch block (nil = no fork, 0 = already activated)
+					GrayGlacierBlock    *big.Int `json:"grayGlacierBlock,omitempty"`    // Eip-5133 (bomb delay) switch block (nil = no fork, 0 = already activated)
+					MergeNetsplitBlock  *big.Int `json:"mergeNetsplitBlock,omitempty"`  // Virtual fork after The Merge to use as a network splitter
 
 	// Fork scheduling was switched from blocks to timestamps here
 
@@ -698,549 +413,18 @@
 	CancunTime   *uint64 `json:"cancunTime,omitempty"`   // Cancun switch time (nil = no fork, 0 = already on cancun)
 	PragueTime   *uint64 `json:"pragueTime,omitempty"`   // Prague switch time (nil = no fork, 0 = already on prague)
 
-	// TerminalTotalDifficulty is the amount of total difficulty reached by
-	// the network that triggers the consensus upgrade.
-	TerminalTotalDifficulty *big.Int `json:"terminalTotalDifficulty,omitempty"`
-
-	// TerminalTotalDifficultyPassed is a flag specifying that the network already
-	// passed the terminal total difficulty. Its purpose is to disable legacy sync
-	// even without having seen the TTD locally (safer long term).
-	TerminalTotalDifficultyPassed bool `json:"terminalTotalDifficultyPassed,omitempty"`
-
-	// Various consensus engines
-	Ethash *EthashConfig `json:"ethash,omitempty"`
-	Clique *CliqueConfig `json:"clique,omitempty"`
-}
-
-// EthashConfig is the consensus engine configs for proof-of-work based sealing.
-type EthashConfig struct{}
-
-// String implements the stringer interface, returning the consensus engine details.
-func (c *EthashConfig) String() string {
-	return "ethash"
-}
-
-// CliqueConfig is the consensus engine configs for proof-of-authority based sealing.
-type CliqueConfig struct {
-	Period uint64 `json:"period"` // Number of seconds between blocks to enforce
-	Epoch  uint64 `json:"epoch"`  // Epoch length to reset votes and checkpoint
-}
-
-// String implements the stringer interface, returning the consensus engine details.
-func (c *CliqueConfig) String() string {
-	return "clique"
-}
-
-// Description returns a human-readable description of ChainConfig.
-func (c *ChainConfig) Description() string {
-	var banner string
-
-	// Create some basinc network config output
-	network := NetworkNames[c.ChainID.String()]
-	if network == "" {
-		network = "unknown"
-	}
-	banner += fmt.Sprintf("Chain ID:  %v (%s)\n", c.ChainID, network)
-	switch {
-	case c.Ethash != nil:
-		if c.TerminalTotalDifficulty == nil {
-			banner += "Consensus: Ethash (proof-of-work)\n"
-		} else if !c.TerminalTotalDifficultyPassed {
-			banner += "Consensus: Beacon (proof-of-stake), merging from Ethash (proof-of-work)\n"
-		} else {
-			banner += "Consensus: Beacon (proof-of-stake), merged from Ethash (proof-of-work)\n"
-		}
-	case c.Clique != nil:
-		if c.TerminalTotalDifficulty == nil {
-			banner += "Consensus: Clique (proof-of-authority)\n"
-		} else if !c.TerminalTotalDifficultyPassed {
-			banner += "Consensus: Beacon (proof-of-stake), merging from Clique (proof-of-authority)\n"
-		} else {
-			banner += "Consensus: Beacon (proof-of-stake), merged from Clique (proof-of-authority)\n"
-		}
-	default:
-		banner += "Consensus: unknown\n"
-	}
-	banner += "\n"
-
-	// Create a list of forks with a short description of them. Forks that only
-	// makes sense for mainnet should be optional at printing to avoid bloating
-	// the output for testnets and private networks.
-	banner += "Pre-Merge hard forks (block based):\n"
-	banner += fmt.Sprintf(" - Homestead:                   #%-8v (https://github.com/ethereum/execution-specs/blob/master/network-upgrades/mainnet-upgrades/homestead.md)\n", c.HomesteadBlock)
-	if c.DAOForkBlock != nil {
-		banner += fmt.Sprintf(" - DAO Fork:                    #%-8v (https://github.com/ethereum/execution-specs/blob/master/network-upgrades/mainnet-upgrades/dao-fork.md)\n", c.DAOForkBlock)
-	}
-	banner += fmt.Sprintf(" - Tangerine Whistle (EIP 150): #%-8v (https://github.com/ethereum/execution-specs/blob/master/network-upgrades/mainnet-upgrades/tangerine-whistle.md)\n", c.EIP150Block)
-	banner += fmt.Sprintf(" - Spurious Dragon/1 (EIP 155): #%-8v (https://github.com/ethereum/execution-specs/blob/master/network-upgrades/mainnet-upgrades/spurious-dragon.md)\n", c.EIP155Block)
-	banner += fmt.Sprintf(" - Spurious Dragon/2 (EIP 158): #%-8v (https://github.com/ethereum/execution-specs/blob/master/network-upgrades/mainnet-upgrades/spurious-dragon.md)\n", c.EIP155Block)
-	banner += fmt.Sprintf(" - Byzantium:                   #%-8v (https://github.com/ethereum/execution-specs/blob/master/network-upgrades/mainnet-upgrades/byzantium.md)\n", c.ByzantiumBlock)
-	banner += fmt.Sprintf(" - Constantinople:              #%-8v (https://github.com/ethereum/execution-specs/blob/master/network-upgrades/mainnet-upgrades/constantinople.md)\n", c.ConstantinopleBlock)
-	banner += fmt.Sprintf(" - Petersburg:                  #%-8v (https://github.com/ethereum/execution-specs/blob/master/network-upgrades/mainnet-upgrades/petersburg.md)\n", c.PetersburgBlock)
-	banner += fmt.Sprintf(" - Istanbul:                    #%-8v (https://github.com/ethereum/execution-specs/blob/master/network-upgrades/mainnet-upgrades/istanbul.md)\n", c.IstanbulBlock)
-	if c.MuirGlacierBlock != nil {
-		banner += fmt.Sprintf(" - Muir Glacier:                #%-8v (https://github.com/ethereum/execution-specs/blob/master/network-upgrades/mainnet-upgrades/muir-glacier.md)\n", c.MuirGlacierBlock)
-	}
-	banner += fmt.Sprintf(" - Berlin:                      #%-8v (https://github.com/ethereum/execution-specs/blob/master/network-upgrades/mainnet-upgrades/berlin.md)\n", c.BerlinBlock)
-	banner += fmt.Sprintf(" - London:                      #%-8v (https://github.com/ethereum/execution-specs/blob/master/network-upgrades/mainnet-upgrades/london.md)\n", c.LondonBlock)
-	if c.ArrowGlacierBlock != nil {
-		banner += fmt.Sprintf(" - Arrow Glacier:               #%-8v (https://github.com/ethereum/execution-specs/blob/master/network-upgrades/mainnet-upgrades/arrow-glacier.md)\n", c.ArrowGlacierBlock)
-	}
-	if c.GrayGlacierBlock != nil {
-		banner += fmt.Sprintf(" - Gray Glacier:                #%-8v (https://github.com/ethereum/execution-specs/blob/master/network-upgrades/mainnet-upgrades/gray-glacier.md)\n", c.GrayGlacierBlock)
-	}
-	banner += "\n"
-
-	// Add a special section for the merge as it's non-obvious
-	if c.TerminalTotalDifficulty == nil {
-		banner += "The Merge is not yet available for this network!\n"
-		banner += " - Hard-fork specification: https://github.com/ethereum/execution-specs/blob/master/network-upgrades/mainnet-upgrades/paris.md\n"
-	} else {
-		banner += "Merge configured:\n"
-		banner += " - Hard-fork specification:    https://github.com/ethereum/execution-specs/blob/master/network-upgrades/mainnet-upgrades/paris.md\n"
-		banner += fmt.Sprintf(" - Network known to be merged: %v\n", c.TerminalTotalDifficultyPassed)
-		banner += fmt.Sprintf(" - Total terminal difficulty:  %v\n", c.TerminalTotalDifficulty)
-		if c.MergeNetsplitBlock != nil {
-			banner += fmt.Sprintf(" - Merge netsplit block:       #%-8v\n", c.MergeNetsplitBlock)
-		}
-	}
-	banner += "\n"
-
-	// Create a list of forks post-merge
-	banner += "Post-Merge hard forks (timestamp based):\n"
-	if c.ShanghaiTime != nil {
-		banner += fmt.Sprintf(" - Shanghai:                    @%-10v (https://github.com/ethereum/execution-specs/blob/master/network-upgrades/mainnet-upgrades/shanghai.md)\n", *c.ShanghaiTime)
-	}
-	if c.CancunTime != nil {
-		banner += fmt.Sprintf(" - Cancun:                      @%-10v\n", *c.CancunTime)
-	}
-	if c.PragueTime != nil {
-		banner += fmt.Sprintf(" - Prague:                      @%-10v\n", *c.PragueTime)
-	}
-	return banner
-}
-
-// IsHomestead returns whether num is either equal to the homestead block or greater.
-func (c *ChainConfig) IsHomestead(num *big.Int) bool {
-	return isBlockForked(c.HomesteadBlock, num)
-}
-
-// IsDAOFork returns whether num is either equal to the DAO fork block or greater.
-func (c *ChainConfig) IsDAOFork(num *big.Int) bool {
-	return isBlockForked(c.DAOForkBlock, num)
-}
-
-// IsEIP150 returns whether num is either equal to the EIP150 fork block or greater.
-func (c *ChainConfig) IsEIP150(num *big.Int) bool {
-	return isBlockForked(c.EIP150Block, num)
-}
-
-// IsEIP155 returns whether num is either equal to the EIP155 fork block or greater.
-func (c *ChainConfig) IsEIP155(num *big.Int) bool {
-	return isBlockForked(c.EIP155Block, num)
-}
-
-// IsEIP158 returns whether num is either equal to the EIP158 fork block or greater.
-func (c *ChainConfig) IsEIP158(num *big.Int) bool {
-	return isBlockForked(c.EIP158Block, num)
-}
-
-// IsByzantium returns whether num is either equal to the Byzantium fork block or greater.
-func (c *ChainConfig) IsByzantium(num *big.Int) bool {
-	return isBlockForked(c.ByzantiumBlock, num)
-}
-
-// IsConstantinople returns whether num is either equal to the Constantinople fork block or greater.
-func (c *ChainConfig) IsConstantinople(num *big.Int) bool {
-	return isBlockForked(c.ConstantinopleBlock, num)
-}
-
-// IsMuirGlacier returns whether num is either equal to the Muir Glacier (EIP-2384) fork block or greater.
-func (c *ChainConfig) IsMuirGlacier(num *big.Int) bool {
-	return isBlockForked(c.MuirGlacierBlock, num)
-}
-
-// IsPetersburg returns whether num is either
-// - equal to or greater than the PetersburgBlock fork block,
-// - OR is nil, and Constantinople is active
-func (c *ChainConfig) IsPetersburg(num *big.Int) bool {
-	return isBlockForked(c.PetersburgBlock, num) || c.PetersburgBlock == nil && isBlockForked(c.ConstantinopleBlock, num)
-}
-
-// IsIstanbul returns whether num is either equal to the Istanbul fork block or greater.
-func (c *ChainConfig) IsIstanbul(num *big.Int) bool {
-	return isBlockForked(c.IstanbulBlock, num)
-}
-
-// IsBerlin returns whether num is either equal to the Berlin fork block or greater.
-func (c *ChainConfig) IsBerlin(num *big.Int) bool {
-	return isBlockForked(c.BerlinBlock, num)
-}
-
-// IsLondon returns whether num is either equal to the London fork block or greater.
-func (c *ChainConfig) IsLondon(num *big.Int) bool {
-	return isBlockForked(c.LondonBlock, num)
-}
-
-// IsArrowGlacier returns whether num is either equal to the Arrow Glacier (EIP-4345) fork block or greater.
-func (c *ChainConfig) IsArrowGlacier(num *big.Int) bool {
-	return isBlockForked(c.ArrowGlacierBlock, num)
-}
-
-// IsGrayGlacier returns whether num is either equal to the Gray Glacier (EIP-5133) fork block or greater.
-func (c *ChainConfig) IsGrayGlacier(num *big.Int) bool {
-	return isBlockForked(c.GrayGlacierBlock, num)
-}
-
-// IsTerminalPoWBlock returns whether the given block is the last block of PoW stage.
-func (c *ChainConfig) IsTerminalPoWBlock(parentTotalDiff *big.Int, totalDiff *big.Int) bool {
-	if c.TerminalTotalDifficulty == nil {
-		return false
-	}
-	return parentTotalDiff.Cmp(c.TerminalTotalDifficulty) < 0 && totalDiff.Cmp(c.TerminalTotalDifficulty) >= 0
-}
-
-// IsShanghai returns whether time is either equal to the Shanghai fork time or greater.
-func (c *ChainConfig) IsShanghai(time uint64) bool {
-	return isTimestampForked(c.ShanghaiTime, time)
-}
-
-// IsCancun returns whether num is either equal to the Cancun fork time or greater.
-func (c *ChainConfig) IsCancun(time uint64) bool {
-	return isTimestampForked(c.CancunTime, time)
-}
-
-// IsPrague returns whether num is either equal to the Prague fork time or greater.
-func (c *ChainConfig) IsPrague(time uint64) bool {
-	return isTimestampForked(c.PragueTime, time)
-}
-
-// CheckCompatible checks whether scheduled fork transitions have been imported
-// with a mismatching chain configuration.
-func (c *ChainConfig) CheckCompatible(newcfg *ChainConfig, height uint64, time uint64) *ConfigCompatError {
-	var (
-		bhead = new(big.Int).SetUint64(height)
-		btime = time
-	)
-	// Iterate checkCompatible to find the lowest conflict.
-	var lasterr *ConfigCompatError
-	for {
-		err := c.checkCompatible(newcfg, bhead, btime)
-		if err == nil || (lasterr != nil && err.RewindToBlock == lasterr.RewindToBlock && err.RewindToTime == lasterr.RewindToTime) {
-			break
-		}
-		lasterr = err
-
-		if err.RewindToTime > 0 {
-			btime = err.RewindToTime
-		} else {
-			bhead.SetUint64(err.RewindToBlock)
-		}
-	}
-	return lasterr
-}
-
-// CheckConfigForkOrder checks that we don't "skip" any forks, geth isn't pluggable enough
-// to guarantee that forks can be implemented in a different order than on official networks
-func (c *ChainConfig) CheckConfigForkOrder() error {
-	type fork struct {
-		name      string
-		block     *big.Int // forks up to - and including the merge - were defined with block numbers
-		timestamp *uint64  // forks after the merge are scheduled using timestamps
-		optional  bool     // if true, the fork may be nil and next fork is still allowed
-	}
-	var lastFork fork
-	for _, cur := range []fork{
-		{name: "homesteadBlock", block: c.HomesteadBlock},
-		{name: "daoForkBlock", block: c.DAOForkBlock, optional: true},
-		{name: "eip150Block", block: c.EIP150Block},
-		{name: "eip155Block", block: c.EIP155Block},
-		{name: "eip158Block", block: c.EIP158Block},
-		{name: "byzantiumBlock", block: c.ByzantiumBlock},
-		{name: "constantinopleBlock", block: c.ConstantinopleBlock},
-		{name: "petersburgBlock", block: c.PetersburgBlock},
-		{name: "istanbulBlock", block: c.IstanbulBlock},
-		{name: "muirGlacierBlock", block: c.MuirGlacierBlock, optional: true},
-		{name: "berlinBlock", block: c.BerlinBlock},
-		{name: "londonBlock", block: c.LondonBlock},
-		{name: "arrowGlacierBlock", block: c.ArrowGlacierBlock, optional: true},
-		{name: "grayGlacierBlock", block: c.GrayGlacierBlock, optional: true},
-		{name: "mergeNetsplitBlock", block: c.MergeNetsplitBlock, optional: true},
-		{name: "shanghaiTime", timestamp: c.ShanghaiTime},
-		{name: "cancunTime", timestamp: c.CancunTime, optional: true},
-		{name: "pragueTime", timestamp: c.PragueTime, optional: true},
-	} {
-		if lastFork.name != "" {
-			switch {
-			// Non-optional forks must all be present in the chain config up to the last defined fork
-			case lastFork.block == nil && lastFork.timestamp == nil && (cur.block != nil || cur.timestamp != nil):
-				if cur.block != nil {
-					return fmt.Errorf("unsupported fork ordering: %v not enabled, but %v enabled at block %v",
-						lastFork.name, cur.name, cur.block)
-				} else {
-					return fmt.Errorf("unsupported fork ordering: %v not enabled, but %v enabled at timestamp %v",
-						lastFork.name, cur.name, cur.timestamp)
+					// TerminalTotalDifficulty is the amount of total difficulty reached by
+					// the network that triggers the consensus upgrade.
+					TerminalTotalDifficulty *big.Int `json:"terminalTotalDifficulty,omitempty"`
+
+		// TerminalTotalDifficultyPassed is a flag specifying that the network already
+		// passed the terminal total difficulty. Its purpose is to disable legacy sync
+		// even without having seen the TTD locally (safer long term).
+		TerminalTotalDifficultyPassed bool `json:"terminalTotalDifficultyPassed,omitempty"`
+
+					// Various consensus engines
+					Ethash *EthashConfig `json:"ethash,omitempty"`
+					Clique *CliqueConfig `json:"clique,omitempty"`
 				}
 
-			// Fork (whether defined by block or timestamp) must follow the fork definition sequence
-			case (lastFork.block != nil && cur.block != nil) || (lastFork.timestamp != nil && cur.timestamp != nil):
-				if lastFork.block != nil && lastFork.block.Cmp(cur.block) > 0 {
-					return fmt.Errorf("unsupported fork ordering: %v enabled at block %v, but %v enabled at block %v",
-						lastFork.name, lastFork.block, cur.name, cur.block)
-				} else if lastFork.timestamp != nil && *lastFork.timestamp > *cur.timestamp {
-					return fmt.Errorf("unsupported fork ordering: %v enabled at timestamp %v, but %v enabled at timestamp %v",
-						lastFork.name, lastFork.timestamp, cur.name, cur.timestamp)
-				}
-
-				// Timestamp based forks can follow block based ones, but not the other way around
-				if lastFork.timestamp != nil && cur.block != nil {
-					return fmt.Errorf("unsupported fork ordering: %v used timestamp ordering, but %v reverted to block ordering",
-						lastFork.name, cur.name)
-				}
-			}
-		}
-		// If it was optional and not set, then ignore it
-		if !cur.optional || (cur.block != nil || cur.timestamp != nil) {
-			lastFork = cur
-		}
-	}
-	return nil
-}
-
-func (c *ChainConfig) checkCompatible(newcfg *ChainConfig, headNumber *big.Int, headTimestamp uint64) *ConfigCompatError {
-	if isForkBlockIncompatible(c.HomesteadBlock, newcfg.HomesteadBlock, headNumber) {
-		return newBlockCompatError("Homestead fork block", c.HomesteadBlock, newcfg.HomesteadBlock)
-	}
-	if isForkBlockIncompatible(c.DAOForkBlock, newcfg.DAOForkBlock, headNumber) {
-		return newBlockCompatError("DAO fork block", c.DAOForkBlock, newcfg.DAOForkBlock)
-	}
-	if c.IsDAOFork(headNumber) && c.DAOForkSupport != newcfg.DAOForkSupport {
-		return newBlockCompatError("DAO fork support flag", c.DAOForkBlock, newcfg.DAOForkBlock)
-	}
-	if isForkBlockIncompatible(c.EIP150Block, newcfg.EIP150Block, headNumber) {
-		return newBlockCompatError("EIP150 fork block", c.EIP150Block, newcfg.EIP150Block)
-	}
-	if isForkBlockIncompatible(c.EIP155Block, newcfg.EIP155Block, headNumber) {
-		return newBlockCompatError("EIP155 fork block", c.EIP155Block, newcfg.EIP155Block)
-	}
-	if isForkBlockIncompatible(c.EIP158Block, newcfg.EIP158Block, headNumber) {
-		return newBlockCompatError("EIP158 fork block", c.EIP158Block, newcfg.EIP158Block)
-	}
-	if c.IsEIP158(headNumber) && !configBlockEqual(c.ChainID, newcfg.ChainID) {
-		return newBlockCompatError("EIP158 chain ID", c.EIP158Block, newcfg.EIP158Block)
-	}
-	if isForkBlockIncompatible(c.ByzantiumBlock, newcfg.ByzantiumBlock, headNumber) {
-		return newBlockCompatError("Byzantium fork block", c.ByzantiumBlock, newcfg.ByzantiumBlock)
-	}
-	if isForkBlockIncompatible(c.ConstantinopleBlock, newcfg.ConstantinopleBlock, headNumber) {
-		return newBlockCompatError("Constantinople fork block", c.ConstantinopleBlock, newcfg.ConstantinopleBlock)
-	}
-	if isForkBlockIncompatible(c.PetersburgBlock, newcfg.PetersburgBlock, headNumber) {
-		// the only case where we allow Petersburg to be set in the past is if it is equal to Constantinople
-		// mainly to satisfy fork ordering requirements which state that Petersburg fork be set if Constantinople fork is set
-		if isForkBlockIncompatible(c.ConstantinopleBlock, newcfg.PetersburgBlock, headNumber) {
-			return newBlockCompatError("Petersburg fork block", c.PetersburgBlock, newcfg.PetersburgBlock)
-		}
-	}
-	if isForkBlockIncompatible(c.IstanbulBlock, newcfg.IstanbulBlock, headNumber) {
-		return newBlockCompatError("Istanbul fork block", c.IstanbulBlock, newcfg.IstanbulBlock)
-	}
-	if isForkBlockIncompatible(c.MuirGlacierBlock, newcfg.MuirGlacierBlock, headNumber) {
-		return newBlockCompatError("Muir Glacier fork block", c.MuirGlacierBlock, newcfg.MuirGlacierBlock)
-	}
-	if isForkBlockIncompatible(c.BerlinBlock, newcfg.BerlinBlock, headNumber) {
-		return newBlockCompatError("Berlin fork block", c.BerlinBlock, newcfg.BerlinBlock)
-	}
-	if isForkBlockIncompatible(c.LondonBlock, newcfg.LondonBlock, headNumber) {
-		return newBlockCompatError("London fork block", c.LondonBlock, newcfg.LondonBlock)
-	}
-	if isForkBlockIncompatible(c.ArrowGlacierBlock, newcfg.ArrowGlacierBlock, headNumber) {
-		return newBlockCompatError("Arrow Glacier fork block", c.ArrowGlacierBlock, newcfg.ArrowGlacierBlock)
-	}
-	if isForkBlockIncompatible(c.GrayGlacierBlock, newcfg.GrayGlacierBlock, headNumber) {
-		return newBlockCompatError("Gray Glacier fork block", c.GrayGlacierBlock, newcfg.GrayGlacierBlock)
-	}
-	if isForkBlockIncompatible(c.MergeNetsplitBlock, newcfg.MergeNetsplitBlock, headNumber) {
-		return newBlockCompatError("Merge netsplit fork block", c.MergeNetsplitBlock, newcfg.MergeNetsplitBlock)
-	}
-	if isForkTimestampIncompatible(c.ShanghaiTime, newcfg.ShanghaiTime, headTimestamp) {
-		return newTimestampCompatError("Shanghai fork timestamp", c.ShanghaiTime, newcfg.ShanghaiTime)
-	}
-	if isForkTimestampIncompatible(c.CancunTime, newcfg.CancunTime, headTimestamp) {
-		return newTimestampCompatError("Cancun fork timestamp", c.CancunTime, newcfg.CancunTime)
-	}
-	if isForkTimestampIncompatible(c.PragueTime, newcfg.PragueTime, headTimestamp) {
-		return newTimestampCompatError("Prague fork timestamp", c.PragueTime, newcfg.PragueTime)
-	}
-	return nil
-}
-
-// BaseFeeChangeDenominator bounds the amount the base fee can change between blocks.
-func (c *ChainConfig) BaseFeeChangeDenominator() uint64 {
-	return DefaultBaseFeeChangeDenominator
-}
-
-// ElasticityMultiplier bounds the maximum gas limit an EIP-1559 block may have.
-func (c *ChainConfig) ElasticityMultiplier() uint64 {
-	return DefaultElasticityMultiplier
-}
-
-// isForkBlockIncompatible returns true if a fork scheduled at block s1 cannot be
-// rescheduled to block s2 because head is already past the fork.
-func isForkBlockIncompatible(s1, s2, head *big.Int) bool {
-	return (isBlockForked(s1, head) || isBlockForked(s2, head)) && !configBlockEqual(s1, s2)
-}
-
-// isBlockForked returns whether a fork scheduled at block s is active at the
-// given head block. Whilst this method is the same as isTimestampForked, they
-// are explicitly separate for clearer reading.
-func isBlockForked(s, head *big.Int) bool {
-	if s == nil || head == nil {
-		return false
-	}
-	return s.Cmp(head) <= 0
-}
-
-func configBlockEqual(x, y *big.Int) bool {
-	if x == nil {
-		return y == nil
-	}
-	if y == nil {
-		return x == nil
-	}
-	return x.Cmp(y) == 0
-}
-
-// isForkTimestampIncompatible returns true if a fork scheduled at timestamp s1
-// cannot be rescheduled to timestamp s2 because head is already past the fork.
-func isForkTimestampIncompatible(s1, s2 *uint64, head uint64) bool {
-	return (isTimestampForked(s1, head) || isTimestampForked(s2, head)) && !configTimestampEqual(s1, s2)
-}
-
-// isTimestampForked returns whether a fork scheduled at timestamp s is active
-// at the given head timestamp. Whilst this method is the same as isBlockForked,
-// they are explicitly separate for clearer reading.
-func isTimestampForked(s *uint64, head uint64) bool {
-	if s == nil {
-		return false
-	}
-	return *s <= head
-}
-
-func configTimestampEqual(x, y *uint64) bool {
-	if x == nil {
-		return y == nil
-	}
-	if y == nil {
-		return x == nil
-	}
-	return *x == *y
-}
-
-// ConfigCompatError is raised if the locally-stored blockchain is initialised with a
-// ChainConfig that would alter the past.
-type ConfigCompatError struct {
-	What string
-
-	// block numbers of the stored and new configurations if block based forking
-	StoredBlock, NewBlock *big.Int
-
-	// timestamps of the stored and new configurations if time based forking
-	StoredTime, NewTime *uint64
-
-	// the block number to which the local chain must be rewound to correct the error
-	RewindToBlock uint64
-
-	// the timestamp to which the local chain must be rewound to correct the error
-	RewindToTime uint64
-}
-
-func newBlockCompatError(what string, storedblock, newblock *big.Int) *ConfigCompatError {
-	var rew *big.Int
-	switch {
-	case storedblock == nil:
-		rew = newblock
-	case newblock == nil || storedblock.Cmp(newblock) < 0:
-		rew = storedblock
-	default:
-		rew = newblock
-	}
-	err := &ConfigCompatError{
-		What:          what,
-		StoredBlock:   storedblock,
-		NewBlock:      newblock,
-		RewindToBlock: 0,
-	}
-	if rew != nil && rew.Sign() > 0 {
-		err.RewindToBlock = rew.Uint64() - 1
-	}
-	return err
-}
-
-func newTimestampCompatError(what string, storedtime, newtime *uint64) *ConfigCompatError {
-	var rew *uint64
-	switch {
-	case storedtime == nil:
-		rew = newtime
-	case newtime == nil || *storedtime < *newtime:
-		rew = storedtime
-	default:
-		rew = newtime
-	}
-	err := &ConfigCompatError{
-		What:         what,
-		StoredTime:   storedtime,
-		NewTime:      newtime,
-		RewindToTime: 0,
-	}
-	if rew != nil {
-		err.RewindToTime = *rew - 1
-	}
-	return err
-}
-
-func (err *ConfigCompatError) Error() string {
-	if err.StoredBlock != nil {
-		return fmt.Sprintf("mismatching %s in database (have block %d, want block %d, rewindto block %d)", err.What, err.StoredBlock, err.NewBlock, err.RewindToBlock)
-	}
-	return fmt.Sprintf("mismatching %s in database (have timestamp %d, want timestamp %d, rewindto timestamp %d)", err.What, err.StoredTime, err.NewTime, err.RewindToTime)
-}
-
-// Rules wraps ChainConfig and is merely syntactic sugar or can be used for functions
-// that do not have or require information about the block.
-//
-// Rules is a one time interface meaning that it shouldn't be used in between transition
-// phases.
-type Rules struct {
-	ChainID                                                 *big.Int
-	IsHomestead, IsEIP150, IsEIP155, IsEIP158               bool
-	IsByzantium, IsConstantinople, IsPetersburg, IsIstanbul bool
-	IsBerlin, IsLondon                                      bool
-	IsMerge, IsShanghai, isCancun, isPrague                 bool
-}
-
-// Rules ensures c's ChainID is not nil.
-func (c *ChainConfig) Rules(num *big.Int, isMerge bool, timestamp uint64) Rules {
-	chainID := c.ChainID
-	if chainID == nil {
-		chainID = new(big.Int)
-	}
-	return Rules{
-		ChainID:          new(big.Int).Set(chainID),
-		IsHomestead:      c.IsHomestead(num),
-		IsEIP150:         c.IsEIP150(num),
-		IsEIP155:         c.IsEIP155(num),
-		IsEIP158:         c.IsEIP158(num),
-		IsByzantium:      c.IsByzantium(num),
-		IsConstantinople: c.IsConstantinople(num),
-		IsPetersburg:     c.IsPetersburg(num),
-		IsIstanbul:       c.IsIstanbul(num),
-		IsBerlin:         c.IsBerlin(num),
-		IsLondon:         c.IsLondon(num),
-		IsMerge:          isMerge,
-		IsShanghai:       c.IsShanghai(timestamp),
-		isCancun:         c.IsCancun(timestamp),
-		isPrague:         c.IsPrague(timestamp),
-	}
-}
->>>>>>> 18b641b0
+	*/