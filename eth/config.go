// Copyright 2017 The go-ethereum Authors
// This file is part of the go-ethereum library.
//
// The go-ethereum library is free software: you can redistribute it and/or modify
// it under the terms of the GNU Lesser General Public License as published by
// the Free Software Foundation, either version 3 of the License, or
// (at your option) any later version.
//
// The go-ethereum library is distributed in the hope that it will be useful,
// but WITHOUT ANY WARRANTY; without even the implied warranty of
// MERCHANTABILITY or FITNESS FOR A PARTICULAR PURPOSE. See the
// GNU Lesser General Public License for more details.
//
// You should have received a copy of the GNU Lesser General Public License
// along with the go-ethereum library. If not, see <http://www.gnu.org/licenses/>.

package eth

import (
	"math/big"
	"os"
	"os/user"
	"path/filepath"
	"runtime"
	"time"

	"github.com/ethereum/go-ethereum/common"
	"github.com/ethereum/go-ethereum/consensus/ethash"
	"github.com/ethereum/go-ethereum/core"
	"github.com/ethereum/go-ethereum/eth/downloader"
	"github.com/ethereum/go-ethereum/eth/gasprice"
	"github.com/ethereum/go-ethereum/miner"
	"github.com/ethereum/go-ethereum/params/types/ctypes"
	"github.com/ethereum/go-ethereum/params/types/genesisT"
	"github.com/ethereum/go-ethereum/params/vars"
)

// DefaultConfig contains default settings for use on the Ethereum main net.
var DefaultConfig = Config{
	SyncMode: downloader.FastSync,
	Ethash: ethash.Config{
		CacheDir:         "ethash",
		CachesInMem:      2,
		CachesOnDisk:     3,
		CachesLockMmap:   false,
		DatasetsInMem:    1,
		DatasetsOnDisk:   2,
		DatasetsLockMmap: false,
	},
	NetworkId:          vars.DefaultNetworkID,
	LightPeers:         100,
	UltraLightFraction: 75,
	DatabaseCache:      512,
	TrieCleanCache:     256,
	TrieDirtyCache:     256,
	TrieTimeout:        60 * time.Minute,
	SnapshotCache:      256,
	Miner: miner.Config{
		GasFloor: 8000000,
		GasCeil:  8000000,
		GasPrice: big.NewInt(vars.GWei),
		Recommit: 3 * time.Second,
	},
	TxPool: core.DefaultTxPoolConfig,
	GPO: gasprice.Config{
		Blocks:     20,
		Percentile: 60,
	},
}

func init() {
	home := os.Getenv("HOME")
	if home == "" {
		if user, err := user.Current(); err == nil {
			home = user.HomeDir
		}
	}
	if runtime.GOOS == "darwin" {
		DefaultConfig.Ethash.DatasetDir = filepath.Join(home, "Library", "Ethash")
	} else if runtime.GOOS == "windows" {
		localappdata := os.Getenv("LOCALAPPDATA")
		if localappdata != "" {
			DefaultConfig.Ethash.DatasetDir = filepath.Join(localappdata, "Ethash")
		} else {
			DefaultConfig.Ethash.DatasetDir = filepath.Join(home, "AppData", "Local", "Ethash")
		}
	} else {
		DefaultConfig.Ethash.DatasetDir = filepath.Join(home, ".ethash")
	}
}

//go:generate gencodec -type Config -formats toml -out gen_config.go

type Config struct {
	// The genesis block, which is inserted if the database is empty.
	// If nil, the Ethereum main net block is used.
	Genesis *genesisT.Genesis `toml:",omitempty"`

	// Protocol options
	NetworkId uint64 // Network ID to use for selecting peers to connect to
	SyncMode  downloader.SyncMode

	// This can be set to list of enrtree:// URLs which will be queried for
	// for nodes to connect to.
	DiscoveryURLs []string

	NoPruning  bool // Whether to disable pruning and flush everything to disk
	NoPrefetch bool // Whether to disable prefetching and only load state on demand

	// Whitelist of required block number -> hash values to accept
	Whitelist map[uint64]common.Hash `toml:"-"`

	// Light client options
	LightServ    int `toml:",omitempty"` // Maximum percentage of time allowed for serving LES requests
	LightIngress int `toml:",omitempty"` // Incoming bandwidth limit for light servers
	LightEgress  int `toml:",omitempty"` // Outgoing bandwidth limit for light servers
	LightPeers   int `toml:",omitempty"` // Maximum number of LES client peers

	// Ultra Light client options
	UltraLightServers      []string `toml:",omitempty"` // List of trusted ultra light servers
	UltraLightFraction     int      `toml:",omitempty"` // Percentage of trusted servers to accept an announcement
	UltraLightOnlyAnnounce bool     `toml:",omitempty"` // Whether to only announce headers, or also serve them

	// Database options
	SkipBcVersionCheck bool `toml:"-"`
	DatabaseHandles    int  `toml:"-"`
	DatabaseCache      int
	DatabaseFreezer    string

	TrieCleanCache int
	TrieDirtyCache int
	TrieTimeout    time.Duration
	SnapshotCache  int

	// Mining options
	Miner miner.Config

	// Ethash options
	Ethash ethash.Config

	// Transaction pool options
	TxPool core.TxPoolConfig

	// Gas Price Oracle options
	GPO gasprice.Config

	// Enables tracking of SHA3 preimages in the VM
	EnablePreimageRecording bool

	// Miscellaneous options
	DocRoot string `toml:"-"`

	// Type of the EWASM interpreter ("" for default)
	EWASMInterpreter string

	// Type of the EVM interpreter ("" for default)
	EVMInterpreter string

	// RPCGasCap is the global gas cap for eth-call variants.
	RPCGasCap *big.Int `toml:",omitempty"`

	// Checkpoint is a hardcoded checkpoint which can be nil.
	Checkpoint *ctypes.TrustedCheckpoint `toml:",omitempty"`

	// CheckpointOracle is the configuration for checkpoint oracle.
<<<<<<< HEAD
	CheckpointOracle *ctypes.CheckpointOracleConfig `toml:",omitempty"`

	// Istanbul block override (TODO: remove after the fork)
	OverrideIstanbul *big.Int `toml:",omitempty"`
=======
	CheckpointOracle *params.CheckpointOracleConfig `toml:",omitempty"`
>>>>>>> 44a3b8c0
}<|MERGE_RESOLUTION|>--- conflicted
+++ resolved
@@ -163,12 +163,5 @@
 	Checkpoint *ctypes.TrustedCheckpoint `toml:",omitempty"`
 
 	// CheckpointOracle is the configuration for checkpoint oracle.
-<<<<<<< HEAD
 	CheckpointOracle *ctypes.CheckpointOracleConfig `toml:",omitempty"`
-
-	// Istanbul block override (TODO: remove after the fork)
-	OverrideIstanbul *big.Int `toml:",omitempty"`
-=======
-	CheckpointOracle *params.CheckpointOracleConfig `toml:",omitempty"`
->>>>>>> 44a3b8c0
 }