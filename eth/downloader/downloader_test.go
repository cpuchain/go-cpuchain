// Copyright 2015 The go-ethereum Authors
// This file is part of the go-ethereum library.
//
// The go-ethereum library is free software: you can redistribute it and/or modify
// it under the terms of the GNU Lesser General Public License as published by
// the Free Software Foundation, either version 3 of the License, or
// (at your option) any later version.
//
// The go-ethereum library is distributed in the hope that it will be useful,
// but WITHOUT ANY WARRANTY; without even the implied warranty of
// MERCHANTABILITY or FITNESS FOR A PARTICULAR PURPOSE. See the
// GNU Lesser General Public License for more details.
//
// You should have received a copy of the GNU Lesser General Public License
// along with the go-ethereum library. If not, see <http://www.gnu.org/licenses/>.

package downloader

import (
	"errors"
	"fmt"
	"math/big"
	"os"
	"strings"
	"sync"
	"sync/atomic"
	"testing"
	"time"

	"github.com/ethereum/go-ethereum"
	"github.com/ethereum/go-ethereum/common"
	"github.com/ethereum/go-ethereum/consensus/ethash"
	"github.com/ethereum/go-ethereum/core"
	"github.com/ethereum/go-ethereum/core/rawdb"
	"github.com/ethereum/go-ethereum/core/types"
	"github.com/ethereum/go-ethereum/core/vm"
	"github.com/ethereum/go-ethereum/eth/protocols/eth"
	"github.com/ethereum/go-ethereum/eth/protocols/snap"
	"github.com/ethereum/go-ethereum/event"
	"github.com/ethereum/go-ethereum/log"
	"github.com/ethereum/go-ethereum/params"
	"github.com/ethereum/go-ethereum/params/types/genesisT"
	"github.com/ethereum/go-ethereum/params/vars"
	"github.com/ethereum/go-ethereum/rlp"
	"github.com/ethereum/go-ethereum/trie"
)

// downloadTester is a test simulator for mocking out local block chain.
type downloadTester struct {
	freezer    string
	chain      *core.BlockChain
	downloader *Downloader

	peers map[string]*downloadTesterPeer
	lock  sync.RWMutex
}

// newTester creates a new downloader test mocker.
func newTester(t *testing.T) *downloadTester {
	return newTesterWithNotification(t, nil)
}

// newTester creates a new downloader test mocker.
func newTesterWithNotification(t *testing.T, success func()) *downloadTester {
	freezer := t.TempDir()
	db, err := rawdb.NewDatabaseWithFreezer(rawdb.NewMemoryDatabase(), freezer, "", false)
	if err != nil {
		panic(err)
	}
	t.Cleanup(func() {
		db.Close()
	})
	gspec := &genesisT.Genesis{
		Config:  params.TestChainConfig,
<<<<<<< HEAD
		Alloc:   genesisT.GenesisAlloc{testAddress: {Balance: big.NewInt(1000000000000000)}},
		BaseFee: big.NewInt(vars.InitialBaseFee),
=======
		Alloc:   types.GenesisAlloc{testAddress: {Balance: big.NewInt(1000000000000000)}},
		BaseFee: big.NewInt(params.InitialBaseFee),
>>>>>>> 7f131dcb
	}
	chain, err := core.NewBlockChain(db, nil, gspec, nil, ethash.NewFaker(), vm.Config{}, nil, nil)
	if err != nil {
		panic(err)
	}
	tester := &downloadTester{
		freezer: freezer,
		chain:   chain,
		peers:   make(map[string]*downloadTesterPeer),
	}
	tester.downloader = New(0, db, new(event.TypeMux), tester.chain, nil, tester.dropPeer, success)
	return tester
}

// terminate aborts any operations on the embedded downloader and releases all
// held resources.
func (dl *downloadTester) terminate() {
	dl.downloader.Terminate()
	dl.chain.Stop()

	os.RemoveAll(dl.freezer)
}

// sync starts synchronizing with a remote peer, blocking until it completes.
func (dl *downloadTester) sync(id string, td *big.Int, mode SyncMode) error {
	head := dl.peers[id].chain.CurrentBlock()
	if td == nil {
		// If no particular TD was requested, load from the peer's blockchain
		td = dl.peers[id].chain.GetTd(head.Hash(), head.Number.Uint64())
	}
	// Synchronise with the chosen peer and ensure proper cleanup afterwards
	err := dl.downloader.synchronise(id, head.Hash(), td, nil, mode, false, nil)
	select {
	case <-dl.downloader.cancelCh:
		// Ok, downloader fully cancelled after sync cycle
	default:
		// Downloader is still accepting packets, can block a peer up
		panic("downloader active post sync cycle") // panic will be caught by tester
	}
	return err
}

// newPeer registers a new block download source into the downloader.
func (dl *downloadTester) newPeer(id string, version uint, blocks []*types.Block) *downloadTesterPeer {
	dl.lock.Lock()
	defer dl.lock.Unlock()

	peer := &downloadTesterPeer{
		dl:              dl,
		id:              id,
		chain:           newTestBlockchain(blocks),
		withholdHeaders: make(map[common.Hash]struct{}),
	}
	dl.peers[id] = peer

	if err := dl.downloader.RegisterPeer(id, version, peer); err != nil {
		panic(err)
	}
	if err := dl.downloader.SnapSyncer.Register(peer); err != nil {
		panic(err)
	}
	return peer
}

// dropPeer simulates a hard peer removal from the connection pool.
func (dl *downloadTester) dropPeer(id string) {
	dl.lock.Lock()
	defer dl.lock.Unlock()

	delete(dl.peers, id)
	dl.downloader.SnapSyncer.Unregister(id)
	dl.downloader.UnregisterPeer(id)
}

type downloadTesterPeer struct {
	dl    *downloadTester
	id    string
	chain *core.BlockChain

	withholdHeaders map[common.Hash]struct{}
	fakeTD          *big.Int
}

// Head constructs a function to retrieve a peer's current head hash
// and total difficulty.
func (dlp *downloadTesterPeer) Head() (common.Hash, *big.Int, *big.Int) {
	head := dlp.chain.CurrentBlock()
	td := dlp.chain.GetTd(head.Hash(), head.Number.Uint64())
	if dlp.fakeTD != nil {
		td.Set(dlp.fakeTD)
	}
	return head.Hash(), td, new(big.Int).Set(dlp.chain.CurrentBlock().Difficulty)
}

// SetHead constructs a function to retrieve a peer's current head hash
// and total difficulty.
func (dlp *downloadTesterPeer) SetHead(common.Hash, *big.Int, *big.Int) {
	// noop
}

func unmarshalRlpHeaders(rlpdata []rlp.RawValue) []*types.Header {
	var headers = make([]*types.Header, len(rlpdata))
	for i, data := range rlpdata {
		var h types.Header
		if err := rlp.DecodeBytes(data, &h); err != nil {
			panic(err)
		}
		headers[i] = &h
	}
	return headers
}

// RequestHeadersByHash constructs a GetBlockHeaders function based on a hashed
// origin; associated with a particular peer in the download tester. The returned
// function can be used to retrieve batches of headers from the particular peer.
func (dlp *downloadTesterPeer) RequestHeadersByHash(origin common.Hash, amount int, skip int, reverse bool, sink chan *eth.Response) (*eth.Request, error) {
	// Service the header query via the live handler code
	rlpHeaders := eth.ServiceGetBlockHeadersQuery(dlp.chain, &eth.GetBlockHeadersRequest{
		Origin: eth.HashOrNumber{
			Hash: origin,
		},
		Amount:  uint64(amount),
		Skip:    uint64(skip),
		Reverse: reverse,
	}, nil)
	headers := unmarshalRlpHeaders(rlpHeaders)
	// If a malicious peer is simulated withholding headers, delete them
	for hash := range dlp.withholdHeaders {
		for i, header := range headers {
			if header.Hash() == hash {
				headers = append(headers[:i], headers[i+1:]...)
				break
			}
		}
	}
	hashes := make([]common.Hash, len(headers))
	for i, header := range headers {
		hashes[i] = header.Hash()
	}
	// Deliver the headers to the downloader
	req := &eth.Request{
		Peer: dlp.id,
	}
	res := &eth.Response{
		Req:  req,
		Res:  (*eth.BlockHeadersRequest)(&headers),
		Meta: hashes,
		Time: 1,
		Done: make(chan error, 1), // Ignore the returned status
	}
	go func() {
		sink <- res
	}()
	return req, nil
}

// RequestHeadersByNumber constructs a GetBlockHeaders function based on a numbered
// origin; associated with a particular peer in the download tester. The returned
// function can be used to retrieve batches of headers from the particular peer.
func (dlp *downloadTesterPeer) RequestHeadersByNumber(origin uint64, amount int, skip int, reverse bool, sink chan *eth.Response) (*eth.Request, error) {
	// Service the header query via the live handler code
	rlpHeaders := eth.ServiceGetBlockHeadersQuery(dlp.chain, &eth.GetBlockHeadersRequest{
		Origin: eth.HashOrNumber{
			Number: origin,
		},
		Amount:  uint64(amount),
		Skip:    uint64(skip),
		Reverse: reverse,
	}, nil)
	headers := unmarshalRlpHeaders(rlpHeaders)
	// If a malicious peer is simulated withholding headers, delete them
	for hash := range dlp.withholdHeaders {
		for i, header := range headers {
			if header.Hash() == hash {
				headers = append(headers[:i], headers[i+1:]...)
				break
			}
		}
	}
	hashes := make([]common.Hash, len(headers))
	for i, header := range headers {
		hashes[i] = header.Hash()
	}
	// Deliver the headers to the downloader
	req := &eth.Request{
		Peer: dlp.id,
	}
	res := &eth.Response{
		Req:  req,
		Res:  (*eth.BlockHeadersRequest)(&headers),
		Meta: hashes,
		Time: 1,
		Done: make(chan error, 1), // Ignore the returned status
	}
	go func() {
		sink <- res
	}()
	return req, nil
}

// RequestBodies constructs a getBlockBodies method associated with a particular
// peer in the download tester. The returned function can be used to retrieve
// batches of block bodies from the particularly requested peer.
func (dlp *downloadTesterPeer) RequestBodies(hashes []common.Hash, sink chan *eth.Response) (*eth.Request, error) {
	blobs := eth.ServiceGetBlockBodiesQuery(dlp.chain, hashes)

	bodies := make([]*eth.BlockBody, len(blobs))
	for i, blob := range blobs {
		bodies[i] = new(eth.BlockBody)
		rlp.DecodeBytes(blob, bodies[i])
	}
	var (
		txsHashes        = make([]common.Hash, len(bodies))
		uncleHashes      = make([]common.Hash, len(bodies))
		withdrawalHashes = make([]common.Hash, len(bodies))
	)
	hasher := trie.NewStackTrie(nil)
	for i, body := range bodies {
		txsHashes[i] = types.DeriveSha(types.Transactions(body.Transactions), hasher)
		uncleHashes[i] = types.CalcUncleHash(body.Uncles)
	}
	req := &eth.Request{
		Peer: dlp.id,
	}
	res := &eth.Response{
		Req:  req,
		Res:  (*eth.BlockBodiesResponse)(&bodies),
		Meta: [][]common.Hash{txsHashes, uncleHashes, withdrawalHashes},
		Time: 1,
		Done: make(chan error, 1), // Ignore the returned status
	}
	go func() {
		sink <- res
	}()
	return req, nil
}

// RequestReceipts constructs a getReceipts method associated with a particular
// peer in the download tester. The returned function can be used to retrieve
// batches of block receipts from the particularly requested peer.
func (dlp *downloadTesterPeer) RequestReceipts(hashes []common.Hash, sink chan *eth.Response) (*eth.Request, error) {
	blobs := eth.ServiceGetReceiptsQuery(dlp.chain, hashes)

	receipts := make([][]*types.Receipt, len(blobs))
	for i, blob := range blobs {
		rlp.DecodeBytes(blob, &receipts[i])
	}
	hasher := trie.NewStackTrie(nil)
	hashes = make([]common.Hash, len(receipts))
	for i, receipt := range receipts {
		hashes[i] = types.DeriveSha(types.Receipts(receipt), hasher)
	}
	req := &eth.Request{
		Peer: dlp.id,
	}
	res := &eth.Response{
		Req:  req,
		Res:  (*eth.ReceiptsResponse)(&receipts),
		Meta: hashes,
		Time: 1,
		Done: make(chan error, 1), // Ignore the returned status
	}
	go func() {
		sink <- res
	}()
	return req, nil
}

// ID retrieves the peer's unique identifier.
func (dlp *downloadTesterPeer) ID() string {
	return dlp.id
}

// RequestAccountRange fetches a batch of accounts rooted in a specific account
// trie, starting with the origin.
func (dlp *downloadTesterPeer) RequestAccountRange(id uint64, root, origin, limit common.Hash, bytes uint64) error {
	// Create the request and service it
	req := &snap.GetAccountRangePacket{
		ID:     id,
		Root:   root,
		Origin: origin,
		Limit:  limit,
		Bytes:  bytes,
	}
	slimaccs, proofs := snap.ServiceGetAccountRangeQuery(dlp.chain, req)

	// We need to convert to non-slim format, delegate to the packet code
	res := &snap.AccountRangePacket{
		ID:       id,
		Accounts: slimaccs,
		Proof:    proofs,
	}
	hashes, accounts, _ := res.Unpack()

	go dlp.dl.downloader.SnapSyncer.OnAccounts(dlp, id, hashes, accounts, proofs)
	return nil
}

// RequestStorageRanges fetches a batch of storage slots belonging to one or
// more accounts. If slots from only one account is requested, an origin marker
// may also be used to retrieve from there.
func (dlp *downloadTesterPeer) RequestStorageRanges(id uint64, root common.Hash, accounts []common.Hash, origin, limit []byte, bytes uint64) error {
	// Create the request and service it
	req := &snap.GetStorageRangesPacket{
		ID:       id,
		Accounts: accounts,
		Root:     root,
		Origin:   origin,
		Limit:    limit,
		Bytes:    bytes,
	}
	storage, proofs := snap.ServiceGetStorageRangesQuery(dlp.chain, req)

	// We need to convert to demultiplex, delegate to the packet code
	res := &snap.StorageRangesPacket{
		ID:    id,
		Slots: storage,
		Proof: proofs,
	}
	hashes, slots := res.Unpack()

	go dlp.dl.downloader.SnapSyncer.OnStorage(dlp, id, hashes, slots, proofs)
	return nil
}

// RequestByteCodes fetches a batch of bytecodes by hash.
func (dlp *downloadTesterPeer) RequestByteCodes(id uint64, hashes []common.Hash, bytes uint64) error {
	req := &snap.GetByteCodesPacket{
		ID:     id,
		Hashes: hashes,
		Bytes:  bytes,
	}
	codes := snap.ServiceGetByteCodesQuery(dlp.chain, req)
	go dlp.dl.downloader.SnapSyncer.OnByteCodes(dlp, id, codes)
	return nil
}

// RequestTrieNodes fetches a batch of account or storage trie nodes rooted in
// a specific state trie.
func (dlp *downloadTesterPeer) RequestTrieNodes(id uint64, root common.Hash, paths []snap.TrieNodePathSet, bytes uint64) error {
	req := &snap.GetTrieNodesPacket{
		ID:    id,
		Root:  root,
		Paths: paths,
		Bytes: bytes,
	}
	nodes, _ := snap.ServiceGetTrieNodesQuery(dlp.chain, req, time.Now())
	go dlp.dl.downloader.SnapSyncer.OnTrieNodes(dlp, id, nodes)
	return nil
}

// Log retrieves the peer's own contextual logger.
func (dlp *downloadTesterPeer) Log() log.Logger {
	return log.New("peer", dlp.id)
}

// assertOwnChain checks if the local chain contains the correct number of items
// of the various chain components.
func assertOwnChain(t *testing.T, tester *downloadTester, length int) {
	// Mark this method as a helper to report errors at callsite, not in here
	t.Helper()

	headers, blocks, receipts := length, length, length
	if tester.downloader.getMode() == LightSync {
		blocks, receipts = 1, 1
	}
	if hs := int(tester.chain.CurrentHeader().Number.Uint64()) + 1; hs != headers {
		t.Fatalf("synchronised headers mismatch: have %v, want %v", hs, headers)
	}
	if bs := int(tester.chain.CurrentBlock().Number.Uint64()) + 1; bs != blocks {
		t.Fatalf("synchronised blocks mismatch: have %v, want %v", bs, blocks)
	}
	if rs := int(tester.chain.CurrentSnapBlock().Number.Uint64()) + 1; rs != receipts {
		t.Fatalf("synchronised receipts mismatch: have %v, want %v", rs, receipts)
	}
}

func TestCanonicalSynchronisation68Full(t *testing.T)  { testCanonSync(t, eth.ETH68, FullSync) }
func TestCanonicalSynchronisation68Snap(t *testing.T)  { testCanonSync(t, eth.ETH68, SnapSync) }
func TestCanonicalSynchronisation68Light(t *testing.T) { testCanonSync(t, eth.ETH68, LightSync) }

func testCanonSync(t *testing.T, protocol uint, mode SyncMode) {
	tester := newTester(t)
	defer tester.terminate()

	// Create a small enough block chain to download
	chain := testChainBase.shorten(blockCacheMaxItems - 15)
	tester.newPeer("peer", protocol, chain.blocks[1:])

	// Synchronise with the peer and make sure all relevant data was retrieved
	if err := tester.sync("peer", nil, mode); err != nil {
		t.Fatalf("failed to synchronise blocks: %v", err)
	}
	assertOwnChain(t, tester, len(chain.blocks))
}

// Tests that if a large batch of blocks are being downloaded, it is throttled
// until the cached blocks are retrieved.
func TestThrottling68Full(t *testing.T) { testThrottling(t, eth.ETH68, FullSync) }
func TestThrottling68Snap(t *testing.T) { testThrottling(t, eth.ETH68, SnapSync) }

func testThrottling(t *testing.T, protocol uint, mode SyncMode) {
	tester := newTester(t)
	defer tester.terminate()

	// Create a long block chain to download and the tester
	targetBlocks := len(testChainBase.blocks) - 1
	tester.newPeer("peer", protocol, testChainBase.blocks[1:])

	// Wrap the importer to allow stepping
	var blocked atomic.Uint32
	proceed := make(chan struct{})
	tester.downloader.chainInsertHook = func(results []*fetchResult) {
		blocked.Store(uint32(len(results)))
		<-proceed
	}
	// Start a synchronisation concurrently
	errc := make(chan error, 1)
	go func() {
		errc <- tester.sync("peer", nil, mode)
	}()
	// Iteratively take some blocks, always checking the retrieval count
	for {
		// Check the retrieval count synchronously (! reason for this ugly block)
		tester.lock.RLock()
		retrieved := int(tester.chain.CurrentSnapBlock().Number.Uint64()) + 1
		tester.lock.RUnlock()
		if retrieved >= targetBlocks+1 {
			break
		}
		// Wait a bit for sync to throttle itself
		var cached, frozen int
		for start := time.Now(); time.Since(start) < 3*time.Second; {
			time.Sleep(25 * time.Millisecond)

			tester.lock.Lock()
			tester.downloader.queue.lock.Lock()
			tester.downloader.queue.resultCache.lock.Lock()
			{
				cached = tester.downloader.queue.resultCache.countCompleted()
				frozen = int(blocked.Load())
				retrieved = int(tester.chain.CurrentSnapBlock().Number.Uint64()) + 1
			}
			tester.downloader.queue.resultCache.lock.Unlock()
			tester.downloader.queue.lock.Unlock()
			tester.lock.Unlock()

			if cached == blockCacheMaxItems ||
				cached == blockCacheMaxItems-reorgProtHeaderDelay ||
				retrieved+cached+frozen == targetBlocks+1 ||
				retrieved+cached+frozen == targetBlocks+1-reorgProtHeaderDelay {
				break
			}
		}
		// Make sure we filled up the cache, then exhaust it
		time.Sleep(25 * time.Millisecond) // give it a chance to screw up
		tester.lock.RLock()
		retrieved = int(tester.chain.CurrentSnapBlock().Number.Uint64()) + 1
		tester.lock.RUnlock()
		if cached != blockCacheMaxItems && cached != blockCacheMaxItems-reorgProtHeaderDelay && retrieved+cached+frozen != targetBlocks+1 && retrieved+cached+frozen != targetBlocks+1-reorgProtHeaderDelay {
			t.Fatalf("block count mismatch: have %v, want %v (owned %v, blocked %v, target %v)", cached, blockCacheMaxItems, retrieved, frozen, targetBlocks+1)
		}
		// Permit the blocked blocks to import
		if blocked.Load() > 0 {
			blocked.Store(uint32(0))
			proceed <- struct{}{}
		}
	}
	// Check that we haven't pulled more blocks than available
	assertOwnChain(t, tester, targetBlocks+1)
	if err := <-errc; err != nil {
		t.Fatalf("block synchronization failed: %v", err)
	}
}

// Tests that simple synchronization against a forked chain works correctly. In
// this test common ancestor lookup should *not* be short circuited, and a full
// binary search should be executed.
func TestForkedSync68Full(t *testing.T)  { testForkedSync(t, eth.ETH68, FullSync) }
func TestForkedSync68Snap(t *testing.T)  { testForkedSync(t, eth.ETH68, SnapSync) }
func TestForkedSync68Light(t *testing.T) { testForkedSync(t, eth.ETH68, LightSync) }

func testForkedSync(t *testing.T, protocol uint, mode SyncMode) {
	tester := newTester(t)
	defer tester.terminate()

	chainA := testChainForkLightA.shorten(len(testChainBase.blocks) + 80)
	chainB := testChainForkLightB.shorten(len(testChainBase.blocks) + 81)
	tester.newPeer("fork A", protocol, chainA.blocks[1:])
	tester.newPeer("fork B", protocol, chainB.blocks[1:])
	// Synchronise with the peer and make sure all blocks were retrieved
	if err := tester.sync("fork A", nil, mode); err != nil {
		t.Fatalf("failed to synchronise blocks: %v", err)
	}
	assertOwnChain(t, tester, len(chainA.blocks))

	// Synchronise with the second peer and make sure that fork is pulled too
	if err := tester.sync("fork B", nil, mode); err != nil {
		t.Fatalf("failed to synchronise blocks: %v", err)
	}
	assertOwnChain(t, tester, len(chainB.blocks))
}

// Tests that synchronising against a much shorter but much heavier fork works
// currently and is not dropped.
func TestHeavyForkedSync68Full(t *testing.T)  { testHeavyForkedSync(t, eth.ETH68, FullSync) }
func TestHeavyForkedSync68Snap(t *testing.T)  { testHeavyForkedSync(t, eth.ETH68, SnapSync) }
func TestHeavyForkedSync68Light(t *testing.T) { testHeavyForkedSync(t, eth.ETH68, LightSync) }

func testHeavyForkedSync(t *testing.T, protocol uint, mode SyncMode) {
	tester := newTester(t)
	defer tester.terminate()

	chainA := testChainForkLightA.shorten(len(testChainBase.blocks) + 80)
	chainB := testChainForkHeavy.shorten(len(testChainBase.blocks) + 79)
	tester.newPeer("light", protocol, chainA.blocks[1:])
	tester.newPeer("heavy", protocol, chainB.blocks[1:])

	// Synchronise with the peer and make sure all blocks were retrieved
	if err := tester.sync("light", nil, mode); err != nil {
		t.Fatalf("failed to synchronise blocks: %v", err)
	}
	assertOwnChain(t, tester, len(chainA.blocks))

	// Synchronise with the second peer and make sure that fork is pulled too
	if err := tester.sync("heavy", nil, mode); err != nil {
		t.Fatalf("failed to synchronise blocks: %v", err)
	}
	assertOwnChain(t, tester, len(chainB.blocks))
}

// Tests that chain forks are contained within a certain interval of the current
// chain head, ensuring that malicious peers cannot waste resources by feeding
// long dead chains.
func TestBoundedForkedSync68Full(t *testing.T)  { testBoundedForkedSync(t, eth.ETH68, FullSync) }
func TestBoundedForkedSync68Snap(t *testing.T)  { testBoundedForkedSync(t, eth.ETH68, SnapSync) }
func TestBoundedForkedSync68Light(t *testing.T) { testBoundedForkedSync(t, eth.ETH68, LightSync) }

func testBoundedForkedSync(t *testing.T, protocol uint, mode SyncMode) {
	tester := newTester(t)
	defer tester.terminate()

	chainA := testChainForkLightA
	chainB := testChainForkLightB
	tester.newPeer("original", protocol, chainA.blocks[1:])
	tester.newPeer("rewriter", protocol, chainB.blocks[1:])

	// Synchronise with the peer and make sure all blocks were retrieved
	if err := tester.sync("original", nil, mode); err != nil {
		t.Fatalf("failed to synchronise blocks: %v", err)
	}
	assertOwnChain(t, tester, len(chainA.blocks))

	// Synchronise with the second peer and ensure that the fork is rejected to being too old
	if err := tester.sync("rewriter", nil, mode); err != errInvalidAncestor {
		t.Fatalf("sync failure mismatch: have %v, want %v", err, errInvalidAncestor)
	}
}

// Tests that chain forks are contained within a certain interval of the current
// chain head for short but heavy forks too. These are a bit special because they
// take different ancestor lookup paths.
func TestBoundedHeavyForkedSync68Full(t *testing.T) {
	testBoundedHeavyForkedSync(t, eth.ETH68, FullSync)
}
func TestBoundedHeavyForkedSync68Snap(t *testing.T) {
	testBoundedHeavyForkedSync(t, eth.ETH68, SnapSync)
}
func TestBoundedHeavyForkedSync68Light(t *testing.T) {
	testBoundedHeavyForkedSync(t, eth.ETH68, LightSync)
}

func testBoundedHeavyForkedSync(t *testing.T, protocol uint, mode SyncMode) {
	tester := newTester(t)
	defer tester.terminate()

	// Create a long enough forked chain
	chainA := testChainForkLightA
	chainB := testChainForkHeavy
	tester.newPeer("original", protocol, chainA.blocks[1:])

	// Synchronise with the peer and make sure all blocks were retrieved
	if err := tester.sync("original", nil, mode); err != nil {
		t.Fatalf("failed to synchronise blocks: %v", err)
	}
	assertOwnChain(t, tester, len(chainA.blocks))

	tester.newPeer("heavy-rewriter", protocol, chainB.blocks[1:])
	// Synchronise with the second peer and ensure that the fork is rejected to being too old
	if err := tester.sync("heavy-rewriter", nil, mode); err != errInvalidAncestor {
		t.Fatalf("sync failure mismatch: have %v, want %v", err, errInvalidAncestor)
	}
}

// Tests that a canceled download wipes all previously accumulated state.
func TestCancel68Full(t *testing.T)  { testCancel(t, eth.ETH68, FullSync) }
func TestCancel68Snap(t *testing.T)  { testCancel(t, eth.ETH68, SnapSync) }
func TestCancel68Light(t *testing.T) { testCancel(t, eth.ETH68, LightSync) }

func testCancel(t *testing.T, protocol uint, mode SyncMode) {
	tester := newTester(t)
	defer tester.terminate()

	chain := testChainBase.shorten(MaxHeaderFetch)
	tester.newPeer("peer", protocol, chain.blocks[1:])

	// Make sure canceling works with a pristine downloader
	tester.downloader.Cancel()
	if !tester.downloader.queue.Idle() {
		t.Errorf("download queue not idle")
	}
	// Synchronise with the peer, but cancel afterwards
	if err := tester.sync("peer", nil, mode); err != nil {
		t.Fatalf("failed to synchronise blocks: %v", err)
	}
	tester.downloader.Cancel()
	if !tester.downloader.queue.Idle() {
		t.Errorf("download queue not idle")
	}
}

// Tests that synchronisation from multiple peers works as intended (multi thread sanity test).
func TestMultiSynchronisation68Full(t *testing.T)  { testMultiSynchronisation(t, eth.ETH68, FullSync) }
func TestMultiSynchronisation68Snap(t *testing.T)  { testMultiSynchronisation(t, eth.ETH68, SnapSync) }
func TestMultiSynchronisation68Light(t *testing.T) { testMultiSynchronisation(t, eth.ETH68, LightSync) }

func testMultiSynchronisation(t *testing.T, protocol uint, mode SyncMode) {
	tester := newTester(t)
	defer tester.terminate()

	// Create various peers with various parts of the chain
	targetPeers := 8
	chain := testChainBase.shorten(targetPeers * 100)

	for i := 0; i < targetPeers; i++ {
		id := fmt.Sprintf("peer #%d", i)
		tester.newPeer(id, protocol, chain.shorten(len(chain.blocks) / (i + 1)).blocks[1:])
	}
	if err := tester.sync("peer #0", nil, mode); err != nil {
		t.Fatalf("failed to synchronise blocks: %v", err)
	}
	assertOwnChain(t, tester, len(chain.blocks))
}

// Tests that synchronisations behave well in multi-version protocol environments
// and not wreak havoc on other nodes in the network.
func TestMultiProtoSynchronisation68Full(t *testing.T)  { testMultiProtoSync(t, eth.ETH68, FullSync) }
func TestMultiProtoSynchronisation68Snap(t *testing.T)  { testMultiProtoSync(t, eth.ETH68, SnapSync) }
func TestMultiProtoSynchronisation68Light(t *testing.T) { testMultiProtoSync(t, eth.ETH68, LightSync) }

func testMultiProtoSync(t *testing.T, protocol uint, mode SyncMode) {
	tester := newTester(t)
	defer tester.terminate()

	// Create a small enough block chain to download
	chain := testChainBase.shorten(blockCacheMaxItems - 15)

	// Create peers of every type
	tester.newPeer("peer 68", eth.ETH68, chain.blocks[1:])

	// Synchronise with the requested peer and make sure all blocks were retrieved
	if err := tester.sync(fmt.Sprintf("peer %d", protocol), nil, mode); err != nil {
		t.Fatalf("failed to synchronise blocks: %v", err)
	}
	assertOwnChain(t, tester, len(chain.blocks))

	// Check that no peers have been dropped off
	for _, version := range []int{68} {
		peer := fmt.Sprintf("peer %d", version)
		if _, ok := tester.peers[peer]; !ok {
			t.Errorf("%s dropped", peer)
		}
	}
}

// Tests that if a block is empty (e.g. header only), no body request should be
// made, and instead the header should be assembled into a whole block in itself.
func TestEmptyShortCircuit68Full(t *testing.T)  { testEmptyShortCircuit(t, eth.ETH68, FullSync) }
func TestEmptyShortCircuit68Snap(t *testing.T)  { testEmptyShortCircuit(t, eth.ETH68, SnapSync) }
func TestEmptyShortCircuit68Light(t *testing.T) { testEmptyShortCircuit(t, eth.ETH68, LightSync) }

func testEmptyShortCircuit(t *testing.T, protocol uint, mode SyncMode) {
	tester := newTester(t)
	defer tester.terminate()

	// Create a block chain to download
	chain := testChainBase
	tester.newPeer("peer", protocol, chain.blocks[1:])

	// Instrument the downloader to signal body requests
	var bodiesHave, receiptsHave atomic.Int32
	tester.downloader.bodyFetchHook = func(headers []*types.Header) {
		bodiesHave.Add(int32(len(headers)))
	}
	tester.downloader.receiptFetchHook = func(headers []*types.Header) {
		receiptsHave.Add(int32(len(headers)))
	}
	// Synchronise with the peer and make sure all blocks were retrieved
	if err := tester.sync("peer", nil, mode); err != nil {
		t.Fatalf("failed to synchronise blocks: %v", err)
	}
	assertOwnChain(t, tester, len(chain.blocks))

	// Validate the number of block bodies that should have been requested
	bodiesNeeded, receiptsNeeded := 0, 0
	for _, block := range chain.blocks[1:] {
		if mode != LightSync && (len(block.Transactions()) > 0 || len(block.Uncles()) > 0) {
			bodiesNeeded++
		}
	}
	for _, block := range chain.blocks[1:] {
		if mode == SnapSync && len(block.Transactions()) > 0 {
			receiptsNeeded++
		}
	}
	if int(bodiesHave.Load()) != bodiesNeeded {
		t.Errorf("body retrieval count mismatch: have %v, want %v", bodiesHave.Load(), bodiesNeeded)
	}
	if int(receiptsHave.Load()) != receiptsNeeded {
		t.Errorf("receipt retrieval count mismatch: have %v, want %v", receiptsHave.Load(), receiptsNeeded)
	}
}

// Tests that headers are enqueued continuously, preventing malicious nodes from
// stalling the downloader by feeding gapped header chains.
func TestMissingHeaderAttack68Full(t *testing.T)  { testMissingHeaderAttack(t, eth.ETH68, FullSync) }
func TestMissingHeaderAttack68Snap(t *testing.T)  { testMissingHeaderAttack(t, eth.ETH68, SnapSync) }
func TestMissingHeaderAttack68Light(t *testing.T) { testMissingHeaderAttack(t, eth.ETH68, LightSync) }

func testMissingHeaderAttack(t *testing.T, protocol uint, mode SyncMode) {
	tester := newTester(t)
	defer tester.terminate()

	chain := testChainBase.shorten(blockCacheMaxItems - 15)

	attacker := tester.newPeer("attack", protocol, chain.blocks[1:])
	attacker.withholdHeaders[chain.blocks[len(chain.blocks)/2-1].Hash()] = struct{}{}

	if err := tester.sync("attack", nil, mode); err == nil {
		t.Fatalf("succeeded attacker synchronisation")
	}
	// Synchronise with the valid peer and make sure sync succeeds
	tester.newPeer("valid", protocol, chain.blocks[1:])
	if err := tester.sync("valid", nil, mode); err != nil {
		t.Fatalf("failed to synchronise blocks: %v", err)
	}
	assertOwnChain(t, tester, len(chain.blocks))
}

// Tests that if requested headers are shifted (i.e. first is missing), the queue
// detects the invalid numbering.
func TestShiftedHeaderAttack68Full(t *testing.T)  { testShiftedHeaderAttack(t, eth.ETH68, FullSync) }
func TestShiftedHeaderAttack68Snap(t *testing.T)  { testShiftedHeaderAttack(t, eth.ETH68, SnapSync) }
func TestShiftedHeaderAttack68Light(t *testing.T) { testShiftedHeaderAttack(t, eth.ETH68, LightSync) }

func testShiftedHeaderAttack(t *testing.T, protocol uint, mode SyncMode) {
	tester := newTester(t)
	defer tester.terminate()

	chain := testChainBase.shorten(blockCacheMaxItems - 15)

	// Attempt a full sync with an attacker feeding shifted headers
	attacker := tester.newPeer("attack", protocol, chain.blocks[1:])
	attacker.withholdHeaders[chain.blocks[1].Hash()] = struct{}{}

	if err := tester.sync("attack", nil, mode); err == nil {
		t.Fatalf("succeeded attacker synchronisation")
	}
	// Synchronise with the valid peer and make sure sync succeeds
	tester.newPeer("valid", protocol, chain.blocks[1:])
	if err := tester.sync("valid", nil, mode); err != nil {
		t.Fatalf("failed to synchronise blocks: %v", err)
	}
	assertOwnChain(t, tester, len(chain.blocks))
}

// Tests that upon detecting an invalid header, the recent ones are rolled back
// for various failure scenarios. Afterwards a full sync is attempted to make
// sure no state was corrupted.
func TestInvalidHeaderRollback66Snap(t *testing.T) { testInvalidHeaderRollback(t, eth.ETH66, SnapSync) }
func TestInvalidHeaderRollback67Snap(t *testing.T) { testInvalidHeaderRollback(t, eth.ETH67, SnapSync) }

func testInvalidHeaderRollback(t *testing.T, protocol uint, mode SyncMode) {
	tester := newTester(t)
	defer tester.terminate()

	// Create a small enough block chain to download
	targetBlocks := 3*fsHeaderSafetyNet + 256 + fsMinFullBlocks
	chain := testChainBase.shorten(targetBlocks)

	// Attempt to sync with an attacker that feeds junk during the fast sync phase.
	// This should result in the last fsHeaderSafetyNet headers being rolled back.
	missing := fsHeaderSafetyNet + MaxHeaderFetch + 1

	fastAttacker := tester.newPeer("fast-attack", protocol, chain.blocks[1:])
	fastAttacker.withholdHeaders[chain.blocks[missing].Hash()] = struct{}{}

	if err := tester.sync("fast-attack", nil, mode); err == nil {
		t.Fatalf("succeeded fast attacker synchronisation")
	}
	if head := tester.chain.CurrentHeader().Number.Int64(); int(head) > MaxHeaderFetch {
		t.Errorf("rollback head mismatch: have %v, want at most %v", head, MaxHeaderFetch)
	}
	// Attempt to sync with an attacker that feeds junk during the block import phase.
	// This should result in both the last fsHeaderSafetyNet number of headers being
	// rolled back, and also the pivot point being reverted to a non-block status.
	missing = 3*fsHeaderSafetyNet + MaxHeaderFetch + 1

	blockAttacker := tester.newPeer("block-attack", protocol, chain.blocks[1:])
	fastAttacker.withholdHeaders[chain.blocks[missing].Hash()] = struct{}{} // Make sure the fast-attacker doesn't fill in
	blockAttacker.withholdHeaders[chain.blocks[missing].Hash()] = struct{}{}

	if err := tester.sync("block-attack", nil, mode); err == nil {
		t.Fatalf("succeeded block attacker synchronisation")
	}
	if head := tester.chain.CurrentHeader().Number.Int64(); int(head) > 2*fsHeaderSafetyNet+MaxHeaderFetch {
		t.Errorf("rollback head mismatch: have %v, want at most %v", head, 2*fsHeaderSafetyNet+MaxHeaderFetch)
	}
	if mode == SnapSync {
		if head := tester.chain.CurrentBlock().Number.Uint64(); head != 0 {
			t.Errorf("fast sync pivot block #%d not rolled back", head)
		}
	}
	// Attempt to sync with an attacker that withholds promised blocks after the
	// fast sync pivot point. This could be a trial to leave the node with a bad
	// but already imported pivot block.
	withholdAttacker := tester.newPeer("withhold-attack", protocol, chain.blocks[1:])

	tester.downloader.syncInitHook = func(uint64, uint64) {
		for i := missing; i < len(chain.blocks); i++ {
			withholdAttacker.withholdHeaders[chain.blocks[i].Hash()] = struct{}{}
		}
		tester.downloader.syncInitHook = nil
	}
	if err := tester.sync("withhold-attack", nil, mode); err == nil {
		t.Fatalf("succeeded withholding attacker synchronisation")
	}
	if head := tester.chain.CurrentHeader().Number.Int64(); int(head) > 2*fsHeaderSafetyNet+MaxHeaderFetch {
		t.Errorf("rollback head mismatch: have %v, want at most %v", head, 2*fsHeaderSafetyNet+MaxHeaderFetch)
	}
	if mode == SnapSync {
		if head := tester.chain.CurrentBlock().Number.Uint64(); head != 0 {
			t.Errorf("fast sync pivot block #%d not rolled back", head)
		}
	}
	// Synchronise with the valid peer and make sure sync succeeds. Since the last rollback
	// should also disable fast syncing for this process, verify that we did a fresh full
	// sync. Note, we can't assert anything about the receipts since we won't purge the
	// database of them, hence we can't use assertOwnChain.
	tester.newPeer("valid", protocol, chain.blocks[1:])
	if err := tester.sync("valid", nil, mode); err != nil {
		t.Fatalf("failed to synchronise blocks: %v", err)
	}
	assertOwnChain(t, tester, len(chain.blocks))
}

// Tests that a peer advertising a high TD doesn't get to stall the downloader
// afterwards by not sending any useful hashes.
func TestHighTDStarvationAttack68Full(t *testing.T) {
	testHighTDStarvationAttack(t, eth.ETH68, FullSync)
}
func TestHighTDStarvationAttack68Snap(t *testing.T) {
	testHighTDStarvationAttack(t, eth.ETH68, SnapSync)
}
func TestHighTDStarvationAttack68Light(t *testing.T) {
	testHighTDStarvationAttack(t, eth.ETH68, LightSync)
}

func testHighTDStarvationAttack(t *testing.T, protocol uint, mode SyncMode) {
	tester := newTester(t)
	defer tester.terminate()

	chain := testChainBase.shorten(1)
	dlp := tester.newPeer("attack", protocol, chain.blocks[1:])
	fakeTD := big.NewInt(1000000)
	dlp.fakeTD = fakeTD
	if err := tester.sync("attack", fakeTD, mode); err != errStallingPeer {
		t.Fatalf("synchronisation error mismatch: have %v, want %v", err, errStallingPeer)
	}
}

// Tests that misbehaving peers are disconnected, whilst behaving ones are not.
func TestBlockHeaderAttackerDropping68(t *testing.T) { testBlockHeaderAttackerDropping(t, eth.ETH68) }

func testBlockHeaderAttackerDropping(t *testing.T, protocol uint) {
	// Define the disconnection requirement for individual hash fetch errors
	tests := []struct {
		result error
		drop   bool
	}{
		{nil, false},                        // Sync succeeded, all is well
		{errBusy, false},                    // Sync is already in progress, no problem
		{errUnknownPeer, false},             // Peer is unknown, was already dropped, don't double drop
		{errBadPeer, true},                  // Peer was deemed bad for some reason, drop it
		{errStallingPeer, true},             // Peer was detected to be stalling, drop it
		{errUnsyncedPeer, true},             // Peer was detected to be unsynced, drop it
		{errNoPeers, false},                 // No peers to download from, soft race, no issue
		{errTimeout, true},                  // No hashes received in due time, drop the peer
		{errEmptyHeaderSet, true},           // No headers were returned as a response, drop as it's a dead end
		{errPeersUnavailable, true},         // Nobody had the advertised blocks, drop the advertiser
		{errInvalidAncestor, true},          // Agreed upon ancestor is not acceptable, drop the chain rewriter
		{errInvalidChain, true},             // Hash chain was detected as invalid, definitely drop
		{errInvalidBody, false},             // A bad peer was detected, but not the sync origin
		{errInvalidReceipt, false},          // A bad peer was detected, but not the sync origin
		{errCancelContentProcessing, false}, // Synchronisation was canceled, origin may be innocent, don't drop
	}
	// Run the tests and check disconnection status
	tester := newTester(t)
	defer tester.terminate()
	chain := testChainBase.shorten(1)

	for i, tt := range tests {
		// Register a new peer and ensure its presence
		id := fmt.Sprintf("test %d", i)
		tester.newPeer(id, protocol, chain.blocks[1:])
		if _, ok := tester.peers[id]; !ok {
			t.Fatalf("test %d: registered peer not found", i)
		}
		// Simulate a synchronisation and check the required result
		tester.downloader.synchroniseMock = func(string, common.Hash) error { return tt.result }

		tester.downloader.LegacySync(id, tester.chain.Genesis().Hash(), big.NewInt(1000), nil, FullSync)
		if _, ok := tester.peers[id]; !ok != tt.drop {
			t.Errorf("test %d: peer drop mismatch for %v: have %v, want %v", i, tt.result, !ok, tt.drop)
		}
	}
}

// Tests that synchronisation progress (origin block number, current block number
// and highest block number) is tracked and updated correctly.
func TestSyncProgress68Full(t *testing.T)  { testSyncProgress(t, eth.ETH68, FullSync) }
func TestSyncProgress68Snap(t *testing.T)  { testSyncProgress(t, eth.ETH68, SnapSync) }
func TestSyncProgress68Light(t *testing.T) { testSyncProgress(t, eth.ETH68, LightSync) }

func testSyncProgress(t *testing.T, protocol uint, mode SyncMode) {
	tester := newTester(t)
	defer tester.terminate()

	chain := testChainBase.shorten(blockCacheMaxItems - 15)

	// Set a sync init hook to catch progress changes
	starting := make(chan struct{})
	progress := make(chan struct{})

	tester.downloader.syncInitHook = func(origin, latest uint64) {
		starting <- struct{}{}
		<-progress
	}
	checkProgress(t, tester.downloader, "pristine", ethereum.SyncProgress{})

	// Synchronise half the blocks and check initial progress
	tester.newPeer("peer-half", protocol, chain.shorten(len(chain.blocks) / 2).blocks[1:])
	pending := new(sync.WaitGroup)
	pending.Add(1)

	go func() {
		defer pending.Done()
		if err := tester.sync("peer-half", nil, mode); err != nil {
			panic(fmt.Sprintf("failed to synchronise blocks: %v", err))
		}
	}()
	<-starting
	checkProgress(t, tester.downloader, "initial", ethereum.SyncProgress{
		HighestBlock: uint64(len(chain.blocks)/2 - 1),
	})
	progress <- struct{}{}
	pending.Wait()

	// Synchronise all the blocks and check continuation progress
	tester.newPeer("peer-full", protocol, chain.blocks[1:])
	pending.Add(1)
	go func() {
		defer pending.Done()
		if err := tester.sync("peer-full", nil, mode); err != nil {
			panic(fmt.Sprintf("failed to synchronise blocks: %v", err))
		}
	}()
	<-starting
	checkProgress(t, tester.downloader, "completing", ethereum.SyncProgress{
		StartingBlock: uint64(len(chain.blocks)/2 - 1),
		CurrentBlock:  uint64(len(chain.blocks)/2 - 1),
		HighestBlock:  uint64(len(chain.blocks) - 1),
	})

	// Check final progress after successful sync
	progress <- struct{}{}
	pending.Wait()
	checkProgress(t, tester.downloader, "final", ethereum.SyncProgress{
		StartingBlock: uint64(len(chain.blocks)/2 - 1),
		CurrentBlock:  uint64(len(chain.blocks) - 1),
		HighestBlock:  uint64(len(chain.blocks) - 1),
	})
}

func checkProgress(t *testing.T, d *Downloader, stage string, want ethereum.SyncProgress) {
	// Mark this method as a helper to report errors at callsite, not in here
	t.Helper()

	p := d.Progress()
	if p.StartingBlock != want.StartingBlock || p.CurrentBlock != want.CurrentBlock || p.HighestBlock != want.HighestBlock {
		t.Fatalf("%s progress mismatch:\nhave %+v\nwant %+v", stage, p, want)
	}
}

// Tests that synchronisation progress (origin block number and highest block
// number) is tracked and updated correctly in case of a fork (or manual head
// revertal).
func TestForkedSyncProgress68Full(t *testing.T)  { testForkedSyncProgress(t, eth.ETH68, FullSync) }
func TestForkedSyncProgress68Snap(t *testing.T)  { testForkedSyncProgress(t, eth.ETH68, SnapSync) }
func TestForkedSyncProgress68Light(t *testing.T) { testForkedSyncProgress(t, eth.ETH68, LightSync) }

func testForkedSyncProgress(t *testing.T, protocol uint, mode SyncMode) {
	tester := newTester(t)
	defer tester.terminate()

	chainA := testChainForkLightA.shorten(len(testChainBase.blocks) + MaxHeaderFetch)
	chainB := testChainForkLightB.shorten(len(testChainBase.blocks) + MaxHeaderFetch)

	// Set a sync init hook to catch progress changes
	starting := make(chan struct{})
	progress := make(chan struct{})

	tester.downloader.syncInitHook = func(origin, latest uint64) {
		starting <- struct{}{}
		<-progress
	}
	checkProgress(t, tester.downloader, "pristine", ethereum.SyncProgress{})

	// Synchronise with one of the forks and check progress
	tester.newPeer("fork A", protocol, chainA.blocks[1:])
	pending := new(sync.WaitGroup)
	pending.Add(1)
	go func() {
		defer pending.Done()
		if err := tester.sync("fork A", nil, mode); err != nil {
			panic(fmt.Sprintf("failed to synchronise blocks: %v", err))
		}
	}()
	<-starting

	checkProgress(t, tester.downloader, "initial", ethereum.SyncProgress{
		HighestBlock: uint64(len(chainA.blocks) - 1),
	})
	progress <- struct{}{}
	pending.Wait()

	// Simulate a successful sync above the fork
	tester.downloader.syncStatsChainOrigin = tester.downloader.syncStatsChainHeight

	// Synchronise with the second fork and check progress resets
	tester.newPeer("fork B", protocol, chainB.blocks[1:])
	pending.Add(1)
	go func() {
		defer pending.Done()
		if err := tester.sync("fork B", nil, mode); err != nil {
			panic(fmt.Sprintf("failed to synchronise blocks: %v", err))
		}
	}()
	<-starting
	checkProgress(t, tester.downloader, "forking", ethereum.SyncProgress{
		StartingBlock: uint64(len(testChainBase.blocks)) - 1,
		CurrentBlock:  uint64(len(chainA.blocks) - 1),
		HighestBlock:  uint64(len(chainB.blocks) - 1),
	})

	// Check final progress after successful sync
	progress <- struct{}{}
	pending.Wait()
	checkProgress(t, tester.downloader, "final", ethereum.SyncProgress{
		StartingBlock: uint64(len(testChainBase.blocks)) - 1,
		CurrentBlock:  uint64(len(chainB.blocks) - 1),
		HighestBlock:  uint64(len(chainB.blocks) - 1),
	})
}

// Tests that if synchronisation is aborted due to some failure, then the progress
// origin is not updated in the next sync cycle, as it should be considered the
// continuation of the previous sync and not a new instance.
func TestFailedSyncProgress68Full(t *testing.T)  { testFailedSyncProgress(t, eth.ETH68, FullSync) }
func TestFailedSyncProgress68Snap(t *testing.T)  { testFailedSyncProgress(t, eth.ETH68, SnapSync) }
func TestFailedSyncProgress68Light(t *testing.T) { testFailedSyncProgress(t, eth.ETH68, LightSync) }

func testFailedSyncProgress(t *testing.T, protocol uint, mode SyncMode) {
	tester := newTester(t)
	defer tester.terminate()

	chain := testChainBase.shorten(blockCacheMaxItems - 15)

	// Set a sync init hook to catch progress changes
	starting := make(chan struct{})
	progress := make(chan struct{})

	tester.downloader.syncInitHook = func(origin, latest uint64) {
		starting <- struct{}{}
		<-progress
	}
	checkProgress(t, tester.downloader, "pristine", ethereum.SyncProgress{})

	// Attempt a full sync with a faulty peer
	missing := len(chain.blocks)/2 - 1

	faulter := tester.newPeer("faulty", protocol, chain.blocks[1:])
	faulter.withholdHeaders[chain.blocks[missing].Hash()] = struct{}{}

	pending := new(sync.WaitGroup)
	pending.Add(1)
	go func() {
		defer pending.Done()
		if err := tester.sync("faulty", nil, mode); err == nil {
			panic("succeeded faulty synchronisation")
		}
	}()
	<-starting
	checkProgress(t, tester.downloader, "initial", ethereum.SyncProgress{
		HighestBlock: uint64(len(chain.blocks) - 1),
	})
	progress <- struct{}{}
	pending.Wait()
	afterFailedSync := tester.downloader.Progress()

	// Synchronise with a good peer and check that the progress origin remind the same
	// after a failure
	tester.newPeer("valid", protocol, chain.blocks[1:])
	pending.Add(1)
	go func() {
		defer pending.Done()
		if err := tester.sync("valid", nil, mode); err != nil {
			panic(fmt.Sprintf("failed to synchronise blocks: %v", err))
		}
	}()
	<-starting
	checkProgress(t, tester.downloader, "completing", afterFailedSync)

	// Check final progress after successful sync
	progress <- struct{}{}
	pending.Wait()
	checkProgress(t, tester.downloader, "final", ethereum.SyncProgress{
		CurrentBlock: uint64(len(chain.blocks) - 1),
		HighestBlock: uint64(len(chain.blocks) - 1),
	})
}

// Tests that if an attacker fakes a chain height, after the attack is detected,
// the progress height is successfully reduced at the next sync invocation.
func TestFakedSyncProgress68Full(t *testing.T)  { testFakedSyncProgress(t, eth.ETH68, FullSync) }
func TestFakedSyncProgress68Snap(t *testing.T)  { testFakedSyncProgress(t, eth.ETH68, SnapSync) }
func TestFakedSyncProgress68Light(t *testing.T) { testFakedSyncProgress(t, eth.ETH68, LightSync) }

func testFakedSyncProgress(t *testing.T, protocol uint, mode SyncMode) {
	tester := newTester(t)
	defer tester.terminate()

	chain := testChainBase.shorten(blockCacheMaxItems - 15)

	// Set a sync init hook to catch progress changes
	starting := make(chan struct{})
	progress := make(chan struct{})
	tester.downloader.syncInitHook = func(origin, latest uint64) {
		starting <- struct{}{}
		<-progress
	}
	checkProgress(t, tester.downloader, "pristine", ethereum.SyncProgress{})

	// Create and sync with an attacker that promises a higher chain than available.
	attacker := tester.newPeer("attack", protocol, chain.blocks[1:])
	numMissing := 5
	for i := len(chain.blocks) - 2; i > len(chain.blocks)-numMissing; i-- {
		attacker.withholdHeaders[chain.blocks[i].Hash()] = struct{}{}
	}
	pending := new(sync.WaitGroup)
	pending.Add(1)
	go func() {
		defer pending.Done()
		if err := tester.sync("attack", nil, mode); err == nil {
			panic("succeeded attacker synchronisation")
		}
	}()
	<-starting
	checkProgress(t, tester.downloader, "initial", ethereum.SyncProgress{
		HighestBlock: uint64(len(chain.blocks) - 1),
	})
	progress <- struct{}{}
	pending.Wait()
	afterFailedSync := tester.downloader.Progress()

	// Synchronise with a good peer and check that the progress height has been reduced to
	// the true value.
	validChain := chain.shorten(len(chain.blocks) - numMissing)
	tester.newPeer("valid", protocol, validChain.blocks[1:])
	pending.Add(1)

	go func() {
		defer pending.Done()
		if err := tester.sync("valid", nil, mode); err != nil {
			panic(fmt.Sprintf("failed to synchronise blocks: %v", err))
		}
	}()
	<-starting
	checkProgress(t, tester.downloader, "completing", ethereum.SyncProgress{
		CurrentBlock: afterFailedSync.CurrentBlock,
		HighestBlock: uint64(len(validChain.blocks) - 1),
	})
	// Check final progress after successful sync.
	progress <- struct{}{}
	pending.Wait()
	checkProgress(t, tester.downloader, "final", ethereum.SyncProgress{
		CurrentBlock: uint64(len(validChain.blocks) - 1),
		HighestBlock: uint64(len(validChain.blocks) - 1),
	})
}

func TestRemoteHeaderRequestSpan(t *testing.T) {
	testCases := []struct {
		remoteHeight uint64
		localHeight  uint64
		expected     []int
	}{
		// Remote is way higher. We should ask for the remote head and go backwards
		{1500, 1000,
			[]int{1323, 1339, 1355, 1371, 1387, 1403, 1419, 1435, 1451, 1467, 1483, 1499},
		},
		{15000, 13006,
			[]int{14823, 14839, 14855, 14871, 14887, 14903, 14919, 14935, 14951, 14967, 14983, 14999},
		},
		// Remote is pretty close to us. We don't have to fetch as many
		{1200, 1150,
			[]int{1149, 1154, 1159, 1164, 1169, 1174, 1179, 1184, 1189, 1194, 1199},
		},
		// Remote is equal to us (so on a fork with higher td)
		// We should get the closest couple of ancestors
		{1500, 1500,
			[]int{1497, 1499},
		},
		// We're higher than the remote! Odd
		{1000, 1500,
			[]int{997, 999},
		},
		// Check some weird edgecases that it behaves somewhat rationally
		{0, 1500,
			[]int{0, 2},
		},
		{6000000, 0,
			[]int{5999823, 5999839, 5999855, 5999871, 5999887, 5999903, 5999919, 5999935, 5999951, 5999967, 5999983, 5999999},
		},
		{0, 0,
			[]int{0, 2},
		},
	}
	reqs := func(from, count, span int) []int {
		var r []int
		num := from
		for len(r) < count {
			r = append(r, num)
			num += span + 1
		}
		return r
	}
	for i, tt := range testCases {
		from, count, span, max := calculateRequestSpan(tt.remoteHeight, tt.localHeight)
		data := reqs(int(from), count, span)

		if max != uint64(data[len(data)-1]) {
			t.Errorf("test %d: wrong last value %d != %d", i, data[len(data)-1], max)
		}
		failed := false
		if len(data) != len(tt.expected) {
			failed = true
			t.Errorf("test %d: length wrong, expected %d got %d", i, len(tt.expected), len(data))
		} else {
			for j, n := range data {
				if n != tt.expected[j] {
					failed = true
					break
				}
			}
		}
		if failed {
			res := strings.ReplaceAll(fmt.Sprint(data), " ", ",")
			exp := strings.ReplaceAll(fmt.Sprint(tt.expected), " ", ",")
			t.Logf("got: %v\n", res)
			t.Logf("exp: %v\n", exp)
			t.Errorf("test %d: wrong values", i)
		}
	}
}

// Tests that peers below a pre-configured checkpoint block are prevented from
// being fast-synced from, avoiding potential cheap eclipse attacks.
func TestCheckpointEnforcement67Full(t *testing.T) { testCheckpointEnforcement(t, eth.ETH67, FullSync) }
func TestCheckpointEnforcement67Snap(t *testing.T) { testCheckpointEnforcement(t, eth.ETH67, SnapSync) }
func TestCheckpointEnforcement67Light(t *testing.T) {
	testCheckpointEnforcement(t, eth.ETH67, LightSync)
}

func TestCheckpointEnforcement68Full(t *testing.T) { testCheckpointEnforcement(t, eth.ETH68, FullSync) }
func TestCheckpointEnforcement68Snap(t *testing.T) { testCheckpointEnforcement(t, eth.ETH68, SnapSync) }
func TestCheckpointEnforcement68Light(t *testing.T) {
	testCheckpointEnforcement(t, eth.ETH68, LightSync)
}

func testCheckpointEnforcement(t *testing.T, protocol uint, mode SyncMode) {
	// Create a new tester with a particular hard coded checkpoint block
	tester := newTester(t)
	defer tester.terminate()

	tester.downloader.checkpoint = uint64(fsMinFullBlocks) + 256
	chain := testChainBase.shorten(int(tester.downloader.checkpoint) - 1)

	// Attempt to sync with the peer and validate the result
	tester.newPeer("peer", protocol, chain.blocks[1:])

	var expect error
	if mode == SnapSync || mode == LightSync {
		expect = errUnsyncedPeer
	}
	if err := tester.sync("peer", nil, mode); !errors.Is(err, expect) {
		t.Fatalf("block sync error mismatch: have %v, want %v", err, expect)
	}
	if mode == SnapSync || mode == LightSync {
		assertOwnChain(t, tester, 1)
	} else {
		assertOwnChain(t, tester, len(chain.blocks))
	}
}

// Tests that peers below a pre-configured checkpoint block are prevented from
// being fast-synced from, avoiding potential cheap eclipse attacks.
func TestBeaconSync68Full(t *testing.T) { testBeaconSync(t, eth.ETH68, FullSync) }
func TestBeaconSync68Snap(t *testing.T) { testBeaconSync(t, eth.ETH68, SnapSync) }

func testBeaconSync(t *testing.T, protocol uint, mode SyncMode) {
	// log.Root().SetHandler(log.LvlFilterHandler(log.LvlInfo, log.StreamHandler(os.Stderr, log.TerminalFormat(true))))

	var cases = []struct {
		name  string // The name of testing scenario
		local int    // The length of local chain(canonical chain assumed), 0 means genesis is the head
	}{
		{name: "Beacon sync since genesis", local: 0},
		{name: "Beacon sync with short local chain", local: 1},
		{name: "Beacon sync with long local chain", local: blockCacheMaxItems - 15 - fsMinFullBlocks/2},
		{name: "Beacon sync with full local chain", local: blockCacheMaxItems - 15 - 1},
	}
	for _, c := range cases {
		t.Run(c.name, func(t *testing.T) {
			success := make(chan struct{})
			tester := newTesterWithNotification(t, func() {
				close(success)
			})
			defer tester.terminate()

			chain := testChainBase.shorten(blockCacheMaxItems - 15)
			tester.newPeer("peer", protocol, chain.blocks[1:])

			// Build the local chain segment if it's required
			if c.local > 0 {
				tester.chain.InsertChain(chain.blocks[1 : c.local+1])
			}
			if err := tester.downloader.BeaconSync(mode, chain.blocks[len(chain.blocks)-1].Header(), nil); err != nil {
				t.Fatalf("Failed to beacon sync chain %v %v", c.name, err)
			}
			select {
			case <-success:
				// Ok, downloader fully cancelled after sync cycle
				if bs := int(tester.chain.CurrentBlock().Number.Uint64()) + 1; bs != len(chain.blocks) {
					t.Fatalf("synchronised blocks mismatch: have %v, want %v", bs, len(chain.blocks))
				}
			case <-time.NewTimer(time.Second * 3).C:
				t.Fatalf("Failed to sync chain in three seconds")
			}
		})
	}
}<|MERGE_RESOLUTION|>--- conflicted
+++ resolved
@@ -72,13 +72,8 @@
 	})
 	gspec := &genesisT.Genesis{
 		Config:  params.TestChainConfig,
-<<<<<<< HEAD
 		Alloc:   genesisT.GenesisAlloc{testAddress: {Balance: big.NewInt(1000000000000000)}},
 		BaseFee: big.NewInt(vars.InitialBaseFee),
-=======
-		Alloc:   types.GenesisAlloc{testAddress: {Balance: big.NewInt(1000000000000000)}},
-		BaseFee: big.NewInt(params.InitialBaseFee),
->>>>>>> 7f131dcb
 	}
 	chain, err := core.NewBlockChain(db, nil, gspec, nil, ethash.NewFaker(), vm.Config{}, nil, nil)
 	if err != nil {
