--- conflicted
+++ resolved
@@ -53,12 +53,9 @@
 	rmLogsFeed      event.Feed
 	pendingLogsFeed event.Feed
 	chainFeed       event.Feed
-<<<<<<< HEAD
 	chainSideFeed   event.Feed
-=======
 	pendingBlock    *types.Block
 	pendingReceipts types.Receipts
->>>>>>> a7e358d0
 }
 
 func (b *testBackend) ChainConfig() ctypes.ChainConfigurator {
