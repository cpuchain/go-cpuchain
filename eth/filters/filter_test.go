--- conflicted
+++ resolved
@@ -58,15 +58,9 @@
 		addr3   = common.BytesToAddress([]byte("ethereum"))
 		addr4   = common.BytesToAddress([]byte("random addresses please"))
 
-<<<<<<< HEAD
 		gspec = &genesisT.Genesis{
 			Alloc:   genesisT.GenesisAlloc{addr1: {Balance: big.NewInt(1000000)}},
 			BaseFee: big.NewInt(vars.InitialBaseFee),
-=======
-		gspec = &core.Genesis{
-			Alloc:   types.GenesisAlloc{addr1: {Balance: big.NewInt(1000000)}},
-			BaseFee: big.NewInt(params.InitialBaseFee),
->>>>>>> 7f131dcb
 			Config:  params.TestChainConfig,
 		}
 	)
@@ -94,11 +88,7 @@
 	// The test txs are not properly signed, can't simply create a chain
 	// and then import blocks. TODO(rjl493456442) try to get rid of the
 	// manual database writes.
-<<<<<<< HEAD
-	core.MustCommitGenesis(db, trie.NewDatabase(db, trie.HashDefaults), gspec)
-=======
-	gspec.MustCommit(db, triedb.NewDatabase(db, triedb.HashDefaults))
->>>>>>> 7f131dcb
+	core.MustCommitGenesis(db, triedb.NewDatabase(db, triedb.HashDefaults), gspec)
 
 	for i, block := range chain {
 		rawdb.WriteBlock(db, block)
@@ -177,13 +167,8 @@
 
 		gspec = &genesisT.Genesis{
 			Config: params.TestChainConfig,
-<<<<<<< HEAD
 			Alloc: genesisT.GenesisAlloc{
 				addr:      {Balance: big.NewInt(0).Mul(big.NewInt(100), big.NewInt(vars.Ether))},
-=======
-			Alloc: types.GenesisAlloc{
-				addr:      {Balance: big.NewInt(0).Mul(big.NewInt(100), big.NewInt(params.Ether))},
->>>>>>> 7f131dcb
 				contract:  {Balance: big.NewInt(0), Code: bytecode},
 				contract2: {Balance: big.NewInt(0), Code: bytecode},
 			},
@@ -198,11 +183,7 @@
 
 	// Hack: GenerateChainWithGenesis creates a new db.
 	// Commit the genesis manually and use GenerateChain.
-<<<<<<< HEAD
-	g, err := core.CommitGenesis(gspec, db, trie.NewDatabase(db, nil))
-=======
-	_, err = gspec.Commit(db, triedb.NewDatabase(db, nil))
->>>>>>> 7f131dcb
+	g, err := core.CommitGenesis(gspec, db, triedb.NewDatabase(db, nil))
 	if err != nil {
 		t.Fatal(err)
 	}
