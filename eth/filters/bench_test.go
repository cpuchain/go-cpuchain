// Copyright 2017 The go-ethereum Authors
// This file is part of the go-ethereum library.
//
// The go-ethereum library is free software: you can redistribute it and/or modify
// it under the terms of the GNU Lesser General Public License as published by
// the Free Software Foundation, either version 3 of the License, or
// (at your option) any later version.
//
// The go-ethereum library is distributed in the hope that it will be useful,
// but WITHOUT ANY WARRANTY; without even the implied warranty of
// MERCHANTABILITY or FITNESS FOR A PARTICULAR PURPOSE. See the
// GNU Lesser General Public License for more details.
//
// You should have received a copy of the GNU Lesser General Public License
// along with the go-ethereum library. If not, see <http://www.gnu.org/licenses/>.

package filters

import (
	"context"
	"fmt"
	"testing"
	"time"

	"github.com/ethereum/go-ethereum/common"
	"github.com/ethereum/go-ethereum/common/bitutil"
	"github.com/ethereum/go-ethereum/core/bloombits"
	"github.com/ethereum/go-ethereum/core/rawdb"
	"github.com/ethereum/go-ethereum/core/types"
	"github.com/ethereum/go-ethereum/ethdb"
	"github.com/ethereum/go-ethereum/params/vars"
)

func BenchmarkBloomBits512(b *testing.B) {
	benchmarkBloomBits(b, 512)
}

func BenchmarkBloomBits1k(b *testing.B) {
	benchmarkBloomBits(b, 1024)
}

func BenchmarkBloomBits2k(b *testing.B) {
	benchmarkBloomBits(b, 2048)
}

func BenchmarkBloomBits4k(b *testing.B) {
	benchmarkBloomBits(b, 4096)
}

func BenchmarkBloomBits8k(b *testing.B) {
	benchmarkBloomBits(b, 8192)
}

func BenchmarkBloomBits16k(b *testing.B) {
	benchmarkBloomBits(b, 16384)
}

func BenchmarkBloomBits32k(b *testing.B) {
	benchmarkBloomBits(b, 32768)
}

const benchFilterCnt = 2000

func benchmarkBloomBits(b *testing.B, sectionSize uint64) {
<<<<<<< HEAD
	benchDataDir := vars.DefaultDataDir() + "/geth/chaindata"
=======
	b.Skip("test disabled: this tests presume (and modify) an existing datadir.")
	benchDataDir := node.DefaultDataDir() + "/geth/chaindata"
>>>>>>> 6c4dc6c3
	b.Log("Running bloombits benchmark   section size:", sectionSize)

	db, err := rawdb.NewLevelDBDatabase(benchDataDir, 128, 1024, "", false)
	if err != nil {
		b.Fatalf("error opening database at %v: %v", benchDataDir, err)
	}
	head := rawdb.ReadHeadBlockHash(db)
	if head == (common.Hash{}) {
		b.Fatalf("chain data not found at %v", benchDataDir)
	}

	clearBloomBits(db)
	b.Log("Generating bloombits data...")
	headNum := rawdb.ReadHeaderNumber(db, head)
	if headNum == nil || *headNum < sectionSize+512 {
		b.Fatalf("not enough blocks for running a benchmark")
	}

	start := time.Now()
	cnt := (*headNum - 512) / sectionSize
	var dataSize, compSize uint64
	for sectionIdx := uint64(0); sectionIdx < cnt; sectionIdx++ {
		bc, err := bloombits.NewGenerator(uint(sectionSize))
		if err != nil {
			b.Fatalf("failed to create generator: %v", err)
		}
		var header *types.Header
		for i := sectionIdx * sectionSize; i < (sectionIdx+1)*sectionSize; i++ {
			hash := rawdb.ReadCanonicalHash(db, i)
			header = rawdb.ReadHeader(db, hash, i)
			if header == nil {
				b.Fatalf("Error creating bloomBits data")
			}
			bc.AddBloom(uint(i-sectionIdx*sectionSize), header.Bloom)
		}
		sectionHead := rawdb.ReadCanonicalHash(db, (sectionIdx+1)*sectionSize-1)
		for i := 0; i < types.BloomBitLength; i++ {
			data, err := bc.Bitset(uint(i))
			if err != nil {
				b.Fatalf("failed to retrieve bitset: %v", err)
			}
			comp := bitutil.CompressBytes(data)
			dataSize += uint64(len(data))
			compSize += uint64(len(comp))
			rawdb.WriteBloomBits(db, uint(i), sectionIdx, sectionHead, comp)
		}
		//if sectionIdx%50 == 0 {
		//	b.Log(" section", sectionIdx, "/", cnt)
		//}
	}

	d := time.Since(start)
	b.Log("Finished generating bloombits data")
	b.Log(" ", d, "total  ", d/time.Duration(cnt*sectionSize), "per block")
	b.Log(" data size:", dataSize, "  compressed size:", compSize, "  compression ratio:", float64(compSize)/float64(dataSize))

	b.Log("Running filter benchmarks...")
	start = time.Now()
	var backend *testBackend

	for i := 0; i < benchFilterCnt; i++ {
		if i%20 == 0 {
			db.Close()
			db, _ = rawdb.NewLevelDBDatabase(benchDataDir, 128, 1024, "", false)
			backend = &testBackend{db: db, sections: cnt}
		}
		var addr common.Address
		addr[0] = byte(i)
		addr[1] = byte(i / 256)
		filter := NewRangeFilter(backend, 0, int64(cnt*sectionSize-1), []common.Address{addr}, nil)
		if _, err := filter.Logs(context.Background()); err != nil {
			b.Error("filter.Find error:", err)
		}
	}
	d = time.Since(start)
	b.Log("Finished running filter benchmarks")
	b.Log(" ", d, "total  ", d/time.Duration(benchFilterCnt), "per address", d*time.Duration(1000000)/time.Duration(benchFilterCnt*cnt*sectionSize), "per million blocks")
	db.Close()
}

var bloomBitsPrefix = []byte("bloomBits-")

func clearBloomBits(db ethdb.Database) {
	fmt.Println("Clearing bloombits data...")
	it := db.NewIterator(bloomBitsPrefix, nil)
	for it.Next() {
		db.Delete(it.Key())
	}
	it.Release()
}

func BenchmarkNoBloomBits(b *testing.B) {
<<<<<<< HEAD
	benchDataDir := vars.DefaultDataDir() + "/geth/chaindata"
=======
	b.Skip("test disabled: this tests presume (and modify) an existing datadir.")
	benchDataDir := node.DefaultDataDir() + "/geth/chaindata"
>>>>>>> 6c4dc6c3
	b.Log("Running benchmark without bloombits")
	db, err := rawdb.NewLevelDBDatabase(benchDataDir, 128, 1024, "", false)
	if err != nil {
		b.Fatalf("error opening database at %v: %v", benchDataDir, err)
	}
	head := rawdb.ReadHeadBlockHash(db)
	if head == (common.Hash{}) {
		b.Fatalf("chain data not found at %v", benchDataDir)
	}
	headNum := rawdb.ReadHeaderNumber(db, head)

	clearBloomBits(db)

	b.Log("Running filter benchmarks...")
	start := time.Now()
	backend := &testBackend{db: db}
	filter := NewRangeFilter(backend, 0, int64(*headNum), []common.Address{{}}, nil)
	filter.Logs(context.Background())
	d := time.Since(start)
	b.Log("Finished running filter benchmarks")
	b.Log(" ", d, "total  ", d*time.Duration(1000000)/time.Duration(*headNum+1), "per million blocks")
	db.Close()
}<|MERGE_RESOLUTION|>--- conflicted
+++ resolved
@@ -62,12 +62,8 @@
 const benchFilterCnt = 2000
 
 func benchmarkBloomBits(b *testing.B, sectionSize uint64) {
-<<<<<<< HEAD
+	b.Skip("test disabled: this tests presume (and modify) an existing datadir.")
 	benchDataDir := vars.DefaultDataDir() + "/geth/chaindata"
-=======
-	b.Skip("test disabled: this tests presume (and modify) an existing datadir.")
-	benchDataDir := node.DefaultDataDir() + "/geth/chaindata"
->>>>>>> 6c4dc6c3
 	b.Log("Running bloombits benchmark   section size:", sectionSize)
 
 	db, err := rawdb.NewLevelDBDatabase(benchDataDir, 128, 1024, "", false)
@@ -160,12 +156,8 @@
 }
 
 func BenchmarkNoBloomBits(b *testing.B) {
-<<<<<<< HEAD
+	b.Skip("test disabled: this tests presume (and modify) an existing datadir.")
 	benchDataDir := vars.DefaultDataDir() + "/geth/chaindata"
-=======
-	b.Skip("test disabled: this tests presume (and modify) an existing datadir.")
-	benchDataDir := node.DefaultDataDir() + "/geth/chaindata"
->>>>>>> 6c4dc6c3
 	b.Log("Running benchmark without bloombits")
 	db, err := rawdb.NewLevelDBDatabase(benchDataDir, 128, 1024, "", false)
 	if err != nil {
