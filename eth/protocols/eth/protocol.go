--- conflicted
+++ resolved
@@ -30,11 +30,7 @@
 
 // Constants to match up protocol versions and messages
 const (
-<<<<<<< HEAD
-	ETH66 = 66
 	ETH67 = 67
-=======
->>>>>>> 7f131dcb
 	ETH68 = 68
 )
 
