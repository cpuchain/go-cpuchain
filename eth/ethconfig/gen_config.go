--- conflicted
+++ resolved
@@ -55,20 +55,13 @@
 		GPO                     gasprice.Config
 		EnablePreimageRecording bool
 		DocRoot                 string `toml:"-"`
-<<<<<<< HEAD
 		EWASMInterpreter        string
 		EVMInterpreter          string
 		RPCGasCap               uint64                         `toml:",omitempty"`
 		RPCTxFeeCap             float64                        `toml:",omitempty"`
 		Checkpoint              *ctypes.TrustedCheckpoint      `toml:",omitempty"`
 		CheckpointOracle        *ctypes.CheckpointOracleConfig `toml:",omitempty"`
-=======
-		RPCGasCap               uint64
-		RPCTxFeeCap             float64
-		Checkpoint              *params.TrustedCheckpoint      `toml:",omitempty"`
-		CheckpointOracle        *params.CheckpointOracleConfig `toml:",omitempty"`
-		OverrideLondon          *big.Int                       `toml:",omitempty"`
->>>>>>> 12f0ff40
+		OverrideMystique        *big.Int                       `toml:",omitempty"`
 	}
 	var enc Config
 	enc.Genesis = c.Genesis
@@ -111,7 +104,7 @@
 	enc.RPCTxFeeCap = c.RPCTxFeeCap
 	enc.Checkpoint = c.Checkpoint
 	enc.CheckpointOracle = c.CheckpointOracle
-	enc.OverrideLondon = c.OverrideLondon
+	enc.OverrideMystique = c.OverrideMystique
 	return &enc, nil
 }
 
@@ -154,20 +147,13 @@
 		GPO                     *gasprice.Config
 		EnablePreimageRecording *bool
 		DocRoot                 *string `toml:"-"`
-<<<<<<< HEAD
 		EWASMInterpreter        *string
 		EVMInterpreter          *string
 		RPCGasCap               *uint64                        `toml:",omitempty"`
 		RPCTxFeeCap             *float64                       `toml:",omitempty"`
 		Checkpoint              *ctypes.TrustedCheckpoint      `toml:",omitempty"`
 		CheckpointOracle        *ctypes.CheckpointOracleConfig `toml:",omitempty"`
-=======
-		RPCGasCap               *uint64
-		RPCTxFeeCap             *float64
-		Checkpoint              *params.TrustedCheckpoint      `toml:",omitempty"`
-		CheckpointOracle        *params.CheckpointOracleConfig `toml:",omitempty"`
-		OverrideLondon          *big.Int                       `toml:",omitempty"`
->>>>>>> 12f0ff40
+		OverrideMystique        *big.Int                       `toml:",omitempty"`
 	}
 	var dec Config
 	if err := unmarshal(&dec); err != nil {
@@ -293,8 +279,8 @@
 	if dec.CheckpointOracle != nil {
 		c.CheckpointOracle = dec.CheckpointOracle
 	}
-	if dec.OverrideLondon != nil {
-		c.OverrideLondon = dec.OverrideLondon
+	if dec.OverrideMystique != nil {
+		c.OverrideMystique = dec.OverrideMystique
 	}
 	return nil
 }