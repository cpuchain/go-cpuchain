// Copyright 2021 The go-ethereum Authors
// This file is part of the go-ethereum library.
//
// The go-ethereum library is free software: you can redistribute it and/or modify
// it under the terms of the GNU Lesser General Public License as published by
// the Free Software Foundation, either version 3 of the License, or
// (at your option) any later version.
//
// The go-ethereum library is distributed in the hope that it will be useful,
// but WITHOUT ANY WARRANTY; without even the implied warranty of
// MERCHANTABILITY or FITNESS FOR A PARTICULAR PURPOSE. See the
// GNU Lesser General Public License for more details.
//
// You should have received a copy of the GNU Lesser General Public License
// along with the go-ethereum library. If not, see <http://www.gnu.org/licenses/>.

package gasprice

import (
	"context"
	"encoding/binary"
	"errors"
	"fmt"
	"math"
	"math/big"
	"sync/atomic"

	"github.com/ethereum/go-ethereum/common"
	"github.com/ethereum/go-ethereum/consensus/misc/eip1559"
	"github.com/ethereum/go-ethereum/core/types"
	"github.com/ethereum/go-ethereum/log"
	"github.com/ethereum/go-ethereum/rpc"
	"golang.org/x/exp/slices"
)

var (
	errInvalidPercentile = errors.New("invalid reward percentile")
	errRequestBeyondHead = errors.New("request beyond head block")
)

const (
	// maxBlockFetchers is the max number of goroutines to spin up to pull blocks
	// for the fee history calculation (mostly relevant for LES).
	maxBlockFetchers = 4
)

// blockFees represents a single block for processing
type blockFees struct {
	// set by the caller
	blockNumber uint64
	header      *types.Header
	block       *types.Block // only set if reward percentiles are requested
	receipts    types.Receipts
	// filled by processBlock
	results processedFees
	err     error
}

type cacheKey struct {
	number      uint64
	percentiles string
}

// processedFees contains the results of a processed block.
type processedFees struct {
	reward               []*big.Int
	baseFee, nextBaseFee *big.Int
	gasUsedRatio         float64
}

// txGasAndReward is sorted in ascending order based on reward
type txGasAndReward struct {
	gasUsed uint64
	reward  *big.Int
}

// processBlock takes a blockFees structure with the blockNumber, the header and optionally
// the block field filled in, retrieves the block from the backend if not present yet and
// fills in the rest of the fields.
func (oracle *Oracle) processBlock(bf *blockFees, percentiles []float64) {
	chainconfig := oracle.backend.ChainConfig()
	if bf.results.baseFee = bf.header.BaseFee; bf.results.baseFee == nil {
		bf.results.baseFee = new(big.Int)
	}
<<<<<<< HEAD
	if chainconfig.IsEnabled(chainconfig.GetEIP1559Transition, big.NewInt(int64(bf.blockNumber+1))) {
		bf.results.nextBaseFee = misc.CalcBaseFee(chainconfig, bf.header)
=======
	if chainconfig.IsLondon(big.NewInt(int64(bf.blockNumber + 1))) {
		bf.results.nextBaseFee = eip1559.CalcBaseFee(chainconfig, bf.header)
>>>>>>> a7e358d0
	} else {
		bf.results.nextBaseFee = new(big.Int)
	}
	bf.results.gasUsedRatio = float64(bf.header.GasUsed) / float64(bf.header.GasLimit)
	if len(percentiles) == 0 {
		// rewards were not requested, return null
		return
	}
	if bf.block == nil || (bf.receipts == nil && len(bf.block.Transactions()) != 0) {
		log.Error("Block or receipts are missing while reward percentiles are requested")
		return
	}

	bf.results.reward = make([]*big.Int, len(percentiles))
	if len(bf.block.Transactions()) == 0 {
		// return an all zero row if there are no transactions to gather data from
		for i := range bf.results.reward {
			bf.results.reward[i] = new(big.Int)
		}
		return
	}

	sorter := make([]txGasAndReward, len(bf.block.Transactions()))
	for i, tx := range bf.block.Transactions() {
		reward, _ := tx.EffectiveGasTip(bf.block.BaseFee())
		sorter[i] = txGasAndReward{gasUsed: bf.receipts[i].GasUsed, reward: reward}
	}
	slices.SortStableFunc(sorter, func(a, b txGasAndReward) int {
		return a.reward.Cmp(b.reward)
	})

	var txIndex int
	sumGasUsed := sorter[0].gasUsed

	for i, p := range percentiles {
		thresholdGasUsed := uint64(float64(bf.block.GasUsed()) * p / 100)
		for sumGasUsed < thresholdGasUsed && txIndex < len(bf.block.Transactions())-1 {
			txIndex++
			sumGasUsed += sorter[txIndex].gasUsed
		}
		bf.results.reward[i] = sorter[txIndex].reward
	}
}

// resolveBlockRange resolves the specified block range to absolute block numbers while also
// enforcing backend specific limitations. The pending block and corresponding receipts are
// also returned if requested and available.
// Note: an error is only returned if retrieving the head header has failed. If there are no
// retrievable blocks in the specified range then zero block count is returned with no error.
func (oracle *Oracle) resolveBlockRange(ctx context.Context, reqEnd rpc.BlockNumber, blocks uint64) (*types.Block, []*types.Receipt, uint64, uint64, error) {
	var (
		headBlock       *types.Header
		pendingBlock    *types.Block
		pendingReceipts types.Receipts
		err             error
	)

	// Get the chain's current head.
	if headBlock, err = oracle.backend.HeaderByNumber(ctx, rpc.LatestBlockNumber); err != nil {
		return nil, nil, 0, 0, err
	}
	head := rpc.BlockNumber(headBlock.Number.Uint64())

	// Fail if request block is beyond the chain's current head.
	if head < reqEnd {
		return nil, nil, 0, 0, fmt.Errorf("%w: requested %d, head %d", errRequestBeyondHead, reqEnd, head)
	}

	// Resolve block tag.
	if reqEnd < 0 {
		var (
			resolved *types.Header
			err      error
		)
		switch reqEnd {
		case rpc.PendingBlockNumber:
			if pendingBlock, pendingReceipts = oracle.backend.PendingBlockAndReceipts(); pendingBlock != nil {
				resolved = pendingBlock.Header()
			} else {
				// Pending block not supported by backend, process only until latest block.
				resolved = headBlock

				// Update total blocks to return to account for this.
				blocks--
			}
		case rpc.LatestBlockNumber:
			// Retrieved above.
			resolved = headBlock
		case rpc.SafeBlockNumber:
			resolved, err = oracle.backend.HeaderByNumber(ctx, rpc.SafeBlockNumber)
		case rpc.FinalizedBlockNumber:
			resolved, err = oracle.backend.HeaderByNumber(ctx, rpc.FinalizedBlockNumber)
		case rpc.EarliestBlockNumber:
			resolved, err = oracle.backend.HeaderByNumber(ctx, rpc.EarliestBlockNumber)
		}
		if resolved == nil || err != nil {
			return nil, nil, 0, 0, err
		}
		// Absolute number resolved.
		reqEnd = rpc.BlockNumber(resolved.Number.Uint64())
	}

	// If there are no blocks to return, short circuit.
	if blocks == 0 {
		return nil, nil, 0, 0, nil
	}
	// Ensure not trying to retrieve before genesis.
	if uint64(reqEnd+1) < blocks {
		blocks = uint64(reqEnd + 1)
	}
	return pendingBlock, pendingReceipts, uint64(reqEnd), blocks, nil
}

// FeeHistory returns data relevant for fee estimation based on the specified range of blocks.
// The range can be specified either with absolute block numbers or ending with the latest
// or pending block. Backends may or may not support gathering data from the pending block
// or blocks older than a certain age (specified in maxHistory). The first block of the
// actually processed range is returned to avoid ambiguity when parts of the requested range
// are not available or when the head has changed during processing this request.
// Three arrays are returned based on the processed blocks:
//   - reward: the requested percentiles of effective priority fees per gas of transactions in each
//     block, sorted in ascending order and weighted by gas used.
//   - baseFee: base fee per gas in the given block
//   - gasUsedRatio: gasUsed/gasLimit in the given block
//
// Note: baseFee includes the next block after the newest of the returned range, because this
// value can be derived from the newest block.
func (oracle *Oracle) FeeHistory(ctx context.Context, blocks uint64, unresolvedLastBlock rpc.BlockNumber, rewardPercentiles []float64) (*big.Int, [][]*big.Int, []*big.Int, []float64, error) {
	if blocks < 1 {
		return common.Big0, nil, nil, nil, nil // returning with no data and no error means there are no retrievable blocks
	}
	maxFeeHistory := oracle.maxHeaderHistory
	if len(rewardPercentiles) != 0 {
		maxFeeHistory = oracle.maxBlockHistory
	}
	if blocks > maxFeeHistory {
		log.Warn("Sanitizing fee history length", "requested", blocks, "truncated", maxFeeHistory)
		blocks = maxFeeHistory
	}
	for i, p := range rewardPercentiles {
		if p < 0 || p > 100 {
			return common.Big0, nil, nil, nil, fmt.Errorf("%w: %f", errInvalidPercentile, p)
		}
		if i > 0 && p < rewardPercentiles[i-1] {
			return common.Big0, nil, nil, nil, fmt.Errorf("%w: #%d:%f > #%d:%f", errInvalidPercentile, i-1, rewardPercentiles[i-1], i, p)
		}
	}
	var (
		pendingBlock    *types.Block
		pendingReceipts []*types.Receipt
		err             error
	)
	pendingBlock, pendingReceipts, lastBlock, blocks, err := oracle.resolveBlockRange(ctx, unresolvedLastBlock, blocks)
	if err != nil || blocks == 0 {
		return common.Big0, nil, nil, nil, err
	}
	oldestBlock := lastBlock + 1 - blocks

	var next atomic.Uint64
	next.Store(oldestBlock)
	results := make(chan *blockFees, blocks)

	percentileKey := make([]byte, 8*len(rewardPercentiles))
	for i, p := range rewardPercentiles {
		binary.LittleEndian.PutUint64(percentileKey[i*8:(i+1)*8], math.Float64bits(p))
	}
	for i := 0; i < maxBlockFetchers && i < int(blocks); i++ {
		go func() {
			for {
				// Retrieve the next block number to fetch with this goroutine
				blockNumber := next.Add(1) - 1
				if blockNumber > lastBlock {
					return
				}

				fees := &blockFees{blockNumber: blockNumber}
				if pendingBlock != nil && blockNumber >= pendingBlock.NumberU64() {
					fees.block, fees.receipts = pendingBlock, pendingReceipts
					fees.header = fees.block.Header()
					oracle.processBlock(fees, rewardPercentiles)
					results <- fees
				} else {
					cacheKey := cacheKey{number: blockNumber, percentiles: string(percentileKey)}

					if p, ok := oracle.historyCache.Get(cacheKey); ok {
						fees.results = p
						results <- fees
					} else {
						if len(rewardPercentiles) != 0 {
							fees.block, fees.err = oracle.backend.BlockByNumber(ctx, rpc.BlockNumber(blockNumber))
							if fees.block != nil && fees.err == nil {
								fees.receipts, fees.err = oracle.backend.GetReceipts(ctx, fees.block.Hash())
								fees.header = fees.block.Header()
							}
						} else {
							fees.header, fees.err = oracle.backend.HeaderByNumber(ctx, rpc.BlockNumber(blockNumber))
						}
						if fees.header != nil && fees.err == nil {
							oracle.processBlock(fees, rewardPercentiles)
							if fees.err == nil {
								oracle.historyCache.Add(cacheKey, fees.results)
							}
						}
						// send to results even if empty to guarantee that blocks items are sent in total
						results <- fees
					}
				}
			}
		}()
	}
	var (
		reward       = make([][]*big.Int, blocks)
		baseFee      = make([]*big.Int, blocks+1)
		gasUsedRatio = make([]float64, blocks)
		firstMissing = blocks
	)
	for ; blocks > 0; blocks-- {
		fees := <-results
		if fees.err != nil {
			return common.Big0, nil, nil, nil, fees.err
		}
		i := fees.blockNumber - oldestBlock
		if fees.results.baseFee != nil {
			reward[i], baseFee[i], baseFee[i+1], gasUsedRatio[i] = fees.results.reward, fees.results.baseFee, fees.results.nextBaseFee, fees.results.gasUsedRatio
		} else {
			// getting no block and no error means we are requesting into the future (might happen because of a reorg)
			if i < firstMissing {
				firstMissing = i
			}
		}
	}
	if firstMissing == 0 {
		return common.Big0, nil, nil, nil, nil
	}
	if len(rewardPercentiles) != 0 {
		reward = reward[:firstMissing]
	} else {
		reward = nil
	}
	baseFee, gasUsedRatio = baseFee[:firstMissing+1], gasUsedRatio[:firstMissing]
	return new(big.Int).SetUint64(oldestBlock), reward, baseFee, gasUsedRatio, nil
}<|MERGE_RESOLUTION|>--- conflicted
+++ resolved
@@ -82,13 +82,8 @@
 	if bf.results.baseFee = bf.header.BaseFee; bf.results.baseFee == nil {
 		bf.results.baseFee = new(big.Int)
 	}
-<<<<<<< HEAD
 	if chainconfig.IsEnabled(chainconfig.GetEIP1559Transition, big.NewInt(int64(bf.blockNumber+1))) {
-		bf.results.nextBaseFee = misc.CalcBaseFee(chainconfig, bf.header)
-=======
-	if chainconfig.IsLondon(big.NewInt(int64(bf.blockNumber + 1))) {
 		bf.results.nextBaseFee = eip1559.CalcBaseFee(chainconfig, bf.header)
->>>>>>> a7e358d0
 	} else {
 		bf.results.nextBaseFee = new(big.Int)
 	}
