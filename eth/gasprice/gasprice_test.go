--- conflicted
+++ resolved
@@ -66,11 +66,7 @@
 			Config: params.TestChainConfig,
 			Alloc:  genesisT.GenesisAlloc{addr: {Balance: big.NewInt(math.MaxInt64)}},
 		}
-<<<<<<< HEAD
-		signer = types.NewEIP155Signer(gspec.Config.GetChainID())
-=======
 		signer = types.LatestSigner(gspec.Config)
->>>>>>> c2d2f4ed
 	)
 	engine := ethash.NewFaker()
 	db := rawdb.NewMemoryDatabase()
