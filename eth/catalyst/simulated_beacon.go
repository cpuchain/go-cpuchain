// Copyright 2023 The go-ethereum Authors
// This file is part of the go-ethereum library.
//
// The go-ethereum library is free software: you can redistribute it and/or modify
// it under the terms of the GNU Lesser General Public License as published by
// the Free Software Foundation, either version 3 of the License, or
// (at your option) any later version.
//
// The go-ethereum library is distributed in the hope that it will be useful,
// but WITHOUT ANY WARRANTY; without even the implied warranty of
// MERCHANTABILITY or FITNESS FOR A PARTICULAR PURPOSE. See the
// GNU Lesser General Public License for more details.
//
// You should have received a copy of the GNU Lesser General Public License
// along with the go-ethereum library. If not, see <http://www.gnu.org/licenses/>.

package catalyst

import (
	"crypto/rand"
	"errors"
	"math/big"
	"sync"
	"time"

	"github.com/ethereum/go-ethereum/beacon/engine"
	"github.com/ethereum/go-ethereum/common"
	"github.com/ethereum/go-ethereum/core/txpool"
	"github.com/ethereum/go-ethereum/core/types"
	"github.com/ethereum/go-ethereum/eth"
	"github.com/ethereum/go-ethereum/log"
	"github.com/ethereum/go-ethereum/node"
	"github.com/ethereum/go-ethereum/params"
	"github.com/ethereum/go-ethereum/rpc"
)

const devEpochLength = 32

// withdrawalQueue implements a FIFO queue which holds withdrawals that are
// pending inclusion.
type withdrawalQueue struct {
	pending chan *types.Withdrawal
}

// add queues a withdrawal for future inclusion.
func (w *withdrawalQueue) add(withdrawal *types.Withdrawal) error {
	select {
	case w.pending <- withdrawal:
		break
	default:
		return errors.New("withdrawal queue full")
	}
	return nil
}

// gatherPending returns a number of queued withdrawals up to a maximum count.
func (w *withdrawalQueue) gatherPending(maxCount int) []*types.Withdrawal {
	withdrawals := []*types.Withdrawal{}
	for {
		select {
		case withdrawal := <-w.pending:
			withdrawals = append(withdrawals, withdrawal)
			if len(withdrawals) == maxCount {
				break
			}
		default:
			return withdrawals
		}
	}
}

type SimulatedBeacon struct {
	shutdownCh  chan struct{}
	eth         *eth.Ethereum
	period      uint64
	withdrawals withdrawalQueue

	feeRecipient     common.Address
	feeRecipientLock sync.Mutex // lock gates concurrent access to the feeRecipient

	engineAPI          *ConsensusAPI
	curForkchoiceState engine.ForkchoiceStateV1
	lastBlockTime      uint64
}

// NewSimulatedBeacon constructs a new simulated beacon chain.
// Period sets the period in which blocks should be produced.
//
//   - If period is set to 0, a block is produced on every transaction.
//     via Commit, Fork and AdjustTime.
func NewSimulatedBeacon(period uint64, eth *eth.Ethereum) (*SimulatedBeacon, error) {
<<<<<<< HEAD
	chainConfig := eth.APIBackend.ChainConfig()
	if !chainConfig.GetIsDevMode() {
		return nil, errors.New("incompatible pre-existing chain configuration")
	}
=======
>>>>>>> 7f131dcb
	block := eth.BlockChain().CurrentBlock()
	current := engine.ForkchoiceStateV1{
		HeadBlockHash:      block.Hash(),
		SafeBlockHash:      block.Hash(),
		FinalizedBlockHash: block.Hash(),
	}
	engineAPI := newConsensusAPIWithoutHeartbeat(eth)

	// if genesis block, send forkchoiceUpdated to trigger transition to PoS
	if block.Number.Sign() == 0 {
		if _, err := engineAPI.ForkchoiceUpdatedV2(current, nil); err != nil {
			return nil, err
		}
	}
	return &SimulatedBeacon{
		eth:                eth,
		period:             period,
		shutdownCh:         make(chan struct{}),
		engineAPI:          engineAPI,
		lastBlockTime:      block.Time,
		curForkchoiceState: current,
		withdrawals:        withdrawalQueue{make(chan *types.Withdrawal, 20)},
	}, nil
}

func (c *SimulatedBeacon) setFeeRecipient(feeRecipient common.Address) {
	c.feeRecipientLock.Lock()
	c.feeRecipient = feeRecipient
	c.feeRecipientLock.Unlock()
}

// Start invokes the SimulatedBeacon life-cycle function in a goroutine.
func (c *SimulatedBeacon) Start() error {
	if c.period == 0 {
		// if period is set to 0, do not mine at all
		// this is used in the simulated backend where blocks
		// are explicitly mined via Commit, AdjustTime and Fork
	} else {
		go c.loop()
	}
	return nil
}

// Stop halts the SimulatedBeacon service.
func (c *SimulatedBeacon) Stop() error {
	close(c.shutdownCh)
	return nil
}

// sealBlock initiates payload building for a new block and creates a new block
// with the completed payload.
func (c *SimulatedBeacon) sealBlock(withdrawals []*types.Withdrawal, timestamp uint64) error {
	if timestamp <= c.lastBlockTime {
		timestamp = c.lastBlockTime + 1
	}
	c.feeRecipientLock.Lock()
	feeRecipient := c.feeRecipient
	c.feeRecipientLock.Unlock()

	// Reset to CurrentBlock in case of the chain was rewound
	if header := c.eth.BlockChain().CurrentBlock(); c.curForkchoiceState.HeadBlockHash != header.Hash() {
		finalizedHash := c.finalizedBlockHash(header.Number.Uint64())
		c.setCurrentState(header.Hash(), *finalizedHash)
	}

	var random [32]byte
	rand.Read(random[:])
	fcResponse, err := c.engineAPI.forkchoiceUpdated(c.curForkchoiceState, &engine.PayloadAttributes{
		Timestamp:             timestamp,
		SuggestedFeeRecipient: feeRecipient,
		Withdrawals:           withdrawals,
		Random:                random,
	}, engine.PayloadV2, true)
	if err != nil {
		return err
	}
	if fcResponse == engine.STATUS_SYNCING {
		return errors.New("chain rewind prevented invocation of payload creation")
	}

	envelope, err := c.engineAPI.getPayload(*fcResponse.PayloadID, true)
	if err != nil {
		return err
	}
	payload := envelope.ExecutionPayload

	var finalizedHash common.Hash
	if payload.Number%devEpochLength == 0 {
		finalizedHash = payload.BlockHash
	} else {
		if fh := c.finalizedBlockHash(payload.Number); fh == nil {
			return errors.New("chain rewind interrupted calculation of finalized block hash")
		} else {
			finalizedHash = *fh
		}
	}

	// Mark the payload as canon
	if _, err = c.engineAPI.NewPayloadV2(*payload); err != nil {
		return err
	}
	c.setCurrentState(payload.BlockHash, finalizedHash)

	// Mark the block containing the payload as canonical
	if _, err = c.engineAPI.ForkchoiceUpdatedV2(c.curForkchoiceState, nil); err != nil {
		return err
	}
	c.lastBlockTime = payload.Timestamp
	return nil
}

// loop runs the block production loop for non-zero period configuration
func (c *SimulatedBeacon) loop() {
	timer := time.NewTimer(0)
	for {
		select {
		case <-c.shutdownCh:
			return
		case <-timer.C:
			withdrawals := c.withdrawals.gatherPending(10)
			if err := c.sealBlock(withdrawals, uint64(time.Now().Unix())); err != nil {
				log.Warn("Error performing sealing work", "err", err)
			} else {
				timer.Reset(time.Second * time.Duration(c.period))
			}
		}
	}
}

// finalizedBlockHash returns the block hash of the finalized block corresponding
// to the given number or nil if doesn't exist in the chain.
func (c *SimulatedBeacon) finalizedBlockHash(number uint64) *common.Hash {
	var finalizedNumber uint64
	if number%devEpochLength == 0 {
		finalizedNumber = number
	} else {
		finalizedNumber = (number - 1) / devEpochLength * devEpochLength
	}
	if finalizedBlock := c.eth.BlockChain().GetBlockByNumber(finalizedNumber); finalizedBlock != nil {
		fh := finalizedBlock.Hash()
		return &fh
	}
	return nil
}

// setCurrentState sets the current forkchoice state
func (c *SimulatedBeacon) setCurrentState(headHash, finalizedHash common.Hash) {
	c.curForkchoiceState = engine.ForkchoiceStateV1{
		HeadBlockHash:      headHash,
		SafeBlockHash:      headHash,
		FinalizedBlockHash: finalizedHash,
	}
}

// Commit seals a block on demand.
func (c *SimulatedBeacon) Commit() common.Hash {
	withdrawals := c.withdrawals.gatherPending(10)
	if err := c.sealBlock(withdrawals, uint64(time.Now().Unix())); err != nil {
		log.Warn("Error performing sealing work", "err", err)
	}
	return c.eth.BlockChain().CurrentBlock().Hash()
}

// Rollback un-sends previously added transactions.
func (c *SimulatedBeacon) Rollback() {
	// Flush all transactions from the transaction pools
	maxUint256 := new(big.Int).Sub(new(big.Int).Lsh(common.Big1, 256), common.Big1)
	c.eth.TxPool().SetGasTip(maxUint256)
	// Set the gas tip back to accept new transactions
	// TODO (Marius van der Wijden): set gas tip to parameter passed by config
	c.eth.TxPool().SetGasTip(big.NewInt(params.GWei))
}

// Fork sets the head to the provided hash.
func (c *SimulatedBeacon) Fork(parentHash common.Hash) error {
	if len(c.eth.TxPool().Pending(txpool.PendingFilter{})) != 0 {
		return errors.New("pending block dirty")
	}
	parent := c.eth.BlockChain().GetBlockByHash(parentHash)
	if parent == nil {
		return errors.New("parent not found")
	}
	return c.eth.BlockChain().SetHead(parent.NumberU64())
}

// AdjustTime creates a new block with an adjusted timestamp.
func (c *SimulatedBeacon) AdjustTime(adjustment time.Duration) error {
	if len(c.eth.TxPool().Pending(txpool.PendingFilter{})) != 0 {
		return errors.New("could not adjust time on non-empty block")
	}
	parent := c.eth.BlockChain().CurrentBlock()
	if parent == nil {
		return errors.New("parent not found")
	}
	withdrawals := c.withdrawals.gatherPending(10)
	return c.sealBlock(withdrawals, parent.Time+uint64(adjustment))
}

func RegisterSimulatedBeaconAPIs(stack *node.Node, sim *SimulatedBeacon) {
	api := &api{sim}
	if sim.period == 0 {
		// mine on demand if period is set to 0
		go api.loop()
	}
	stack.RegisterAPIs([]rpc.API{
		{
			Namespace: "dev",
			Service:   api,
			Version:   "1.0",
		},
	})
}<|MERGE_RESOLUTION|>--- conflicted
+++ resolved
@@ -89,13 +89,6 @@
 //   - If period is set to 0, a block is produced on every transaction.
 //     via Commit, Fork and AdjustTime.
 func NewSimulatedBeacon(period uint64, eth *eth.Ethereum) (*SimulatedBeacon, error) {
-<<<<<<< HEAD
-	chainConfig := eth.APIBackend.ChainConfig()
-	if !chainConfig.GetIsDevMode() {
-		return nil, errors.New("incompatible pre-existing chain configuration")
-	}
-=======
->>>>>>> 7f131dcb
 	block := eth.BlockChain().CurrentBlock()
 	current := engine.ForkchoiceStateV1{
 		HeadBlockHash:      block.Hash(),
