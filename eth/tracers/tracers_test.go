// Copyright 2017 The go-ethereum Authors
// This file is part of the go-ethereum library.
//
// The go-ethereum library is free software: you can redistribute it and/or modify
// it under the terms of the GNU Lesser General Public License as published by
// the Free Software Foundation, either version 3 of the License, or
// (at your option) any later version.
//
// The go-ethereum library is distributed in the hope that it will be useful,
// but WITHOUT ANY WARRANTY; without even the implied warranty of
// MERCHANTABILITY or FITNESS FOR A PARTICULAR PURPOSE. See the
// GNU Lesser General Public License for more details.
//
// You should have received a copy of the GNU Lesser General Public License
// along with the go-ethereum library. If not, see <http://www.gnu.org/licenses/>.

package tracers

import (
	"math/big"
	"testing"

	"github.com/ethereum/go-ethereum/common"
	"github.com/ethereum/go-ethereum/core"
	"github.com/ethereum/go-ethereum/core/rawdb"
	"github.com/ethereum/go-ethereum/core/types"
	"github.com/ethereum/go-ethereum/core/vm"
	"github.com/ethereum/go-ethereum/crypto"
	"github.com/ethereum/go-ethereum/eth/tracers/logger"
	"github.com/ethereum/go-ethereum/params"
	"github.com/ethereum/go-ethereum/params/types/genesisT"
	"github.com/ethereum/go-ethereum/tests"
)

func BenchmarkTransactionTrace(b *testing.B) {
	key, _ := crypto.HexToECDSA("b71c71a67e1177ad4e901695e1b4b9ee17ae16c6668d313eac2f96dbcda3f291")
	from := crypto.PubkeyToAddress(key.PublicKey)
	gas := uint64(1000000) // 1M gas
	to := common.HexToAddress("0x00000000000000000000000000000000deadbeef")
	signer := types.LatestSignerForChainID(big.NewInt(1337))
	tx, err := types.SignNewTx(key, signer,
		&types.LegacyTx{
			Nonce:    1,
			GasPrice: big.NewInt(500),
			Gas:      gas,
			To:       &to,
		})
	if err != nil {
		b.Fatal(err)
	}
	txContext := vm.TxContext{
		Origin:   from,
		GasPrice: tx.GasPrice(),
	}
	context := vm.BlockContext{
		CanTransfer: core.CanTransfer,
		Transfer:    core.Transfer,
		Coinbase:    common.Address{},
		BlockNumber: new(big.Int).SetUint64(uint64(5)),
		Time:        5,
		Difficulty:  big.NewInt(0xffffffff),
		GasLimit:    gas,
		BaseFee:     big.NewInt(8),
	}
<<<<<<< HEAD
	alloc := genesisT.GenesisAlloc{}
=======
	alloc := types.GenesisAlloc{}
>>>>>>> 7f131dcb
	// The code pushes 'deadbeef' into memory, then the other params, and calls CREATE2, then returns
	// the address
	loop := []byte{
		byte(vm.JUMPDEST), //  [ count ]
		byte(vm.PUSH1), 0, // jumpdestination
		byte(vm.JUMP),
	}
<<<<<<< HEAD
	alloc[common.HexToAddress("0x00000000000000000000000000000000deadbeef")] = genesisT.GenesisAccount{
=======
	alloc[common.HexToAddress("0x00000000000000000000000000000000deadbeef")] = types.Account{
>>>>>>> 7f131dcb
		Nonce:   1,
		Code:    loop,
		Balance: big.NewInt(1),
	}
<<<<<<< HEAD
	alloc[from] = genesisT.GenesisAccount{
=======
	alloc[from] = types.Account{
>>>>>>> 7f131dcb
		Nonce:   1,
		Code:    []byte{},
		Balance: big.NewInt(500000000000000),
	}
	state := tests.MakePreState(rawdb.NewMemoryDatabase(), alloc, false, rawdb.HashScheme)
	defer state.Close()

	// Create the tracer, the EVM environment and run it
	tracer := logger.NewStructLogger(&logger.Config{
		Debug: false,
		//DisableStorage: true,
		//EnableMemory: false,
		//EnableReturnData: false,
	})
	evm := vm.NewEVM(context, txContext, state.StateDB, params.AllEthashProtocolChanges, vm.Config{Tracer: tracer})
	msg, err := core.TransactionToMessage(tx, signer, context.BaseFee)
	if err != nil {
		b.Fatalf("failed to prepare transaction for tracing: %v", err)
	}
	b.ResetTimer()
	b.ReportAllocs()

	for i := 0; i < b.N; i++ {
		snap := state.StateDB.Snapshot()
		st := core.NewStateTransition(evm, msg, new(core.GasPool).AddGas(tx.Gas()))
		_, err = st.TransitionDb()
		if err != nil {
			b.Fatal(err)
		}
		state.StateDB.RevertToSnapshot(snap)
		if have, want := len(tracer.StructLogs()), 244752; have != want {
			b.Fatalf("trace wrong, want %d steps, have %d", want, have)
		}
		tracer.Reset()
	}
}

func TestMemCopying(t *testing.T) {
	for i, tc := range []struct {
		memsize  int64
		offset   int64
		size     int64
		wantErr  string
		wantSize int
	}{
		{0, 0, 100, "", 100},    // Should pad up to 100
		{0, 100, 0, "", 0},      // No need to pad (0 size)
		{100, 50, 100, "", 100}, // Should pad 100-150
		{100, 50, 5, "", 5},     // Wanted range fully within memory
		{100, -50, 0, "offset or size must not be negative", 0},                        // Error
		{0, 1, 1024*1024 + 1, "reached limit for padding memory slice: 1048578", 0},    // Error
		{10, 0, 1024*1024 + 100, "reached limit for padding memory slice: 1048666", 0}, // Error

	} {
		mem := vm.NewMemory()
		mem.Resize(uint64(tc.memsize))
		cpy, err := GetMemoryCopyPadded(mem, tc.offset, tc.size)
		if want := tc.wantErr; want != "" {
			if err == nil {
				t.Fatalf("test %d: want '%v' have no error", i, want)
			}
			if have := err.Error(); want != have {
				t.Fatalf("test %d: want '%v' have '%v'", i, want, have)
			}
			continue
		}
		if err != nil {
			t.Fatalf("test %d: unexpected error: %v", i, err)
		}
		if want, have := tc.wantSize, len(cpy); have != want {
			t.Fatalf("test %d: want %v have %v", i, want, have)
		}
	}
}<|MERGE_RESOLUTION|>--- conflicted
+++ resolved
@@ -62,11 +62,7 @@
 		GasLimit:    gas,
 		BaseFee:     big.NewInt(8),
 	}
-<<<<<<< HEAD
 	alloc := genesisT.GenesisAlloc{}
-=======
-	alloc := types.GenesisAlloc{}
->>>>>>> 7f131dcb
 	// The code pushes 'deadbeef' into memory, then the other params, and calls CREATE2, then returns
 	// the address
 	loop := []byte{
@@ -74,20 +70,12 @@
 		byte(vm.PUSH1), 0, // jumpdestination
 		byte(vm.JUMP),
 	}
-<<<<<<< HEAD
 	alloc[common.HexToAddress("0x00000000000000000000000000000000deadbeef")] = genesisT.GenesisAccount{
-=======
-	alloc[common.HexToAddress("0x00000000000000000000000000000000deadbeef")] = types.Account{
->>>>>>> 7f131dcb
 		Nonce:   1,
 		Code:    loop,
 		Balance: big.NewInt(1),
 	}
-<<<<<<< HEAD
 	alloc[from] = genesisT.GenesisAccount{
-=======
-	alloc[from] = types.Account{
->>>>>>> 7f131dcb
 		Nonce:   1,
 		Code:    []byte{},
 		Balance: big.NewInt(500000000000000),
