// Copyright 2021 The go-ethereum Authors
// This file is part of the go-ethereum library.
//
// The go-ethereum library is free software: you can redistribute it and/or modify
// it under the terms of the GNU Lesser General Public License as published by
// the Free Software Foundation, either version 3 of the License, or
// (at your option) any later version.
//
// The go-ethereum library is distributed in the hope that it will be useful,
// but WITHOUT ANY WARRANTY; without even the implied warranty of
// MERCHANTABILITY or FITNESS FOR A PARTICULAR PURPOSE. See the
// GNU Lesser General Public License for more details.
//
// You should have received a copy of the GNU Lesser General Public License
// along with the go-ethereum library. If not, see <http://www.gnu.org/licenses/>.

package logger

import (
	"math/big"

	"github.com/ethereum/go-ethereum/common"
	"github.com/ethereum/go-ethereum/core/types"
	"github.com/ethereum/go-ethereum/core/vm"
)

// accessList is an accumulator for the set of accounts and storage slots an EVM
// contract execution touches.
type accessList map[common.Address]accessListSlots

// accessListSlots is an accumulator for the set of storage slots within a single
// contract that an EVM contract execution touches.
type accessListSlots map[common.Hash]struct{}

// newAccessList creates a new accessList.
func newAccessList() accessList {
	return make(map[common.Address]accessListSlots)
}

// addAddress adds an address to the accesslist.
func (al accessList) addAddress(address common.Address) {
	// Set address if not previously present
	if _, present := al[address]; !present {
		al[address] = make(map[common.Hash]struct{})
	}
}

// addSlot adds a storage slot to the accesslist.
func (al accessList) addSlot(address common.Address, slot common.Hash) {
	// Set address if not previously present
	al.addAddress(address)

	// Set the slot on the surely existent storage set
	al[address][slot] = struct{}{}
}

// equal checks if the content of the current access list is the same as the
// content of the other one.
func (al accessList) equal(other accessList) bool {
	// Cross reference the accounts first
	if len(al) != len(other) {
		return false
	}
	// Given that len(al) == len(other), we only need to check that
	// all the items from al are in other.
	for addr := range al {
		if _, ok := other[addr]; !ok {
			return false
		}
	}

	// Accounts match, cross reference the storage slots too
	for addr, slots := range al {
		otherslots := other[addr]

		if len(slots) != len(otherslots) {
			return false
		}
		// Given that len(slots) == len(otherslots), we only need to check that
		// all the items from slots are in otherslots.
		for hash := range slots {
			if _, ok := otherslots[hash]; !ok {
				return false
			}
		}
	}
	return true
}

// accesslist converts the accesslist to a types.AccessList.
func (al accessList) accessList() types.AccessList {
	acl := make(types.AccessList, 0, len(al))
	for addr, slots := range al {
		tuple := types.AccessTuple{Address: addr, StorageKeys: []common.Hash{}}
		for slot := range slots {
			tuple.StorageKeys = append(tuple.StorageKeys, slot)
		}
		acl = append(acl, tuple)
	}
	return acl
}

// AccessListTracer is a tracer that accumulates touched accounts and storage
// slots into an internal set.
type AccessListTracer struct {
	excl map[common.Address]struct{} // Set of account to exclude from the list
	list accessList                  // Set of accounts and storage slots touched
}

// NewAccessListTracer creates a new tracer that can generate AccessLists.
// An optional AccessList can be specified to occupy slots and addresses in
// the resulting accesslist.
func NewAccessListTracer(acl types.AccessList, from, to common.Address, precompiles []common.Address) *AccessListTracer {
	excl := map[common.Address]struct{}{
		from: {}, to: {},
	}
	for _, addr := range precompiles {
		excl[addr] = struct{}{}
	}
	list := newAccessList()
	for _, al := range acl {
		if _, ok := excl[al.Address]; !ok {
			list.addAddress(al.Address)
		}
		for _, slot := range al.StorageKeys {
			list.addSlot(al.Address, slot)
		}
	}
	return &AccessListTracer{
		excl: excl,
		list: list,
	}
}

func (a *AccessListTracer) CaptureStart(env *vm.EVM, from common.Address, to common.Address, create bool, input []byte, gas uint64, value *big.Int) {
}

/*
ethereum/go-ethereum@v1.10.15 cc @ziogaschr
func (a *AccessListTracer) CaptureStart(env *vm.EVM, from common.Address, to common.Address, create bool, input []byte, gas uint64, value *big.Int) {
}
*/

// CaptureState captures all opcodes that touch storage or addresses and adds them to the accesslist.
func (a *AccessListTracer) CaptureState(pc uint64, op vm.OpCode, gas, cost uint64, scope *vm.ScopeContext, rData []byte, depth int, err error) {
	stack := scope.Stack
	stackData := stack.Data()
	stackLen := len(stackData)
	if (op == vm.SLOAD || op == vm.SSTORE) && stackLen >= 1 {
		slot := common.Hash(stackData[stackLen-1].Bytes32())
		a.list.addSlot(scope.Contract.Address(), slot)
	}
	if (op == vm.EXTCODECOPY || op == vm.EXTCODEHASH || op == vm.EXTCODESIZE || op == vm.BALANCE || op == vm.SELFDESTRUCT) && stackLen >= 1 {
		addr := common.Address(stackData[stackLen-1].Bytes20())
		if _, ok := a.excl[addr]; !ok {
			a.list.addAddress(addr)
		}
	}
	if (op == vm.DELEGATECALL || op == vm.CALL || op == vm.STATICCALL || op == vm.CALLCODE) && stackLen >= 5 {
		addr := common.Address(stackData[stackLen-2].Bytes20())
		if _, ok := a.excl[addr]; !ok {
			a.list.addAddress(addr)
		}
	}
}

func (*AccessListTracer) CaptureFault(pc uint64, op vm.OpCode, gas, cost uint64, scope *vm.ScopeContext, depth int, err error) {
}

<<<<<<< HEAD
func (*AccessListTracer) CaptureEnd(output []byte, gasUsed uint64, t time.Duration, err error) {
}
=======
func (*AccessListTracer) CaptureEnd(output []byte, gasUsed uint64, err error) {}
>>>>>>> 18b641b0

func (*AccessListTracer) CaptureEnter(typ vm.OpCode, from common.Address, to common.Address, input []byte, gas uint64, value *big.Int) {
}

func (*AccessListTracer) CaptureExit(output []byte, gasUsed uint64, err error) {}

func (*AccessListTracer) CaptureTxStart(gasLimit uint64) {}

func (*AccessListTracer) CaptureTxEnd(restGas uint64) {}

// AccessList returns the current accesslist maintained by the tracer.
func (a *AccessListTracer) AccessList() types.AccessList {
	return a.list.accessList()
}

// Equal returns if the content of two access list traces are equal.
func (a *AccessListTracer) Equal(other *AccessListTracer) bool {
	return a.list.equal(other.list)
}<|MERGE_RESOLUTION|>--- conflicted
+++ resolved
@@ -167,12 +167,7 @@
 func (*AccessListTracer) CaptureFault(pc uint64, op vm.OpCode, gas, cost uint64, scope *vm.ScopeContext, depth int, err error) {
 }
 
-<<<<<<< HEAD
-func (*AccessListTracer) CaptureEnd(output []byte, gasUsed uint64, t time.Duration, err error) {
-}
-=======
 func (*AccessListTracer) CaptureEnd(output []byte, gasUsed uint64, err error) {}
->>>>>>> 18b641b0
 
 func (*AccessListTracer) CaptureEnter(typ vm.OpCode, from common.Address, to common.Address, input []byte, gas uint64, value *big.Int) {
 }
