// Copyright 2015 The go-ethereum Authors
// This file is part of the go-ethereum library.
//
// The go-ethereum library is free software: you can redistribute it and/or modify
// it under the terms of the GNU Lesser General Public License as published by
// the Free Software Foundation, either version 3 of the License, or
// (at your option) any later version.
//
// The go-ethereum library is distributed in the hope that it will be useful,
// but WITHOUT ANY WARRANTY; without even the implied warranty of
// MERCHANTABILITY or FITNESS FOR A PARTICULAR PURPOSE. See the
// GNU Lesser General Public License for more details.
//
// You should have received a copy of the GNU Lesser General Public License
// along with the go-ethereum library. If not, see <http://www.gnu.org/licenses/>.

// This file contains some shares testing functionality, common to  multiple
// different files and modules being tested.

package eth

import (
	"crypto/ecdsa"
	"crypto/rand"
	"fmt"
	"math/big"
	"sort"
	"sync"
	"testing"

	"github.com/ethereum/go-ethereum/common"
	"github.com/ethereum/go-ethereum/consensus/ethash"
	"github.com/ethereum/go-ethereum/core"
	"github.com/ethereum/go-ethereum/core/forkid"
	"github.com/ethereum/go-ethereum/core/rawdb"
	"github.com/ethereum/go-ethereum/core/types"
	"github.com/ethereum/go-ethereum/core/vm"
	"github.com/ethereum/go-ethereum/crypto"
	"github.com/ethereum/go-ethereum/eth/downloader"
	"github.com/ethereum/go-ethereum/ethdb"
	"github.com/ethereum/go-ethereum/event"
	"github.com/ethereum/go-ethereum/p2p"
	"github.com/ethereum/go-ethereum/p2p/enode"
	"github.com/ethereum/go-ethereum/params"
	"github.com/ethereum/go-ethereum/params/types/genesisT"
)

var (
	testBankKey, _ = crypto.HexToECDSA("b71c71a67e1177ad4e901695e1b4b9ee17ae16c6668d313eac2f96dbcda3f291")
	testBank       = crypto.PubkeyToAddress(testBankKey.PublicKey)
)

// newTestProtocolManager creates a new protocol manager for testing purposes,
// with the given number of blocks already known, and potential notification
// channels for different events.
func newTestProtocolManager(mode downloader.SyncMode, blocks int, generator func(int, *core.BlockGen), newtx chan<- []*types.Transaction) (*ProtocolManager, ethdb.Database, error) {
	var (
		evmux  = new(event.TypeMux)
		engine = ethash.NewFaker()
		db     = rawdb.NewMemoryDatabase()
		gspec  = &genesisT.Genesis{
			Config: params.TestChainConfig,
			Alloc:  genesisT.GenesisAlloc{testBank: {Balance: big.NewInt(1000000)}},
		}
<<<<<<< HEAD
		genesis       = core.MustCommitGenesis(db, gspec)
		blockchain, _ = core.NewBlockChain(db, nil, gspec.Config, engine, vm.Config{}, nil)
=======
		genesis       = gspec.MustCommit(db)
		blockchain, _ = core.NewBlockChain(db, nil, gspec.Config, engine, vm.Config{}, nil, nil)
>>>>>>> 3666da8a
	)
	chain, _ := core.GenerateChain(gspec.Config, genesis, ethash.NewFaker(), db, blocks, generator)
	if _, err := blockchain.InsertChain(chain); err != nil {
		panic(err)
	}
	pm, err := NewProtocolManager(gspec.Config, nil, mode, DefaultConfig.NetworkId, evmux, &testTxPool{added: newtx, pool: make(map[common.Hash]*types.Transaction)}, engine, blockchain, db, 1, nil)
	if err != nil {
		return nil, nil, err
	}
	pm.Start(1000)
	return pm, db, nil
}

// newTestProtocolManagerMust creates a new protocol manager for testing purposes,
// with the given number of blocks already known, and potential notification
// channels for different events. In case of an error, the constructor force-
// fails the test.
func newTestProtocolManagerMust(t *testing.T, mode downloader.SyncMode, blocks int, generator func(int, *core.BlockGen), newtx chan<- []*types.Transaction) (*ProtocolManager, ethdb.Database) {
	pm, db, err := newTestProtocolManager(mode, blocks, generator, newtx)
	if err != nil {
		t.Fatalf("Failed to create protocol manager: %v", err)
	}
	return pm, db
}

// testTxPool is a fake, helper transaction pool for testing purposes
type testTxPool struct {
	txFeed event.Feed
	pool   map[common.Hash]*types.Transaction // Hash map of collected transactions
	added  chan<- []*types.Transaction        // Notification channel for new transactions

	lock sync.RWMutex // Protects the transaction pool
}

// Has returns an indicator whether txpool has a transaction
// cached with the given hash.
func (p *testTxPool) Has(hash common.Hash) bool {
	p.lock.Lock()
	defer p.lock.Unlock()

	return p.pool[hash] != nil
}

// Get retrieves the transaction from local txpool with given
// tx hash.
func (p *testTxPool) Get(hash common.Hash) *types.Transaction {
	p.lock.Lock()
	defer p.lock.Unlock()

	return p.pool[hash]
}

// AddRemotes appends a batch of transactions to the pool, and notifies any
// listeners if the addition channel is non nil
func (p *testTxPool) AddRemotes(txs []*types.Transaction) []error {
	p.lock.Lock()
	defer p.lock.Unlock()

	for _, tx := range txs {
		p.pool[tx.Hash()] = tx
	}
	if p.added != nil {
		p.added <- txs
	}
	p.txFeed.Send(core.NewTxsEvent{Txs: txs})
	return make([]error, len(txs))
}

// Pending returns all the transactions known to the pool
func (p *testTxPool) Pending() (map[common.Address]types.Transactions, error) {
	p.lock.RLock()
	defer p.lock.RUnlock()

	batches := make(map[common.Address]types.Transactions)
	for _, tx := range p.pool {
		from, _ := types.Sender(types.HomesteadSigner{}, tx)
		batches[from] = append(batches[from], tx)
	}
	for _, batch := range batches {
		sort.Sort(types.TxByNonce(batch))
	}
	return batches, nil
}

func (p *testTxPool) SubscribeNewTxsEvent(ch chan<- core.NewTxsEvent) event.Subscription {
	return p.txFeed.Subscribe(ch)
}

// newTestTransaction create a new dummy transaction.
func newTestTransaction(from *ecdsa.PrivateKey, nonce uint64, datasize int) *types.Transaction {
	tx := types.NewTransaction(nonce, common.Address{}, big.NewInt(0), 100000, big.NewInt(0), make([]byte, datasize))
	tx, _ = types.SignTx(tx, types.HomesteadSigner{}, from)
	return tx
}

// testPeer is a simulated peer to allow testing direct network calls.
type testPeer struct {
	net p2p.MsgReadWriter // Network layer reader/writer to simulate remote messaging
	app *p2p.MsgPipeRW    // Application layer reader/writer to simulate the local side
	*peer
}

// newTestPeer creates a new peer registered at the given protocol manager.
func newTestPeer(name string, version int, pm *ProtocolManager, shake bool) (*testPeer, <-chan error) {
	// Create a message pipe to communicate through
	app, net := p2p.MsgPipe()

	// Start the peer on a new thread
	var id enode.ID
	rand.Read(id[:])
	peer := pm.newPeer(version, p2p.NewPeer(id, name, nil), net, pm.txpool.Get)
	errc := make(chan error, 1)
	go func() { errc <- pm.runPeer(peer) }()
	tp := &testPeer{app: app, net: net, peer: peer}

	// Execute any implicitly requested handshakes and return
	if shake {
		var (
			genesis = pm.blockchain.Genesis()
			head    = pm.blockchain.CurrentHeader()
			td      = pm.blockchain.GetTd(head.Hash(), head.Number.Uint64())
		)
		tp.handshake(nil, td, head.Hash(), genesis.Hash(), forkid.NewID(pm.blockchain), forkid.NewFilter(pm.blockchain))
	}
	return tp, errc
}

// handshake simulates a trivial handshake that expects the same state from the
// remote side as we are simulating locally.
func (p *testPeer) handshake(t *testing.T, td *big.Int, head common.Hash, genesis common.Hash, forkID forkid.ID, forkFilter forkid.Filter) {
	var msg interface{}
	switch {
	case p.version == eth63:
		msg = &statusData63{
			ProtocolVersion: uint32(p.version),
			NetworkId:       DefaultConfig.NetworkId,
			TD:              td,
			CurrentBlock:    head,
			GenesisBlock:    genesis,
		}
	case p.version >= eth64:
		msg = &statusData{
			ProtocolVersion: uint32(p.version),
			NetworkID:       DefaultConfig.NetworkId,
			TD:              td,
			Head:            head,
			Genesis:         genesis,
			ForkID:          forkID,
		}
	default:
		panic(fmt.Sprintf("unsupported eth protocol version: %d", p.version))
	}
	if err := p2p.ExpectMsg(p.app, StatusMsg, msg); err != nil {
		t.Fatalf("status recv: %v", err)
	}
	if err := p2p.Send(p.app, StatusMsg, msg); err != nil {
		t.Fatalf("status send: %v", err)
	}
}

// close terminates the local side of the peer, notifying the remote protocol
// manager of termination.
func (p *testPeer) close() {
	p.app.Close()
}<|MERGE_RESOLUTION|>--- conflicted
+++ resolved
@@ -62,13 +62,8 @@
 			Config: params.TestChainConfig,
 			Alloc:  genesisT.GenesisAlloc{testBank: {Balance: big.NewInt(1000000)}},
 		}
-<<<<<<< HEAD
 		genesis       = core.MustCommitGenesis(db, gspec)
-		blockchain, _ = core.NewBlockChain(db, nil, gspec.Config, engine, vm.Config{}, nil)
-=======
-		genesis       = gspec.MustCommit(db)
 		blockchain, _ = core.NewBlockChain(db, nil, gspec.Config, engine, vm.Config{}, nil, nil)
->>>>>>> 3666da8a
 	)
 	chain, _ := core.GenerateChain(gspec.Config, genesis, ethash.NewFaker(), db, blocks, generator)
 	if _, err := blockchain.InsertChain(chain); err != nil {
