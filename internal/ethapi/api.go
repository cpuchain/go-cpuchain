// Copyright 2015 The go-ethereum Authors
// This file is part of the go-ethereum library.
//
// The go-ethereum library is free software: you can redistribute it and/or modify
// it under the terms of the GNU Lesser General Public License as published by
// the Free Software Foundation, either version 3 of the License, or
// (at your option) any later version.
//
// The go-ethereum library is distributed in the hope that it will be useful,
// but WITHOUT ANY WARRANTY; without even the implied warranty of
// MERCHANTABILITY or FITNESS FOR A PARTICULAR PURPOSE. See the
// GNU Lesser General Public License for more details.
//
// You should have received a copy of the GNU Lesser General Public License
// along with the go-ethereum library. If not, see <http://www.gnu.org/licenses/>.

package ethapi

import (
	"context"
	"encoding/json"
	"errors"
	"fmt"
	"math/big"
	"strings"
	"time"

	"github.com/davecgh/go-spew/spew"
	"github.com/ethereum/go-ethereum/accounts"
	"github.com/ethereum/go-ethereum/accounts/abi"
	"github.com/ethereum/go-ethereum/accounts/keystore"
	"github.com/ethereum/go-ethereum/accounts/scwallet"
	"github.com/ethereum/go-ethereum/common"
	"github.com/ethereum/go-ethereum/common/hexutil"
	"github.com/ethereum/go-ethereum/common/math"
	"github.com/ethereum/go-ethereum/consensus/clique"
	"github.com/ethereum/go-ethereum/consensus/ethash"
	"github.com/ethereum/go-ethereum/consensus/misc"
	"github.com/ethereum/go-ethereum/core"
	"github.com/ethereum/go-ethereum/core/state"
	"github.com/ethereum/go-ethereum/core/types"
	"github.com/ethereum/go-ethereum/core/vm"
	"github.com/ethereum/go-ethereum/crypto"
	"github.com/ethereum/go-ethereum/log"
	"github.com/ethereum/go-ethereum/p2p"
	"github.com/ethereum/go-ethereum/params/types/ctypes"
	"github.com/ethereum/go-ethereum/params/vars"
	"github.com/ethereum/go-ethereum/rlp"
	"github.com/ethereum/go-ethereum/rpc"
	"github.com/tyler-smith/go-bip39"
)

// PublicEthereumAPI provides an API to access Ethereum related information.
// It offers only methods that operate on public data that is freely available to anyone.
type PublicEthereumAPI struct {
	b Backend
}

// NewPublicEthereumAPI creates a new Ethereum protocol API.
func NewPublicEthereumAPI(b Backend) *PublicEthereumAPI {
	return &PublicEthereumAPI{b}
}

// GasPrice returns a suggestion for a gas price for legacy transactions.
func (s *PublicEthereumAPI) GasPrice(ctx context.Context) (*hexutil.Big, error) {
	tipcap, err := s.b.SuggestGasTipCap(ctx)
	if err != nil {
		return nil, err
	}
	if head := s.b.CurrentHeader(); head.BaseFee != nil {
		tipcap.Add(tipcap, head.BaseFee)
	}
	return (*hexutil.Big)(tipcap), err
}

// MaxPriorityFeePerGas returns a suggestion for a gas tip cap for dynamic fee transactions.
func (s *PublicEthereumAPI) MaxPriorityFeePerGas(ctx context.Context) (*hexutil.Big, error) {
	tipcap, err := s.b.SuggestGasTipCap(ctx)
	if err != nil {
		return nil, err
	}
	return (*hexutil.Big)(tipcap), err
}

type feeHistoryResult struct {
	OldestBlock  *hexutil.Big     `json:"oldestBlock"`
	Reward       [][]*hexutil.Big `json:"reward,omitempty"`
	BaseFee      []*hexutil.Big   `json:"baseFeePerGas,omitempty"`
	GasUsedRatio []float64        `json:"gasUsedRatio"`
}

func (s *PublicEthereumAPI) FeeHistory(ctx context.Context, blockCount rpc.DecimalOrHex, lastBlock rpc.BlockNumber, rewardPercentiles []float64) (*feeHistoryResult, error) {
	oldest, reward, baseFee, gasUsed, err := s.b.FeeHistory(ctx, int(blockCount), lastBlock, rewardPercentiles)
	if err != nil {
		return nil, err
	}
	results := &feeHistoryResult{
		OldestBlock:  (*hexutil.Big)(oldest),
		GasUsedRatio: gasUsed,
	}
	if reward != nil {
		results.Reward = make([][]*hexutil.Big, len(reward))
		for i, w := range reward {
			results.Reward[i] = make([]*hexutil.Big, len(w))
			for j, v := range w {
				results.Reward[i][j] = (*hexutil.Big)(v)
			}
		}
	}
	if baseFee != nil {
		results.BaseFee = make([]*hexutil.Big, len(baseFee))
		for i, v := range baseFee {
			results.BaseFee[i] = (*hexutil.Big)(v)
		}
	}
	return results, nil
}

// Syncing returns false in case the node is currently not syncing with the network. It can be up to date or has not
// yet received the latest block headers from its pears. In case it is synchronizing:
// - startingBlock: block number this node started to synchronise from
// - currentBlock:  block number this node is currently importing
// - highestBlock:  block number of the highest block header this node has received from peers
// - pulledStates:  number of state entries processed until now
// - knownStates:   number of known state entries that still need to be pulled
func (s *PublicEthereumAPI) Syncing() (interface{}, error) {
	progress := s.b.SyncProgress()

	// Return not syncing if the synchronisation already completed
	if progress.CurrentBlock >= progress.HighestBlock {
		return false, nil
	}
	// Otherwise gather the block sync stats
	return map[string]interface{}{
		"startingBlock": hexutil.Uint64(progress.StartingBlock),
		"currentBlock":  hexutil.Uint64(progress.CurrentBlock),
		"highestBlock":  hexutil.Uint64(progress.HighestBlock),
		"pulledStates":  hexutil.Uint64(progress.PulledStates),
		"knownStates":   hexutil.Uint64(progress.KnownStates),
	}, nil
}

// PublicTxPoolAPI offers and API for the transaction pool. It only operates on data that is non confidential.
type PublicTxPoolAPI struct {
	b Backend
}

// NewPublicTxPoolAPI creates a new tx pool service that gives information about the transaction pool.
func NewPublicTxPoolAPI(b Backend) *PublicTxPoolAPI {
	return &PublicTxPoolAPI{b}
}

// Content returns the transactions contained within the transaction pool.
func (s *PublicTxPoolAPI) Content() map[string]map[string]map[string]*RPCTransaction {
	content := map[string]map[string]map[string]*RPCTransaction{
		"pending": make(map[string]map[string]*RPCTransaction),
		"queued":  make(map[string]map[string]*RPCTransaction),
	}
	pending, queue := s.b.TxPoolContent()
	curHeader := s.b.CurrentHeader()
	// Flatten the pending transactions
	for account, txs := range pending {
		dump := make(map[string]*RPCTransaction)
		for _, tx := range txs {
			dump[fmt.Sprintf("%d", tx.Nonce())] = newRPCPendingTransaction(tx, curHeader, s.b.ChainConfig())
		}
		content["pending"][account.Hex()] = dump
	}
	// Flatten the queued transactions
	for account, txs := range queue {
		dump := make(map[string]*RPCTransaction)
		for _, tx := range txs {
			dump[fmt.Sprintf("%d", tx.Nonce())] = newRPCPendingTransaction(tx, curHeader, s.b.ChainConfig())
		}
		content["queued"][account.Hex()] = dump
	}
	return content
}

// ContentFrom returns the transactions contained within the transaction pool.
func (s *PublicTxPoolAPI) ContentFrom(addr common.Address) map[string]map[string]*RPCTransaction {
	content := make(map[string]map[string]*RPCTransaction, 2)
	pending, queue := s.b.TxPoolContentFrom(addr)
	curHeader := s.b.CurrentHeader()

	// Build the pending transactions
	dump := make(map[string]*RPCTransaction, len(pending))
	for _, tx := range pending {
		dump[fmt.Sprintf("%d", tx.Nonce())] = newRPCPendingTransaction(tx, curHeader, s.b.ChainConfig())
	}
	content["pending"] = dump

	// Build the queued transactions
	dump = make(map[string]*RPCTransaction, len(queue))
	for _, tx := range queue {
		dump[fmt.Sprintf("%d", tx.Nonce())] = newRPCPendingTransaction(tx, curHeader, s.b.ChainConfig())
	}
	content["queued"] = dump

	return content
}

// Status returns the number of pending and queued transaction in the pool.
func (s *PublicTxPoolAPI) Status() map[string]hexutil.Uint {
	pending, queue := s.b.Stats()
	return map[string]hexutil.Uint{
		"pending": hexutil.Uint(pending),
		"queued":  hexutil.Uint(queue),
	}
}

// Inspect retrieves the content of the transaction pool and flattens it into an
// easily inspectable list.
func (s *PublicTxPoolAPI) Inspect() map[string]map[string]map[string]string {
	content := map[string]map[string]map[string]string{
		"pending": make(map[string]map[string]string),
		"queued":  make(map[string]map[string]string),
	}
	pending, queue := s.b.TxPoolContent()

	// Define a formatter to flatten a transaction into a string
	var format = func(tx *types.Transaction) string {
		if to := tx.To(); to != nil {
			return fmt.Sprintf("%s: %v wei + %v gas × %v wei", tx.To().Hex(), tx.Value(), tx.Gas(), tx.GasPrice())
		}
		return fmt.Sprintf("contract creation: %v wei + %v gas × %v wei", tx.Value(), tx.Gas(), tx.GasPrice())
	}
	// Flatten the pending transactions
	for account, txs := range pending {
		dump := make(map[string]string)
		for _, tx := range txs {
			dump[fmt.Sprintf("%d", tx.Nonce())] = format(tx)
		}
		content["pending"][account.Hex()] = dump
	}
	// Flatten the queued transactions
	for account, txs := range queue {
		dump := make(map[string]string)
		for _, tx := range txs {
			dump[fmt.Sprintf("%d", tx.Nonce())] = format(tx)
		}
		content["queued"][account.Hex()] = dump
	}
	return content
}

// PublicAccountAPI provides an API to access accounts managed by this node.
// It offers only methods that can retrieve accounts.
type PublicAccountAPI struct {
	am *accounts.Manager
}

// NewPublicAccountAPI creates a new PublicAccountAPI.
func NewPublicAccountAPI(am *accounts.Manager) *PublicAccountAPI {
	return &PublicAccountAPI{am: am}
}

// Accounts returns the collection of accounts this node manages
func (s *PublicAccountAPI) Accounts() []common.Address {
	return s.am.Accounts()
}

// PrivateAccountAPI provides an API to access accounts managed by this node.
// It offers methods to create, (un)lock en list accounts. Some methods accept
// passwords and are therefore considered private by default.
type PrivateAccountAPI struct {
	am        *accounts.Manager
	nonceLock *AddrLocker
	b         Backend
}

// NewPrivateAccountAPI create a new PrivateAccountAPI.
func NewPrivateAccountAPI(b Backend, nonceLock *AddrLocker) *PrivateAccountAPI {
	return &PrivateAccountAPI{
		am:        b.AccountManager(),
		nonceLock: nonceLock,
		b:         b,
	}
}

// listAccounts will return a list of addresses for accounts this node manages.
func (s *PrivateAccountAPI) ListAccounts() []common.Address {
	return s.am.Accounts()
}

// rawWallet is a JSON representation of an accounts.Wallet interface, with its
// data contents extracted into plain fields.
type rawWallet struct {
	URL      string             `json:"url"`
	Status   string             `json:"status"`
	Failure  string             `json:"failure,omitempty"`
	Accounts []accounts.Account `json:"accounts,omitempty"`
}

// ListWallets will return a list of wallets this node manages.
func (s *PrivateAccountAPI) ListWallets() []rawWallet {
	wallets := make([]rawWallet, 0) // return [] instead of nil if empty
	for _, wallet := range s.am.Wallets() {
		status, failure := wallet.Status()

		raw := rawWallet{
			URL:      wallet.URL().String(),
			Status:   status,
			Accounts: wallet.Accounts(),
		}
		if failure != nil {
			raw.Failure = failure.Error()
		}
		wallets = append(wallets, raw)
	}
	return wallets
}

// OpenWallet initiates a hardware wallet opening procedure, establishing a USB
// connection and attempting to authenticate via the provided passphrase. Note,
// the method may return an extra challenge requiring a second open (e.g. the
// Trezor PIN matrix challenge).
func (s *PrivateAccountAPI) OpenWallet(url string, passphrase *string) error {
	wallet, err := s.am.Wallet(url)
	if err != nil {
		return err
	}
	pass := ""
	if passphrase != nil {
		pass = *passphrase
	}
	return wallet.Open(pass)
}

// DeriveAccount requests a HD wallet to derive a new account, optionally pinning
// it for later reuse.
func (s *PrivateAccountAPI) DeriveAccount(url string, path string, pin *bool) (accounts.Account, error) {
	wallet, err := s.am.Wallet(url)
	if err != nil {
		return accounts.Account{}, err
	}
	derivPath, err := accounts.ParseDerivationPath(path)
	if err != nil {
		return accounts.Account{}, err
	}
	if pin == nil {
		pin = new(bool)
	}
	return wallet.Derive(derivPath, *pin)
}

// NewAccount will create a new account and returns the address for the new account.
func (s *PrivateAccountAPI) NewAccount(password string) (common.Address, error) {
	ks, err := fetchKeystore(s.am)
	if err != nil {
		return common.Address{}, err
	}
	acc, err := ks.NewAccount(password)
	if err == nil {
		log.Info("Your new key was generated", "address", acc.Address)
		log.Warn("Please backup your key file!", "path", acc.URL.Path)
		log.Warn("Please remember your password!")
		return acc.Address, nil
	}
	return common.Address{}, err
}

// fetchKeystore retrieves the encrypted keystore from the account manager.
func fetchKeystore(am *accounts.Manager) (*keystore.KeyStore, error) {
	if ks := am.Backends(keystore.KeyStoreType); len(ks) > 0 {
		return ks[0].(*keystore.KeyStore), nil
	}
	return nil, errors.New("local keystore not used")
}

// ImportRawKey stores the given hex encoded ECDSA key into the key directory,
// encrypting it with the passphrase.
func (s *PrivateAccountAPI) ImportRawKey(privkey string, password string) (common.Address, error) {
	key, err := crypto.HexToECDSA(privkey)
	if err != nil {
		return common.Address{}, err
	}
	ks, err := fetchKeystore(s.am)
	if err != nil {
		return common.Address{}, err
	}
	acc, err := ks.ImportECDSA(key, password)
	return acc.Address, err
}

// UnlockAccount will unlock the account associated with the given address with
// the given password for duration seconds. If duration is nil it will use a
// default of 300 seconds. It returns an indication if the account was unlocked.
func (s *PrivateAccountAPI) UnlockAccount(ctx context.Context, addr common.Address, password string, duration *uint64) (bool, error) {
	// When the API is exposed by external RPC(http, ws etc), unless the user
	// explicitly specifies to allow the insecure account unlocking, otherwise
	// it is disabled.
	if s.b.ExtRPCEnabled() && !s.b.AccountManager().Config().InsecureUnlockAllowed {
		return false, errors.New("account unlock with HTTP access is forbidden")
	}

	const max = uint64(time.Duration(math.MaxInt64) / time.Second)
	var d time.Duration
	if duration == nil {
		d = 300 * time.Second
	} else if *duration > max {
		return false, errors.New("unlock duration too large")
	} else {
		d = time.Duration(*duration) * time.Second
	}
	ks, err := fetchKeystore(s.am)
	if err != nil {
		return false, err
	}
	err = ks.TimedUnlock(accounts.Account{Address: addr}, password, d)
	if err != nil {
		log.Warn("Failed account unlock attempt", "address", addr, "err", err)
	}
	return err == nil, err
}

// LockAccount will lock the account associated with the given address when it's unlocked.
func (s *PrivateAccountAPI) LockAccount(addr common.Address) bool {
	if ks, err := fetchKeystore(s.am); err == nil {
		return ks.Lock(addr) == nil
	}
	return false
}

// signTransaction sets defaults and signs the given transaction
// NOTE: the caller needs to ensure that the nonceLock is held, if applicable,
// and release it after the transaction has been submitted to the tx pool
func (s *PrivateAccountAPI) signTransaction(ctx context.Context, args *TransactionArgs, passwd string) (*types.Transaction, error) {
	// Look up the wallet containing the requested signer
	account := accounts.Account{Address: args.from()}
	wallet, err := s.am.Find(account)
	if err != nil {
		return nil, err
	}
	// Set some sanity defaults and terminate on failure
	if err := args.setDefaults(ctx, s.b); err != nil {
		return nil, err
	}
	// Assemble the transaction and sign with the wallet
	tx := args.toTransaction()

	return wallet.SignTxWithPassphrase(account, passwd, tx, s.b.ChainConfig().GetChainID())
}

// SendTransaction will create a transaction from the given arguments and
// tries to sign it with the key associated with args.From. If the given
// passwd isn't able to decrypt the key it fails.
func (s *PrivateAccountAPI) SendTransaction(ctx context.Context, args TransactionArgs, passwd string) (common.Hash, error) {
	if args.Nonce == nil {
		// Hold the addresse's mutex around signing to prevent concurrent assignment of
		// the same nonce to multiple accounts.
		s.nonceLock.LockAddr(args.from())
		defer s.nonceLock.UnlockAddr(args.from())
	}
	signed, err := s.signTransaction(ctx, &args, passwd)
	if err != nil {
		log.Warn("Failed transaction send attempt", "from", args.from(), "to", args.To, "value", args.Value.ToInt(), "err", err)
		return common.Hash{}, err
	}
	return SubmitTransaction(ctx, s.b, signed)
}

// SignTransaction will create a transaction from the given arguments and
// tries to sign it with the key associated with args.From. If the given passwd isn't
// able to decrypt the key it fails. The transaction is returned in RLP-form, not broadcast
// to other nodes
func (s *PrivateAccountAPI) SignTransaction(ctx context.Context, args TransactionArgs, passwd string) (*SignTransactionResult, error) {
	// No need to obtain the noncelock mutex, since we won't be sending this
	// tx into the transaction pool, but right back to the user
	if args.From == nil {
		return nil, fmt.Errorf("sender not specified")
	}
	if args.Gas == nil {
		return nil, fmt.Errorf("gas not specified")
	}
	if args.GasPrice == nil && (args.MaxFeePerGas == nil || args.MaxPriorityFeePerGas == nil) {
		return nil, fmt.Errorf("missing gasPrice or maxFeePerGas/maxPriorityFeePerGas")
	}
	if args.Nonce == nil {
		return nil, fmt.Errorf("nonce not specified")
	}
	// TODO(meowsbits): I hate this. Wrong logic. Wrong place. This is not geth's job.
	// Before actually signing the transaction, ensure the transaction fee is reasonable.
	tx := args.toTransaction()
	if err := checkTxFee(tx.GasPrice(), tx.Gas(), s.b.RPCTxFeeCap()); err != nil {
		return nil, err
	}
	signed, err := s.signTransaction(ctx, &args, passwd)
	if err != nil {
		log.Warn("Failed transaction sign attempt", "from", args.from(), "to", args.To, "value", args.Value.ToInt(), "err", err)
		return nil, err
	}
	data, err := signed.MarshalBinary()
	if err != nil {
		return nil, err
	}
	return &SignTransactionResult{data, signed}, nil
}

// Sign calculates an Ethereum ECDSA signature for:
// keccack256("\x19Ethereum Signed Message:\n" + len(message) + message))
//
// Note, the produced signature conforms to the secp256k1 curve R, S and V values,
// where the V value will be 27 or 28 for legacy reasons.
//
// The key used to calculate the signature is decrypted with the given password.
//
// https://github.com/ethereum/go-ethereum/wiki/Management-APIs#personal_sign
func (s *PrivateAccountAPI) Sign(ctx context.Context, data hexutil.Bytes, addr common.Address, passwd string) (hexutil.Bytes, error) {
	// Look up the wallet containing the requested signer
	account := accounts.Account{Address: addr}

	wallet, err := s.b.AccountManager().Find(account)
	if err != nil {
		return nil, err
	}
	// Assemble sign the data with the wallet
	signature, err := wallet.SignTextWithPassphrase(account, passwd, data)
	if err != nil {
		log.Warn("Failed data sign attempt", "address", addr, "err", err)
		return nil, err
	}
	signature[crypto.RecoveryIDOffset] += 27 // Transform V from 0/1 to 27/28 according to the yellow paper
	return signature, nil
}

// EcRecover returns the address for the account that was used to create the signature.
// Note, this function is compatible with eth_sign and personal_sign. As such it recovers
// the address of:
// hash = keccak256("\x19Ethereum Signed Message:\n"${message length}${message})
// addr = ecrecover(hash, signature)
//
// Note, the signature must conform to the secp256k1 curve R, S and V values, where
// the V value must be 27 or 28 for legacy reasons.
//
// https://github.com/ethereum/go-ethereum/wiki/Management-APIs#personal_ecRecover
func (s *PrivateAccountAPI) EcRecover(ctx context.Context, data, sig hexutil.Bytes) (common.Address, error) {
	if len(sig) != crypto.SignatureLength {
		return common.Address{}, fmt.Errorf("signature must be %d bytes long", crypto.SignatureLength)
	}
	if sig[crypto.RecoveryIDOffset] != 27 && sig[crypto.RecoveryIDOffset] != 28 {
		return common.Address{}, fmt.Errorf("invalid Ethereum signature (V is not 27 or 28)")
	}
	sig[crypto.RecoveryIDOffset] -= 27 // Transform yellow paper V from 27/28 to 0/1

	rpk, err := crypto.SigToPub(accounts.TextHash(data), sig)
	if err != nil {
		return common.Address{}, err
	}
	return crypto.PubkeyToAddress(*rpk), nil
}

// SignAndSendTransaction was renamed to SendTransaction. This method is deprecated
// and will be removed in the future. It primary goal is to give clients time to update.
func (s *PrivateAccountAPI) SignAndSendTransaction(ctx context.Context, args TransactionArgs, passwd string) (common.Hash, error) {
	return s.SendTransaction(ctx, args, passwd)
}

// InitializeWallet initializes a new wallet at the provided URL, by generating and returning a new private key.
func (s *PrivateAccountAPI) InitializeWallet(ctx context.Context, url string) (string, error) {
	wallet, err := s.am.Wallet(url)
	if err != nil {
		return "", err
	}

	entropy, err := bip39.NewEntropy(256)
	if err != nil {
		return "", err
	}

	mnemonic, err := bip39.NewMnemonic(entropy)
	if err != nil {
		return "", err
	}

	seed := bip39.NewSeed(mnemonic, "")

	switch wallet := wallet.(type) {
	case *scwallet.Wallet:
		return mnemonic, wallet.Initialize(seed)
	default:
		return "", fmt.Errorf("specified wallet does not support initialization")
	}
}

// Unpair deletes a pairing between wallet and geth.
func (s *PrivateAccountAPI) Unpair(ctx context.Context, url string, pin string) error {
	wallet, err := s.am.Wallet(url)
	if err != nil {
		return err
	}

	switch wallet := wallet.(type) {
	case *scwallet.Wallet:
		return wallet.Unpair([]byte(pin))
	default:
		return fmt.Errorf("specified wallet does not support pairing")
	}
}

// PublicBlockChainAPI provides an API to access the Ethereum blockchain.
// It offers only methods that operate on public data that is freely available to anyone.
type PublicBlockChainAPI struct {
	b Backend
}

// NewPublicBlockChainAPI creates a new Ethereum blockchain API.
func NewPublicBlockChainAPI(b Backend) *PublicBlockChainAPI {
	return &PublicBlockChainAPI{b}
}

// ChainId returns the chainID value for transaction replay protection.
func (api *PublicBlockChainAPI) ChainId() (*hexutil.Big, error) {
	// if current block is at or past the EIP-155 replay-protection fork block, return chainID from config
	if config := api.b.ChainConfig(); config.IsEnabled(config.GetEIP155Transition, api.b.CurrentBlock().Number()) {
		return (*hexutil.Big)(api.b.ChainConfig().GetChainID()), nil
	}
	return nil, fmt.Errorf("chain not synced beyond EIP-155 replay-protection fork block")
}

// BlockNumber returns the block number of the chain head.
func (s *PublicBlockChainAPI) BlockNumber() hexutil.Uint64 {
	header, _ := s.b.HeaderByNumber(context.Background(), rpc.LatestBlockNumber) // latest header should always be available
	return hexutil.Uint64(header.Number.Uint64())
}

// GetBalance returns the amount of wei for the given address in the state of the
// given block number. The rpc.LatestBlockNumber and rpc.PendingBlockNumber meta
// block numbers are also allowed.
func (s *PublicBlockChainAPI) GetBalance(ctx context.Context, address common.Address, blockNrOrHash rpc.BlockNumberOrHash) (*hexutil.Big, error) {
	state, _, err := s.b.StateAndHeaderByNumberOrHash(ctx, blockNrOrHash)
	if state == nil || err != nil {
		return nil, err
	}
	return (*hexutil.Big)(state.GetBalance(address)), state.Error()
}

// Result structs for GetProof
type AccountResult struct {
	Address      common.Address  `json:"address"`
	AccountProof []string        `json:"accountProof"`
	Balance      *hexutil.Big    `json:"balance"`
	CodeHash     common.Hash     `json:"codeHash"`
	Nonce        hexutil.Uint64  `json:"nonce"`
	StorageHash  common.Hash     `json:"storageHash"`
	StorageProof []StorageResult `json:"storageProof"`
}

type StorageResult struct {
	Key   string       `json:"key"`
	Value *hexutil.Big `json:"value"`
	Proof []string     `json:"proof"`
}

// GetProof returns the Merkle-proof for a given account and optionally some storage keys.
func (s *PublicBlockChainAPI) GetProof(ctx context.Context, address common.Address, storageKeys []string, blockNrOrHash rpc.BlockNumberOrHash) (*AccountResult, error) {
	state, _, err := s.b.StateAndHeaderByNumberOrHash(ctx, blockNrOrHash)
	if state == nil || err != nil {
		return nil, err
	}

	storageTrie := state.StorageTrie(address)
	storageHash := types.EmptyRootHash
	codeHash := state.GetCodeHash(address)
	storageProof := make([]StorageResult, len(storageKeys))

	// if we have a storageTrie, (which means the account exists), we can update the storagehash
	if storageTrie != nil {
		storageHash = storageTrie.Hash()
	} else {
		// no storageTrie means the account does not exist, so the codeHash is the hash of an empty bytearray.
		codeHash = crypto.Keccak256Hash(nil)
	}

	// create the proof for the storageKeys
	for i, key := range storageKeys {
		if storageTrie != nil {
			proof, storageError := state.GetStorageProof(address, common.HexToHash(key))
			if storageError != nil {
				return nil, storageError
			}
			storageProof[i] = StorageResult{key, (*hexutil.Big)(state.GetState(address, common.HexToHash(key)).Big()), toHexSlice(proof)}
		} else {
			storageProof[i] = StorageResult{key, &hexutil.Big{}, []string{}}
		}
	}

	// create the accountProof
	accountProof, proofErr := state.GetProof(address)
	if proofErr != nil {
		return nil, proofErr
	}

	return &AccountResult{
		Address:      address,
		AccountProof: toHexSlice(accountProof),
		Balance:      (*hexutil.Big)(state.GetBalance(address)),
		CodeHash:     codeHash,
		Nonce:        hexutil.Uint64(state.GetNonce(address)),
		StorageHash:  storageHash,
		StorageProof: storageProof,
	}, state.Error()
}

// GetHeaderByNumber returns the requested canonical block header.
// * When blockNr is -1 the chain head is returned.
// * When blockNr is -2 the pending chain head is returned.
func (s *PublicBlockChainAPI) GetHeaderByNumber(ctx context.Context, number rpc.BlockNumber) (*RPCMarshalHeaderT, error) {
	header, err := s.b.HeaderByNumber(ctx, number)
	if header != nil && err == nil {
		response := s.rpcMarshalHeader(ctx, header)
		if number == rpc.PendingBlockNumber {
			// Pending header need to nil out a few fields
			response.setAsPending()
		}
		return response, err
	}
	return nil, err
}

// GetHeaderByHash returns the requested header by hash.
func (s *PublicBlockChainAPI) GetHeaderByHash(ctx context.Context, hash common.Hash) *RPCMarshalHeaderT {
	header, _ := s.b.HeaderByHash(ctx, hash)
	if header != nil {
		return s.rpcMarshalHeader(ctx, header)
	}
	return nil
}

// GetBlockByNumber returns the requested canonical block.
// * When blockNr is -1 the chain head is returned.
// * When blockNr is -2 the pending chain head is returned.
// * When fullTx is true all transactions in the block are returned, otherwise
//   only the transaction hash is returned.
func (s *PublicBlockChainAPI) GetBlockByNumber(ctx context.Context, number rpc.BlockNumber, fullTx bool) (*RPCMarshalBlockT, error) {
	block, err := s.b.BlockByNumber(ctx, number)
	if block != nil && err == nil {
		response, err := s.rpcMarshalBlock(ctx, block, true, fullTx)
		if err == nil && number == rpc.PendingBlockNumber {
			// Pending blocks need to nil out a few fields
			response.setAsPending()
		}
		return response, err
	}
	return nil, err
}

// GetBlockByHash returns the requested block. When fullTx is true all transactions in the block are returned in full
// detail, otherwise only the transaction hash is returned.
func (s *PublicBlockChainAPI) GetBlockByHash(ctx context.Context, hash common.Hash, fullTx bool) (*RPCMarshalBlockT, error) {
	block, err := s.b.BlockByHash(ctx, hash)
	if block != nil {
		return s.rpcMarshalBlock(ctx, block, true, fullTx)
	}
	return nil, err
}

// GetUncleByBlockNumberAndIndex returns the uncle block for the given block hash and index. When fullTx is true
// all transactions in the block are returned in full detail, otherwise only the transaction hash is returned.
func (s *PublicBlockChainAPI) GetUncleByBlockNumberAndIndex(ctx context.Context, blockNr rpc.BlockNumber, index hexutil.Uint) (*RPCMarshalBlockT, error) {
	block, err := s.b.BlockByNumber(ctx, blockNr)
	if block != nil {
		uncles := block.Uncles()
		if index >= hexutil.Uint(len(uncles)) {
			log.Debug("Requested uncle not found", "number", blockNr, "hash", block.Hash(), "index", index)
			return nil, nil
		}
		block = types.NewBlockWithHeader(uncles[index])
		return s.rpcMarshalBlock(ctx, block, false, false)
	}
	return nil, err
}

// GetUncleByBlockHashAndIndex returns the uncle block for the given block hash and index. When fullTx is true
// all transactions in the block are returned in full detail, otherwise only the transaction hash is returned.
func (s *PublicBlockChainAPI) GetUncleByBlockHashAndIndex(ctx context.Context, blockHash common.Hash, index hexutil.Uint) (*RPCMarshalBlockT, error) {
	block, err := s.b.BlockByHash(ctx, blockHash)
	if block != nil {
		uncles := block.Uncles()
		if index >= hexutil.Uint(len(uncles)) {
			log.Debug("Requested uncle not found", "number", block.Number(), "hash", blockHash, "index", index)
			return nil, nil
		}
		block = types.NewBlockWithHeader(uncles[index])
		return s.rpcMarshalBlock(ctx, block, false, false)
	}
	return nil, err
}

// GetUncleCountByBlockNumber returns number of uncles in the block for the given block number
func (s *PublicBlockChainAPI) GetUncleCountByBlockNumber(ctx context.Context, blockNr rpc.BlockNumber) *hexutil.Uint {
	if block, _ := s.b.BlockByNumber(ctx, blockNr); block != nil {
		n := hexutil.Uint(len(block.Uncles()))
		return &n
	}
	return nil
}

// GetUncleCountByBlockHash returns number of uncles in the block for the given block hash
func (s *PublicBlockChainAPI) GetUncleCountByBlockHash(ctx context.Context, blockHash common.Hash) *hexutil.Uint {
	if block, _ := s.b.BlockByHash(ctx, blockHash); block != nil {
		n := hexutil.Uint(len(block.Uncles()))
		return &n
	}
	return nil
}

// GetCode returns the code stored at the given address in the state for the given block number.
func (s *PublicBlockChainAPI) GetCode(ctx context.Context, address common.Address, blockNrOrHash rpc.BlockNumberOrHash) (hexutil.Bytes, error) {
	state, _, err := s.b.StateAndHeaderByNumberOrHash(ctx, blockNrOrHash)
	if state == nil || err != nil {
		return nil, err
	}
	code := state.GetCode(address)
	return code, state.Error()
}

// GetStorageAt returns the storage from the state at the given address, key and
// block number. The rpc.LatestBlockNumber and rpc.PendingBlockNumber meta block
// numbers are also allowed.
func (s *PublicBlockChainAPI) GetStorageAt(ctx context.Context, address common.Address, key string, blockNrOrHash rpc.BlockNumberOrHash) (hexutil.Bytes, error) {
	state, _, err := s.b.StateAndHeaderByNumberOrHash(ctx, blockNrOrHash)
	if state == nil || err != nil {
		return nil, err
	}
	res := state.GetState(address, common.HexToHash(key))
	return res[:], state.Error()
}

// OverrideAccount indicates the overriding fields of account during the execution
// of a message call.
// Note, state and stateDiff can't be specified at the same time. If state is
// set, message execution will only use the data in the given state. Otherwise
// if statDiff is set, all diff will be applied first and then execute the call
// message.
type OverrideAccount struct {
	Nonce     *hexutil.Uint64              `json:"nonce"`
	Code      *hexutil.Bytes               `json:"code"`
	Balance   **hexutil.Big                `json:"balance"`
	State     *map[common.Hash]common.Hash `json:"state"`
	StateDiff *map[common.Hash]common.Hash `json:"stateDiff"`
}

// StateOverride is the collection of overridden accounts.
type StateOverride map[common.Address]OverrideAccount

// Apply overrides the fields of specified accounts into the given state.
func (diff *StateOverride) Apply(state *state.StateDB) error {
	if diff == nil {
		return nil
	}
	for addr, account := range *diff {
		// Override account nonce.
		if account.Nonce != nil {
			state.SetNonce(addr, uint64(*account.Nonce))
		}
		// Override account(contract) code.
		if account.Code != nil {
			state.SetCode(addr, *account.Code)
		}
		// Override account balance.
		if account.Balance != nil {
			state.SetBalance(addr, (*big.Int)(*account.Balance))
		}
		if account.State != nil && account.StateDiff != nil {
			return fmt.Errorf("account %s has both 'state' and 'stateDiff'", addr.Hex())
		}
		// Replace entire state if caller requires.
		if account.State != nil {
			state.SetStorage(addr, *account.State)
		}
		// Apply state diff into specified accounts.
		if account.StateDiff != nil {
			for key, value := range *account.StateDiff {
				state.SetState(addr, key, value)
			}
		}
	}
	return nil
}

func DoCall(ctx context.Context, b Backend, args TransactionArgs, blockNrOrHash rpc.BlockNumberOrHash, overrides *StateOverride, timeout time.Duration, globalGasCap uint64) (*core.ExecutionResult, error) {
	defer func(start time.Time) { log.Debug("Executing EVM call finished", "runtime", time.Since(start)) }(time.Now())

	state, header, err := b.StateAndHeaderByNumberOrHash(ctx, blockNrOrHash)
	if state == nil || err != nil {
		return nil, err
	}
	if err := overrides.Apply(state); err != nil {
		return nil, err
	}
	// Setup context so it may be cancelled the call has completed
	// or, in case of unmetered gas, setup a context with a timeout.
	var cancel context.CancelFunc
	if timeout > 0 {
		ctx, cancel = context.WithTimeout(ctx, timeout)
	} else {
		ctx, cancel = context.WithCancel(ctx)
	}
	// Make sure the context is cancelled when the call has completed
	// this makes sure resources are cleaned up.
	defer cancel()

	// Get a new instance of the EVM.
	msg, err := args.ToMessage(globalGasCap, header.BaseFee)
	if err != nil {
		return nil, err
	}
	evm, vmError, err := b.GetEVM(ctx, msg, state, header, &vm.Config{NoBaseFee: true})
	if err != nil {
		return nil, err
	}
	// Wait for the context to be done and cancel the evm. Even if the
	// EVM has finished, cancelling may be done (repeatedly)
	go func() {
		<-ctx.Done()
		evm.Cancel()
	}()

	// Execute the message.
	gp := new(core.GasPool).AddGas(math.MaxUint64)
	result, err := core.ApplyMessage(evm, msg, gp)
	if err := vmError(); err != nil {
		return nil, err
	}

	// If the timer caused an abort, return an appropriate error message
	if evm.Cancelled() {
		return nil, fmt.Errorf("execution aborted (timeout = %v)", timeout)
	}
	if err != nil {
		return result, fmt.Errorf("err: %w (supplied gas %d)", err, msg.Gas())
	}
	return result, nil
}

func newRevertError(result *core.ExecutionResult) *revertError {
	reason, errUnpack := abi.UnpackRevert(result.Revert())
	err := errors.New("execution reverted")
	if errUnpack == nil {
		err = fmt.Errorf("execution reverted: %v", reason)
	}
	return &revertError{
		error:  err,
		reason: hexutil.Encode(result.Revert()),
	}
}

// revertError is an API error that encompassas an EVM revertal with JSON error
// code and a binary data blob.
type revertError struct {
	error
	reason string // revert reason hex encoded
}

// ErrorCode returns the JSON error code for a revertal.
// See: https://github.com/ethereum/wiki/wiki/JSON-RPC-Error-Codes-Improvement-Proposal
func (e *revertError) ErrorCode() int {
	return 3
}

// ErrorData returns the hex encoded revert reason.
func (e *revertError) ErrorData() interface{} {
	return e.reason
}

// Call executes the given transaction on the state for the given block number.
//
// Additionally, the caller can specify a batch of contract for fields overriding.
//
// Note, this function doesn't make and changes in the state/blockchain and is
// useful to execute and retrieve values.
func (s *PublicBlockChainAPI) Call(ctx context.Context, args TransactionArgs, blockNrOrHash rpc.BlockNumberOrHash, overrides *StateOverride) (hexutil.Bytes, error) {
	result, err := DoCall(ctx, s.b, args, blockNrOrHash, overrides, 5*time.Second, s.b.RPCGasCap())
	if err != nil {
		return nil, err
	}
	// If the result contains a revert reason, try to unpack and return it.
	if len(result.Revert()) > 0 {
		return nil, newRevertError(result)
	}
	return result.Return(), result.Err
}

func DoEstimateGas(ctx context.Context, b Backend, args TransactionArgs, blockNrOrHash rpc.BlockNumberOrHash, gasCap uint64) (hexutil.Uint64, error) {
	// Binary search the gas requirement, as it may be higher than the amount used
	var (
		lo  uint64 = vars.TxGas - 1
		hi  uint64
		cap uint64
	)
	// Use zero address if sender unspecified.
	if args.From == nil {
		args.From = new(common.Address)
	}
	// Determine the highest gas limit can be used during the estimation.
	if args.Gas != nil && uint64(*args.Gas) >= vars.TxGas {
		hi = uint64(*args.Gas)
	} else {
		// Retrieve the block to act as the gas ceiling
		block, err := b.BlockByNumberOrHash(ctx, blockNrOrHash)
		if err != nil {
			return 0, err
		}
		if block == nil {
			return 0, errors.New("block not found")
		}
		hi = block.GasLimit()
	}
	// Normalize the max fee per gas the call is willing to spend.
	var feeCap *big.Int
	if args.GasPrice != nil && (args.MaxFeePerGas != nil || args.MaxPriorityFeePerGas != nil) {
		return 0, errors.New("both gasPrice and (maxFeePerGas or maxPriorityFeePerGas) specified")
	} else if args.GasPrice != nil {
		feeCap = args.GasPrice.ToInt()
	} else if args.MaxFeePerGas != nil {
		feeCap = args.MaxFeePerGas.ToInt()
	} else {
		feeCap = common.Big0
	}
	// Recap the highest gas limit with account's available balance.
	if feeCap.BitLen() != 0 {
		state, _, err := b.StateAndHeaderByNumberOrHash(ctx, blockNrOrHash)
		if err != nil {
			return 0, err
		}
		balance := state.GetBalance(*args.From) // from can't be nil
		available := new(big.Int).Set(balance)
		if args.Value != nil {
			if args.Value.ToInt().Cmp(available) >= 0 {
				return 0, errors.New("insufficient funds for transfer")
			}
			available.Sub(available, args.Value.ToInt())
		}
		allowance := new(big.Int).Div(available, feeCap)

		// If the allowance is larger than maximum uint64, skip checking
		if allowance.IsUint64() && hi > allowance.Uint64() {
			transfer := args.Value
			if transfer == nil {
				transfer = new(hexutil.Big)
			}
			log.Warn("Gas estimation capped by limited funds", "original", hi, "balance", balance,
				"sent", transfer.ToInt(), "maxFeePerGas", feeCap, "fundable", allowance)
			hi = allowance.Uint64()
		}
	}
	// Recap the highest gas allowance with specified gascap.
	if gasCap != 0 && hi > gasCap {
		log.Warn("Caller gas above allowance, capping", "requested", hi, "cap", gasCap)
		hi = gasCap
	}
	cap = hi

	// Create a helper to check if a gas allowance results in an executable transaction
	executable := func(gas uint64) (bool, *core.ExecutionResult, error) {
		args.Gas = (*hexutil.Uint64)(&gas)

		result, err := DoCall(ctx, b, args, blockNrOrHash, nil, 0, gasCap)
		if err != nil {
			if errors.Is(err, core.ErrIntrinsicGas) {
				return true, nil, nil // Special case, raise gas limit
			}
			return true, nil, err // Bail out
		}
		return result.Failed(), result, nil
	}
	// Execute the binary search and hone in on an executable gas limit
	for lo+1 < hi {
		mid := (hi + lo) / 2
		failed, _, err := executable(mid)

		// If the error is not nil(consensus error), it means the provided message
		// call or transaction will never be accepted no matter how much gas it is
		// assigned. Return the error directly, don't struggle any more.
		if err != nil {
			return 0, err
		}
		if failed {
			lo = mid
		} else {
			hi = mid
		}
	}
	// Reject the transaction as invalid if it still fails at the highest allowance
	if hi == cap {
		failed, result, err := executable(hi)
		if err != nil {
			return 0, err
		}
		if failed {
			if result != nil && result.Err != vm.ErrOutOfGas {
				if len(result.Revert()) > 0 {
					return 0, newRevertError(result)
				}
				return 0, result.Err
			}
			// Otherwise, the specified gas cap is too low
			return 0, fmt.Errorf("gas required exceeds allowance (%d)", cap)
		}
	}
	return hexutil.Uint64(hi), nil
}

// EstimateGas returns an estimate of the amount of gas needed to execute the
// given transaction against the current pending block.
func (s *PublicBlockChainAPI) EstimateGas(ctx context.Context, args TransactionArgs, blockNrOrHash *rpc.BlockNumberOrHash) (hexutil.Uint64, error) {
	bNrOrHash := rpc.BlockNumberOrHashWithNumber(rpc.PendingBlockNumber)
	if blockNrOrHash != nil {
		bNrOrHash = *blockNrOrHash
	}
	return DoEstimateGas(ctx, s.b, args, bNrOrHash, s.b.RPCGasCap())
}

// ExecutionResult groups all structured logs emitted by the EVM
// while replaying a transaction in debug mode as well as transaction
// execution status, the amount of gas used and the return value
type ExecutionResult struct {
	Gas         uint64         `json:"gas"`
	Failed      bool           `json:"failed"`
	ReturnValue string         `json:"returnValue"`
	StructLogs  []StructLogRes `json:"structLogs"`
}

// StructLogRes stores a structured log emitted by the EVM while replaying a
// transaction in debug mode
type StructLogRes struct {
	Pc      uint64             `json:"pc"`
	Op      string             `json:"op"`
	Gas     uint64             `json:"gas"`
	GasCost uint64             `json:"gasCost"`
	Depth   int                `json:"depth"`
	Error   string             `json:"error,omitempty"`
	Stack   *[]string          `json:"stack,omitempty"`
	Memory  *[]string          `json:"memory,omitempty"`
	Storage *map[string]string `json:"storage,omitempty"`
}

// FormatLogs formats EVM returned structured logs for json output
func FormatLogs(logs []vm.StructLog) []StructLogRes {
	formatted := make([]StructLogRes, len(logs))
	for index, trace := range logs {
		formatted[index] = StructLogRes{
			Pc:      trace.Pc,
			Op:      trace.Op.String(),
			Gas:     trace.Gas,
			GasCost: trace.GasCost,
			Depth:   trace.Depth,
			Error:   trace.ErrorString(),
		}
		if trace.Stack != nil {
			stack := make([]string, len(trace.Stack))
			for i, stackValue := range trace.Stack {
				stack[i] = stackValue.Hex()
			}
			formatted[index].Stack = &stack
		}
		if trace.Memory != nil {
			memory := make([]string, 0, (len(trace.Memory)+31)/32)
			for i := 0; i+32 <= len(trace.Memory); i += 32 {
				memory = append(memory, fmt.Sprintf("%x", trace.Memory[i:i+32]))
			}
			formatted[index].Memory = &memory
		}
		if trace.Storage != nil {
			storage := make(map[string]string)
			for i, storageValue := range trace.Storage {
				storage[fmt.Sprintf("%x", i)] = fmt.Sprintf("%x", storageValue)
			}
			formatted[index].Storage = &storage
		}
	}
	return formatted
}

// RPCMarshalHeader converts the given header to the RPC output .
func RPCMarshalHeader(head *types.Header) map[string]interface{} {
	result := map[string]interface{}{
		"number":           (*hexutil.Big)(head.Number),
		"hash":             head.Hash(),
		"parentHash":       head.ParentHash,
		"nonce":            head.Nonce,
		"mixHash":          head.MixDigest,
		"sha3Uncles":       head.UncleHash,
		"logsBloom":        head.Bloom,
		"stateRoot":        head.Root,
		"miner":            head.Coinbase,
		"difficulty":       (*hexutil.Big)(head.Difficulty),
		"extraData":        hexutil.Bytes(head.Extra),
		"size":             hexutil.Uint64(head.Size()),
		"gasLimit":         hexutil.Uint64(head.GasLimit),
		"gasUsed":          hexutil.Uint64(head.GasUsed),
		"timestamp":        hexutil.Uint64(head.Time),
		"transactionsRoot": head.TxHash,
		"receiptsRoot":     head.ReceiptHash,
	}

	if head.BaseFee != nil {
		result["baseFeePerGas"] = (*hexutil.Big)(head.BaseFee)
	}

	return result
}

// RPCMarshalHeaderT defines the RPC marshaling type for block headers.
type RPCMarshalHeaderT struct {
	Number           *hexutil.Big      `json:"number"`
	Hash             *common.Hash      `json:"hash"` // -- Pending will be nil --
	ParentHash       common.Hash       `json:"parentHash"`
	Nonce            *types.BlockNonce `json:"nonce"` // -- Pending will be nil --
	MixHash          common.Hash       `json:"mixHash"`
	Sha3Uncles       common.Hash       `json:"sha3Uncles"`
	LogsBloom        types.Bloom       `json:"logsBloom"`
	StateRoot        common.Hash       `json:"stateRoot"`
	Miner            *common.Address   `json:"miner"` // -- Pending will be nil --
	Difficulty       *hexutil.Big      `json:"difficulty"`
	TotalDifficulty  *hexutil.Big      `json:"totalDifficulty"`
	ExtraData        hexutil.Bytes     `json:"extraData"`
	Size             hexutil.Uint64    `json:"size"`
	GasLimit         hexutil.Uint64    `json:"gasLimit"`
	GasUsed          hexutil.Uint64    `json:"gasUsed"`
	Timestamp        hexutil.Uint64    `json:"timestamp"`
	TransactionsRoot common.Hash       `json:"transactionsRoot"`
	ReceiptsRoot     common.Hash       `json:"receiptsRoot"`
	BaseFee          *hexutil.Big      `json:"baseFeePerGas,omitempty"`
}

// NewRPCMarshalHeaderTFromHeader constructs a new RPCMarshalHeaderT struct from a given header.
// The returned value shall be used as a response value for the relevant header-returning RPC methods.
func NewRPCMarshalHeaderTFromHeader(header *types.Header) *RPCMarshalHeaderT {
	hash := header.Hash()
	nonce := header.Nonce
	miner := header.Coinbase

	head := &RPCMarshalHeaderT{
		Number:           (*hexutil.Big)(header.Number),
		Hash:             &hash,
		ParentHash:       header.ParentHash,
		Nonce:            &nonce,
		MixHash:          header.MixDigest,
		Sha3Uncles:       header.UncleHash,
		LogsBloom:        header.Bloom,
		StateRoot:        header.Root,
		Miner:            &miner,
		Difficulty:       (*hexutil.Big)(header.Difficulty),
		TotalDifficulty:  nil,
		ExtraData:        header.Extra,
		Size:             hexutil.Uint64(header.Size()),
		GasLimit:         hexutil.Uint64(header.GasLimit),
		GasUsed:          hexutil.Uint64(header.GasUsed),
		Timestamp:        hexutil.Uint64(header.Time),
		TransactionsRoot: header.TxHash,
		ReceiptsRoot:     header.ReceiptHash,
	}

	if header.BaseFee != nil {
		head.BaseFee = (*hexutil.Big)(header.BaseFee)
	}

	return head
}

// rpcMarshalHeaderTSetTotalDifficulty sets the total difficulty field for RPC response headers.
// If the hash is unavailable (ie in Pending state), the value will be 0.
func (s *PublicBlockChainAPI) rpcMarshalHeaderTSetTotalDifficulty(ctx context.Context, header *RPCMarshalHeaderT) {
	header.TotalDifficulty = (*hexutil.Big)(s.b.GetTd(ctx, *header.Hash))
}

// setAsPending sets fields that must be nil for pending headers and blocks.
func (h *RPCMarshalHeaderT) setAsPending() {
	h.Hash = nil
	h.Nonce = nil
	h.Miner = nil
}

// RPCMarshalBlockT is a type handling RPC serialization for types.Block.
type RPCMarshalBlockT struct {
	*RPCMarshalHeaderT
	Transactions []interface{} `json:"transactions"`
	Uncles       []common.Hash `json:"uncles"`

	Error string `json:"error,omitempty"`

	inclTx bool
	fullTx bool
}

// RPCMarshalBlockTIR is the intermediate representation of RPCMarshalBlockT.
// This exists to avoid a circular reference when overriding the json marshaling interface.
type RPCMarshalBlockTIR struct {
	*RPCMarshalHeaderT
	Transactions []interface{} `json:"transactions"`
	Uncles       []common.Hash `json:"uncles"`

	Error string `json:"error,omitempty"`

	inclTx bool
	fullTx bool
}

// RPCMarshalUncleTIR is the intermediate representation of RPCMarshalBlockT which excludes the transactions field.
// Transactions are excluded when the API returns block information for uncle blocks.
// This exists to avoid a circular reference when overriding the json marshaling interface.
type RPCMarshalUncleTIR struct {
	*RPCMarshalHeaderT
	Uncles []common.Hash `json:"uncles"`

	Error string `json:"error,omitempty"`

	inclTx bool
	fullTx bool
}

// MarshalJSON marshals JSON for RPCMarshalBlockT.
// If an error is present on the struct, an object with only the error is returned.
// This logic follows the established logic at eth/api.go's handling of bad blocks.
func (b *RPCMarshalBlockT) MarshalJSON() ([]byte, error) {
	if b.Error != "" {
		return json.Marshal(map[string]interface{}{"error": b.Error})
	}
	if b.inclTx {
		ir := &RPCMarshalBlockTIR{
			RPCMarshalHeaderT: b.RPCMarshalHeaderT,
			Transactions:      b.Transactions,
			Uncles:            b.Uncles,
			Error:             "",
			inclTx:            b.inclTx,
			fullTx:            b.fullTx,
		}
		return json.Marshal(ir)
	}
	ir := &RPCMarshalUncleTIR{
		RPCMarshalHeaderT: b.RPCMarshalHeaderT,
		Uncles:            b.Uncles,
		Error:             "",
		inclTx:            b.inclTx,
		fullTx:            b.fullTx,
	}
	return json.Marshal(ir)
}

// RPCMarshalBlock converts the given block to the RPC output which depends on fullTx. If inclTx is true transactions are
// returned. When fullTx is true the returned block contains full transaction details, otherwise it will only contain
// transaction hashes.
<<<<<<< HEAD
func RPCMarshalBlock(block *types.Block, inclTx bool, fullTx bool, engine consensus.Engine) (*RPCMarshalBlockT, error) {
	fields := &RPCMarshalBlockT{RPCMarshalHeaderT: NewRPCMarshalHeaderTFromHeader(block.Header())}
	fields.Size = hexutil.Uint64(block.Size())
	fields.inclTx = inclTx
	fields.fullTx = fullTx
=======
func RPCMarshalBlock(block *types.Block, inclTx bool, fullTx bool) (map[string]interface{}, error) {
	fields := RPCMarshalHeader(block.Header())
	fields["size"] = hexutil.Uint64(block.Size())
>>>>>>> eae3b194

	if inclTx {
		formatTx := func(tx *types.Transaction) (interface{}, error) {
			return tx.Hash(), nil
		}
		if fullTx {
			formatTx = func(tx *types.Transaction) (interface{}, error) {
				return newRPCTransactionFromBlockHash(block, tx.Hash()), nil
			}
		}
		txs := block.Transactions()
		transactions := make([]interface{}, len(txs))
		var err error
		for i, tx := range txs {
			if transactions[i], err = formatTx(tx); err != nil {
				return nil, err
			}
		}
		fields.Transactions = transactions
	}
	uncles := block.Uncles()
	uncleHashes := make([]common.Hash, len(uncles))
	for i, uncle := range uncles {
		uncleHashes[i] = uncle.Hash()
	}
	fields.Uncles = uncleHashes

	return fields, nil
}

// rpcMarshalHeader uses the generalized output filler, then adds the total difficulty field, which requires
// a `PublicBlockchainAPI`.
<<<<<<< HEAD
func (s *PublicBlockChainAPI) rpcMarshalHeader(ctx context.Context, header *types.Header) *RPCMarshalHeaderT {
	fields := NewRPCMarshalHeaderTFromHeader(header)
	s.rpcMarshalHeaderTSetTotalDifficulty(ctx, fields)
=======
func (s *PublicBlockChainAPI) rpcMarshalHeader(ctx context.Context, header *types.Header) map[string]interface{} {
	fields := RPCMarshalHeader(header)
	fields["totalDifficulty"] = (*hexutil.Big)(s.b.GetTd(ctx, header.Hash()))
>>>>>>> eae3b194
	return fields
}

// rpcMarshalBlock uses the generalized output filler, then adds the total difficulty field, which requires
// a `PublicBlockchainAPI`.
<<<<<<< HEAD
func (s *PublicBlockChainAPI) rpcMarshalBlock(ctx context.Context, b *types.Block, inclTx bool, fullTx bool) (*RPCMarshalBlockT, error) {
	fields, err := RPCMarshalBlock(b, inclTx, fullTx, s.b.Engine())
=======
func (s *PublicBlockChainAPI) rpcMarshalBlock(ctx context.Context, b *types.Block, inclTx bool, fullTx bool) (map[string]interface{}, error) {
	fields, err := RPCMarshalBlock(b, inclTx, fullTx)
>>>>>>> eae3b194
	if err != nil {
		return nil, err
	}
	if inclTx {
		s.rpcMarshalHeaderTSetTotalDifficulty(ctx, fields.RPCMarshalHeaderT)
	}
	return fields, err
}

// RPCTransaction represents a transaction that will serialize to the RPC representation of a transaction
type RPCTransaction struct {
	BlockHash        *common.Hash      `json:"blockHash"`
	BlockNumber      *hexutil.Big      `json:"blockNumber"`
	From             common.Address    `json:"from"`
	Gas              hexutil.Uint64    `json:"gas"`
	GasPrice         *hexutil.Big      `json:"gasPrice"`
	GasFeeCap        *hexutil.Big      `json:"maxFeePerGas,omitempty"`
	GasTipCap        *hexutil.Big      `json:"maxPriorityFeePerGas,omitempty"`
	Hash             common.Hash       `json:"hash"`
	Input            hexutil.Bytes     `json:"input"`
	Nonce            hexutil.Uint64    `json:"nonce"`
	To               *common.Address   `json:"to"`
	TransactionIndex *hexutil.Uint64   `json:"transactionIndex"`
	Value            *hexutil.Big      `json:"value"`
	Type             hexutil.Uint64    `json:"type"`
	Accesses         *types.AccessList `json:"accessList,omitempty"`
	ChainID          *hexutil.Big      `json:"chainId,omitempty"`
	V                *hexutil.Big      `json:"v"`
	R                *hexutil.Big      `json:"r"`
	S                *hexutil.Big      `json:"s"`
}

// newRPCTransaction returns a transaction that will serialize to the RPC
// representation, with the given location metadata set (if available).
func newRPCTransaction(tx *types.Transaction, blockHash common.Hash, blockNumber uint64, index uint64, baseFee *big.Int) *RPCTransaction {
	// Determine the signer. For replay-protected transactions, use the most permissive
	// signer, because we assume that signers are backwards-compatible with old
	// transactions. For non-protected transactions, the homestead signer signer is used
	// because the return value of ChainId is zero for those transactions.
	var signer types.Signer
	if tx.Protected() {
		signer = types.LatestSignerForChainID(tx.ChainId())
	} else {
		signer = types.HomesteadSigner{}
	}
	from, _ := types.Sender(signer, tx)
	v, r, s := tx.RawSignatureValues()
	result := &RPCTransaction{
		Type:     hexutil.Uint64(tx.Type()),
		From:     from,
		Gas:      hexutil.Uint64(tx.Gas()),
		GasPrice: (*hexutil.Big)(tx.GasPrice()),
		Hash:     tx.Hash(),
		Input:    hexutil.Bytes(tx.Data()),
		Nonce:    hexutil.Uint64(tx.Nonce()),
		To:       tx.To(),
		Value:    (*hexutil.Big)(tx.Value()),
		V:        (*hexutil.Big)(v),
		R:        (*hexutil.Big)(r),
		S:        (*hexutil.Big)(s),
	}
	if blockHash != (common.Hash{}) {
		result.BlockHash = &blockHash
		result.BlockNumber = (*hexutil.Big)(new(big.Int).SetUint64(blockNumber))
		result.TransactionIndex = (*hexutil.Uint64)(&index)
	}
	switch tx.Type() {
	case types.AccessListTxType:
		al := tx.AccessList()
		result.Accesses = &al
		result.ChainID = (*hexutil.Big)(tx.ChainId())
	case types.DynamicFeeTxType:
		al := tx.AccessList()
		result.Accesses = &al
		result.ChainID = (*hexutil.Big)(tx.ChainId())
		result.GasFeeCap = (*hexutil.Big)(tx.GasFeeCap())
		result.GasTipCap = (*hexutil.Big)(tx.GasTipCap())
		// if the transaction has been mined, compute the effective gas price
		if baseFee != nil && blockHash != (common.Hash{}) {
			// price = min(tip, gasFeeCap - baseFee) + baseFee
			price := math.BigMin(new(big.Int).Add(tx.GasTipCap(), baseFee), tx.GasFeeCap())
			result.GasPrice = (*hexutil.Big)(price)
		} else {
			result.GasPrice = (*hexutil.Big)(tx.GasFeeCap())
		}
	}
	return result
}

// newRPCPendingTransaction returns a pending transaction that will serialize to the RPC representation
func newRPCPendingTransaction(tx *types.Transaction, current *types.Header, config ctypes.ChainConfigurator) *RPCTransaction {
	var baseFee *big.Int
	if current != nil {
		baseFee = misc.CalcBaseFee(config, current)
	}
	return newRPCTransaction(tx, common.Hash{}, 0, 0, baseFee)
}

// newRPCTransactionFromBlockIndex returns a transaction that will serialize to the RPC representation.
func newRPCTransactionFromBlockIndex(b *types.Block, index uint64) *RPCTransaction {
	txs := b.Transactions()
	if index >= uint64(len(txs)) {
		return nil
	}
	return newRPCTransaction(txs[index], b.Hash(), b.NumberU64(), index, b.BaseFee())
}

// newRPCRawTransactionFromBlockIndex returns the bytes of a transaction given a block and a transaction index.
func newRPCRawTransactionFromBlockIndex(b *types.Block, index uint64) hexutil.Bytes {
	txs := b.Transactions()
	if index >= uint64(len(txs)) {
		return nil
	}
	blob, _ := txs[index].MarshalBinary()
	return blob
}

// newRPCTransactionFromBlockHash returns a transaction that will serialize to the RPC representation.
func newRPCTransactionFromBlockHash(b *types.Block, hash common.Hash) *RPCTransaction {
	for idx, tx := range b.Transactions() {
		if tx.Hash() == hash {
			return newRPCTransactionFromBlockIndex(b, uint64(idx))
		}
	}
	return nil
}

// accessListResult returns an optional accesslist
// Its the result of the `debug_createAccessList` RPC call.
// It contains an error if the transaction itself failed.
type accessListResult struct {
	Accesslist *types.AccessList `json:"accessList"`
	Error      string            `json:"error,omitempty"`
	GasUsed    hexutil.Uint64    `json:"gasUsed"`
}

// CreateAccessList creates a EIP-2930 type AccessList for the given transaction.
// Reexec and BlockNrOrHash can be specified to create the accessList on top of a certain state.
func (s *PublicBlockChainAPI) CreateAccessList(ctx context.Context, args TransactionArgs, blockNrOrHash *rpc.BlockNumberOrHash) (*accessListResult, error) {
	bNrOrHash := rpc.BlockNumberOrHashWithNumber(rpc.PendingBlockNumber)
	if blockNrOrHash != nil {
		bNrOrHash = *blockNrOrHash
	}
	acl, gasUsed, vmerr, err := AccessList(ctx, s.b, bNrOrHash, args)
	if err != nil {
		return nil, err
	}
	result := &accessListResult{Accesslist: &acl, GasUsed: hexutil.Uint64(gasUsed)}
	if vmerr != nil {
		result.Error = vmerr.Error()
	}
	return result, nil
}

// AccessList creates an access list for the given transaction.
// If the accesslist creation fails an error is returned.
// If the transaction itself fails, an vmErr is returned.
func AccessList(ctx context.Context, b Backend, blockNrOrHash rpc.BlockNumberOrHash, args TransactionArgs) (acl types.AccessList, gasUsed uint64, vmErr error, err error) {
	// Retrieve the execution context
	db, header, err := b.StateAndHeaderByNumberOrHash(ctx, blockNrOrHash)
	if db == nil || err != nil {
		return nil, 0, nil, err
	}
	// If the gas amount is not set, extract this as it will depend on access
	// lists and we'll need to reestimate every time
	nogas := args.Gas == nil

	// Ensure any missing fields are filled, extract the recipient and input data
	if err := args.setDefaults(ctx, b); err != nil {
		return nil, 0, nil, err
	}
	var to common.Address
	if args.To != nil {
		to = *args.To
	} else {
		if b.ChainConfig().IsEnabled(b.ChainConfig().GetLyra2NonceTransition, header.Number) {
			to = crypto.CreateAddress(args.from(), uint64(*args.Nonce)+vars.Lyra2ContractNonceOffset)
		} else {
			to = crypto.CreateAddress(args.from(), uint64(*args.Nonce))
		}
	}
	// Retrieve the precompiles since they don't need to be added to the access list
	precompileMap := vm.PrecompiledContractsForConfig(b.ChainConfig(), header.Number)
	precompiles := make([]common.Address, len(precompileMap))
	for k := range precompileMap {
		precompiles = append(precompiles, k)
	}

	// Create an initial tracer
	prevTracer := vm.NewAccessListTracer(nil, args.from(), to, precompiles)
	if args.AccessList != nil {
		prevTracer = vm.NewAccessListTracer(*args.AccessList, args.from(), to, precompiles)
	}
	for {
		// Retrieve the current access list to expand
		accessList := prevTracer.AccessList()
		log.Trace("Creating access list", "input", accessList)

		// If no gas amount was specified, each unique access list needs it's own
		// gas calculation. This is quite expensive, but we need to be accurate
		// and it's convered by the sender only anyway.
		if nogas {
			args.Gas = nil
			if err := args.setDefaults(ctx, b); err != nil {
				return nil, 0, nil, err // shouldn't happen, just in case
			}
		}
		// Copy the original db so we don't modify it
		statedb := db.Copy()
		// Set the accesslist to the last al
		args.AccessList = &accessList
		msg, err := args.ToMessage(b.RPCGasCap(), header.BaseFee)
		if err != nil {
			return nil, 0, nil, err
		}

		// Apply the transaction with the access list tracer
		tracer := vm.NewAccessListTracer(accessList, args.from(), to, precompiles)
		config := vm.Config{Tracer: tracer, Debug: true, NoBaseFee: true}
		vmenv, _, err := b.GetEVM(ctx, msg, statedb, header, &config)
		if err != nil {
			return nil, 0, nil, err
		}
		res, err := core.ApplyMessage(vmenv, msg, new(core.GasPool).AddGas(msg.Gas()))
		if err != nil {
			return nil, 0, nil, fmt.Errorf("failed to apply transaction: %v err: %v", args.toTransaction().Hash(), err)
		}
		if tracer.Equal(prevTracer) {
			return accessList, res.UsedGas, res.Err, nil
		}
		prevTracer = tracer
	}
}

// PublicTransactionPoolAPI exposes methods for the RPC interface
type PublicTransactionPoolAPI struct {
	b         Backend
	nonceLock *AddrLocker
	signer    types.Signer
}

// NewPublicTransactionPoolAPI creates a new RPC service with methods specific for the transaction pool.
func NewPublicTransactionPoolAPI(b Backend, nonceLock *AddrLocker) *PublicTransactionPoolAPI {
	// The signer used by the API should always be the 'latest' known one because we expect
	// signers to be backwards-compatible with old transactions.
	signer := types.LatestSigner(b.ChainConfig())
	return &PublicTransactionPoolAPI{b, nonceLock, signer}
}

// GetBlockTransactionCountByNumber returns the number of transactions in the block with the given block number.
func (s *PublicTransactionPoolAPI) GetBlockTransactionCountByNumber(ctx context.Context, blockNr rpc.BlockNumber) *hexutil.Uint {
	if block, _ := s.b.BlockByNumber(ctx, blockNr); block != nil {
		n := hexutil.Uint(len(block.Transactions()))
		return &n
	}
	return nil
}

// GetBlockTransactionCountByHash returns the number of transactions in the block with the given hash.
func (s *PublicTransactionPoolAPI) GetBlockTransactionCountByHash(ctx context.Context, blockHash common.Hash) *hexutil.Uint {
	if block, _ := s.b.BlockByHash(ctx, blockHash); block != nil {
		n := hexutil.Uint(len(block.Transactions()))
		return &n
	}
	return nil
}

// GetTransactionByBlockNumberAndIndex returns the transaction for the given block number and index.
func (s *PublicTransactionPoolAPI) GetTransactionByBlockNumberAndIndex(ctx context.Context, blockNr rpc.BlockNumber, index hexutil.Uint) *RPCTransaction {
	if block, _ := s.b.BlockByNumber(ctx, blockNr); block != nil {
		return newRPCTransactionFromBlockIndex(block, uint64(index))
	}
	return nil
}

// GetTransactionByBlockHashAndIndex returns the transaction for the given block hash and index.
func (s *PublicTransactionPoolAPI) GetTransactionByBlockHashAndIndex(ctx context.Context, blockHash common.Hash, index hexutil.Uint) *RPCTransaction {
	if block, _ := s.b.BlockByHash(ctx, blockHash); block != nil {
		return newRPCTransactionFromBlockIndex(block, uint64(index))
	}
	return nil
}

// GetRawTransactionByBlockNumberAndIndex returns the bytes of the transaction for the given block number and index.
func (s *PublicTransactionPoolAPI) GetRawTransactionByBlockNumberAndIndex(ctx context.Context, blockNr rpc.BlockNumber, index hexutil.Uint) hexutil.Bytes {
	if block, _ := s.b.BlockByNumber(ctx, blockNr); block != nil {
		return newRPCRawTransactionFromBlockIndex(block, uint64(index))
	}
	return nil
}

// GetRawTransactionByBlockHashAndIndex returns the bytes of the transaction for the given block hash and index.
func (s *PublicTransactionPoolAPI) GetRawTransactionByBlockHashAndIndex(ctx context.Context, blockHash common.Hash, index hexutil.Uint) hexutil.Bytes {
	if block, _ := s.b.BlockByHash(ctx, blockHash); block != nil {
		return newRPCRawTransactionFromBlockIndex(block, uint64(index))
	}
	return nil
}

// GetTransactionCount returns the number of transactions the given address has sent for the given block number
func (s *PublicTransactionPoolAPI) GetTransactionCount(ctx context.Context, address common.Address, blockNrOrHash rpc.BlockNumberOrHash) (*hexutil.Uint64, error) {
	// Ask transaction pool for the nonce which includes pending transactions
	if blockNr, ok := blockNrOrHash.Number(); ok && blockNr == rpc.PendingBlockNumber {
		nonce, err := s.b.GetPoolNonce(ctx, address)
		if err != nil {
			return nil, err
		}
		return (*hexutil.Uint64)(&nonce), nil
	}
	// Resolve block number and use its state to ask for the nonce
	state, _, err := s.b.StateAndHeaderByNumberOrHash(ctx, blockNrOrHash)
	if state == nil || err != nil {
		return nil, err
	}
	nonce := state.GetNonce(address)
	return (*hexutil.Uint64)(&nonce), state.Error()
}

// GetTransactionByHash returns the transaction for the given hash
func (s *PublicTransactionPoolAPI) GetTransactionByHash(ctx context.Context, hash common.Hash) (*RPCTransaction, error) {
	// Try to return an already finalized transaction
	tx, blockHash, blockNumber, index, err := s.b.GetTransaction(ctx, hash)
	if err != nil {
		return nil, err
	}
	if tx != nil {
		header, err := s.b.HeaderByHash(ctx, blockHash)
		if err != nil {
			return nil, err
		}
		return newRPCTransaction(tx, blockHash, blockNumber, index, header.BaseFee), nil
	}
	// No finalized transaction, try to retrieve it from the pool
	if tx := s.b.GetPoolTransaction(hash); tx != nil {
		return newRPCPendingTransaction(tx, s.b.CurrentHeader(), s.b.ChainConfig()), nil
	}

	// Transaction unknown, return as such
	return nil, nil
}

// GetRawTransactionByHash returns the bytes of the transaction for the given hash.
func (s *PublicTransactionPoolAPI) GetRawTransactionByHash(ctx context.Context, hash common.Hash) (hexutil.Bytes, error) {
	// Retrieve a finalized transaction, or a pooled otherwise
	tx, _, _, _, err := s.b.GetTransaction(ctx, hash)
	if err != nil {
		return nil, err
	}
	if tx == nil {
		if tx = s.b.GetPoolTransaction(hash); tx == nil {
			// Transaction not found anywhere, abort
			return nil, nil
		}
	}
	// Serialize to RLP and return
	return tx.MarshalBinary()
}

// GetTransactionReceipt returns the transaction receipt for the given transaction hash.
func (s *PublicTransactionPoolAPI) GetTransactionReceipt(ctx context.Context, hash common.Hash) (map[string]interface{}, error) {
	tx, blockHash, blockNumber, index, err := s.b.GetTransaction(ctx, hash)
	if err != nil {
		return nil, nil
	}
	receipts, err := s.b.GetReceipts(ctx, blockHash)
	if err != nil {
		return nil, err
	}
	if len(receipts) <= int(index) {
		return nil, nil
	}
	receipt := receipts[index]

	// Derive the sender.
	bigblock := new(big.Int).SetUint64(blockNumber)
	signer := types.MakeSigner(s.b.ChainConfig(), bigblock)
	from, _ := types.Sender(signer, tx)

	fields := map[string]interface{}{
		"blockHash":         blockHash,
		"blockNumber":       hexutil.Uint64(blockNumber),
		"transactionHash":   hash,
		"transactionIndex":  hexutil.Uint64(index),
		"from":              from,
		"to":                tx.To(),
		"gasUsed":           hexutil.Uint64(receipt.GasUsed),
		"cumulativeGasUsed": hexutil.Uint64(receipt.CumulativeGasUsed),
		"contractAddress":   nil,
		"logs":              receipt.Logs,
		"logsBloom":         receipt.Bloom,
		"type":              hexutil.Uint(tx.Type()),
	}
	// Assign the effective gas price paid
	if !s.b.ChainConfig().IsEnabled(s.b.ChainConfig().GetEIP1559Transition, bigblock) {
		fields["effectiveGasPrice"] = hexutil.Uint64(tx.GasPrice().Uint64())
	} else {
		header, err := s.b.HeaderByHash(ctx, blockHash)
		if err != nil {
			return nil, err
		}
		gasPrice := new(big.Int).Add(header.BaseFee, tx.EffectiveGasTipValue(header.BaseFee))
		fields["effectiveGasPrice"] = hexutil.Uint64(gasPrice.Uint64())
	}
	// Assign receipt status or post state.
	if len(receipt.PostState) > 0 {
		fields["root"] = hexutil.Bytes(receipt.PostState)
	} else {
		fields["status"] = hexutil.Uint(receipt.Status)
	}
	if receipt.Logs == nil {
		fields["logs"] = [][]*types.Log{}
	}
	// If the ContractAddress is 20 0x0 bytes, assume it is not a contract creation
	if receipt.ContractAddress != (common.Address{}) {
		fields["contractAddress"] = receipt.ContractAddress
	}
	return fields, nil
}

// sign is a helper function that signs a transaction with the private key of the given address.
func (s *PublicTransactionPoolAPI) sign(addr common.Address, tx *types.Transaction) (*types.Transaction, error) {
	// Look up the wallet containing the requested signer
	account := accounts.Account{Address: addr}

	wallet, err := s.b.AccountManager().Find(account)
	if err != nil {
		return nil, err
	}
	// Request the wallet to sign the transaction
	return wallet.SignTx(account, tx, s.b.ChainConfig().GetChainID())
}

// SubmitTransaction is a helper function that submits tx to txPool and logs a message.
func SubmitTransaction(ctx context.Context, b Backend, tx *types.Transaction) (common.Hash, error) {
	// If the transaction fee cap is already specified, ensure the
	// fee of the given transaction is _reasonable_.
	if err := checkTxFee(tx.GasPrice(), tx.Gas(), b.RPCTxFeeCap()); err != nil {
		return common.Hash{}, err
	}
	if !b.UnprotectedAllowed() && !tx.Protected() {
		// Ensure only eip155 signed transactions are submitted if EIP155Required is set.
		return common.Hash{}, errors.New("only replay-protected (EIP-155) transactions allowed over RPC")
	}
	if err := b.SendTx(ctx, tx); err != nil {
		return common.Hash{}, err
	}
	// Print a log with full tx details for manual investigations and interventions
	signer := types.MakeSigner(b.ChainConfig(), b.CurrentBlock().Number())
	from, err := types.Sender(signer, tx)
	if err != nil {
		return common.Hash{}, err
	}

	if tx.To() == nil {
		addr := crypto.CreateAddress(from, tx.Nonce())
		if b.ChainConfig().IsEnabled(b.ChainConfig().GetLyra2NonceTransition, b.CurrentBlock().Number()) {
			addr = crypto.CreateAddress(from, tx.Nonce()+vars.Lyra2ContractNonceOffset)
		}
		log.Info("Submitted contract creation", "hash", tx.Hash().Hex(), "from", from, "nonce", tx.Nonce(), "contract", addr.Hex(), "value", tx.Value())
	} else {
		log.Info("Submitted transaction", "hash", tx.Hash().Hex(), "from", from, "nonce", tx.Nonce(), "recipient", tx.To(), "value", tx.Value())
	}
	return tx.Hash(), nil
}

// SendTransaction creates a transaction for the given argument, sign it and submit it to the
// transaction pool.
func (s *PublicTransactionPoolAPI) SendTransaction(ctx context.Context, args TransactionArgs) (common.Hash, error) {
	// Look up the wallet containing the requested signer
	account := accounts.Account{Address: args.from()}

	wallet, err := s.b.AccountManager().Find(account)
	if err != nil {
		return common.Hash{}, err
	}

	if args.Nonce == nil {
		// Hold the addresse's mutex around signing to prevent concurrent assignment of
		// the same nonce to multiple accounts.
		s.nonceLock.LockAddr(args.from())
		defer s.nonceLock.UnlockAddr(args.from())
	}

	// Set some sanity defaults and terminate on failure
	if err := args.setDefaults(ctx, s.b); err != nil {
		return common.Hash{}, err
	}
	// Assemble the transaction and sign with the wallet
	tx := args.toTransaction()

	signed, err := wallet.SignTx(account, tx, s.b.ChainConfig().GetChainID())
	if err != nil {
		return common.Hash{}, err
	}
	return SubmitTransaction(ctx, s.b, signed)
}

// FillTransaction fills the defaults (nonce, gas, gasPrice or 1559 fields)
// on a given unsigned transaction, and returns it to the caller for further
// processing (signing + broadcast).
func (s *PublicTransactionPoolAPI) FillTransaction(ctx context.Context, args TransactionArgs) (*SignTransactionResult, error) {
	// Set some sanity defaults and terminate on failure
	if err := args.setDefaults(ctx, s.b); err != nil {
		return nil, err
	}
	// Assemble the transaction and obtain rlp
	tx := args.toTransaction()
	data, err := tx.MarshalBinary()
	if err != nil {
		return nil, err
	}
	return &SignTransactionResult{data, tx}, nil
}

// SendRawTransaction will add the signed transaction to the transaction pool.
// The sender is responsible for signing the transaction and using the correct nonce.
func (s *PublicTransactionPoolAPI) SendRawTransaction(ctx context.Context, input hexutil.Bytes) (common.Hash, error) {
	tx := new(types.Transaction)
	if err := tx.UnmarshalBinary(input); err != nil {
		return common.Hash{}, err
	}
	return SubmitTransaction(ctx, s.b, tx)
}

// Sign calculates an ECDSA signature for:
// keccack256("\x19Ethereum Signed Message:\n" + len(message) + message).
//
// Note, the produced signature conforms to the secp256k1 curve R, S and V values,
// where the V value will be 27 or 28 for legacy reasons.
//
// The account associated with addr must be unlocked.
//
// https://github.com/ethereum/wiki/wiki/JSON-RPC#eth_sign
func (s *PublicTransactionPoolAPI) Sign(addr common.Address, data hexutil.Bytes) (hexutil.Bytes, error) {
	// Look up the wallet containing the requested signer
	account := accounts.Account{Address: addr}

	wallet, err := s.b.AccountManager().Find(account)
	if err != nil {
		return nil, err
	}
	// Sign the requested hash with the wallet
	signature, err := wallet.SignText(account, data)
	if err == nil {
		signature[64] += 27 // Transform V from 0/1 to 27/28 according to the yellow paper
	}
	return signature, err
}

// SignTransactionResult represents a RLP encoded signed transaction.
type SignTransactionResult struct {
	Raw hexutil.Bytes      `json:"raw"`
	Tx  *types.Transaction `json:"tx"`
}

// SignTransaction will sign the given transaction with the from account.
// The node needs to have the private key of the account corresponding with
// the given from address and it needs to be unlocked.
func (s *PublicTransactionPoolAPI) SignTransaction(ctx context.Context, args TransactionArgs) (*SignTransactionResult, error) {
	if args.Gas == nil {
		return nil, fmt.Errorf("gas not specified")
	}
	if args.GasPrice == nil && (args.MaxPriorityFeePerGas == nil || args.MaxFeePerGas == nil) {
		return nil, fmt.Errorf("missing gasPrice or maxFeePerGas/maxPriorityFeePerGas")
	}
	if args.Nonce == nil {
		return nil, fmt.Errorf("nonce not specified")
	}
	if err := args.setDefaults(ctx, s.b); err != nil {
		return nil, err
	}
	// Before actually sign the transaction, ensure the transaction fee is reasonable.
	tx := args.toTransaction()
	if err := checkTxFee(tx.GasPrice(), tx.Gas(), s.b.RPCTxFeeCap()); err != nil {
		return nil, err
	}
	signed, err := s.sign(args.from(), tx)
	if err != nil {
		return nil, err
	}
	data, err := signed.MarshalBinary()
	if err != nil {
		return nil, err
	}
	return &SignTransactionResult{data, signed}, nil
}

// PendingTransactions returns the transactions that are in the transaction pool
// and have a from address that is one of the accounts this node manages.
func (s *PublicTransactionPoolAPI) PendingTransactions() ([]*RPCTransaction, error) {
	pending, err := s.b.GetPoolTransactions()
	if err != nil {
		return nil, err
	}
	accounts := make(map[common.Address]struct{})
	for _, wallet := range s.b.AccountManager().Wallets() {
		for _, account := range wallet.Accounts() {
			accounts[account.Address] = struct{}{}
		}
	}
	curHeader := s.b.CurrentHeader()
	transactions := make([]*RPCTransaction, 0, len(pending))
	for _, tx := range pending {
		from, _ := types.Sender(s.signer, tx)
		if _, exists := accounts[from]; exists {
			transactions = append(transactions, newRPCPendingTransaction(tx, curHeader, s.b.ChainConfig()))
		}
	}
	return transactions, nil
}

// Resend accepts an existing transaction and a new gas price and limit. It will remove
// the given transaction from the pool and reinsert it with the new gas price and limit.
func (s *PublicTransactionPoolAPI) Resend(ctx context.Context, sendArgs TransactionArgs, gasPrice *hexutil.Big, gasLimit *hexutil.Uint64) (common.Hash, error) {
	if sendArgs.Nonce == nil {
		return common.Hash{}, fmt.Errorf("missing transaction nonce in transaction spec")
	}
	if err := sendArgs.setDefaults(ctx, s.b); err != nil {
		return common.Hash{}, err
	}
	matchTx := sendArgs.toTransaction()

	// Before replacing the old transaction, ensure the _new_ transaction fee is reasonable.
	var price = matchTx.GasPrice()
	if gasPrice != nil {
		price = gasPrice.ToInt()
	}
	var gas = matchTx.Gas()
	if gasLimit != nil {
		gas = uint64(*gasLimit)
	}
	if err := checkTxFee(price, gas, s.b.RPCTxFeeCap()); err != nil {
		return common.Hash{}, err
	}
	// Iterate the pending list for replacement
	pending, err := s.b.GetPoolTransactions()
	if err != nil {
		return common.Hash{}, err
	}
	for _, p := range pending {
		wantSigHash := s.signer.Hash(matchTx)
		pFrom, err := types.Sender(s.signer, p)
		if err == nil && pFrom == sendArgs.from() && s.signer.Hash(p) == wantSigHash {
			// Match. Re-sign and send the transaction.
			if gasPrice != nil && (*big.Int)(gasPrice).Sign() != 0 {
				sendArgs.GasPrice = gasPrice
			}
			if gasLimit != nil && *gasLimit != 0 {
				sendArgs.Gas = gasLimit
			}
			signedTx, err := s.sign(sendArgs.from(), sendArgs.toTransaction())
			if err != nil {
				return common.Hash{}, err
			}
			if err = s.b.SendTx(ctx, signedTx); err != nil {
				return common.Hash{}, err
			}
			return signedTx.Hash(), nil
		}
	}
	return common.Hash{}, fmt.Errorf("transaction %#x not found", matchTx.Hash())
}

// PublicDebugAPI is the collection of Ethereum APIs exposed over the public
// debugging endpoint.
type PublicDebugAPI struct {
	b Backend
}

// NewPublicDebugAPI creates a new API definition for the public debug methods
// of the Ethereum service.
func NewPublicDebugAPI(b Backend) *PublicDebugAPI {
	return &PublicDebugAPI{b: b}
}

// GetBlockRlp retrieves the RLP encoded for of a single block.
func (api *PublicDebugAPI) GetBlockRlp(ctx context.Context, number uint64) (string, error) {
	block, _ := api.b.BlockByNumber(ctx, rpc.BlockNumber(number))
	if block == nil {
		return "", fmt.Errorf("block #%d not found", number)
	}
	encoded, err := rlp.EncodeToBytes(block)
	if err != nil {
		return "", err
	}
	return fmt.Sprintf("%x", encoded), nil
}

// TestSignCliqueBlock fetches the given block number, and attempts to sign it as a clique header with the
// given address, returning the address of the recovered signature
//
// This is a temporary method to debug the externalsigner integration,
// TODO: Remove this method when the integration is mature
func (api *PublicDebugAPI) TestSignCliqueBlock(ctx context.Context, address common.Address, number uint64) (common.Address, error) {
	block, _ := api.b.BlockByNumber(ctx, rpc.BlockNumber(number))
	if block == nil {
		return common.Address{}, fmt.Errorf("block #%d not found", number)
	}
	header := block.Header()
	header.Extra = make([]byte, 32+65)
	encoded := clique.CliqueRLP(header)

	// Look up the wallet containing the requested signer
	account := accounts.Account{Address: address}
	wallet, err := api.b.AccountManager().Find(account)
	if err != nil {
		return common.Address{}, err
	}

	signature, err := wallet.SignData(account, accounts.MimetypeClique, encoded)
	if err != nil {
		return common.Address{}, err
	}
	sealHash := clique.SealHash(header).Bytes()
	log.Info("test signing of clique block",
		"Sealhash", fmt.Sprintf("%x", sealHash),
		"signature", fmt.Sprintf("%x", signature))
	pubkey, err := crypto.Ecrecover(sealHash, signature)
	if err != nil {
		return common.Address{}, err
	}
	var signer common.Address
	copy(signer[:], crypto.Keccak256(pubkey[1:])[12:])

	return signer, nil
}

// PrintBlock retrieves a block and returns its pretty printed form.
func (api *PublicDebugAPI) PrintBlock(ctx context.Context, number uint64) (string, error) {
	block, _ := api.b.BlockByNumber(ctx, rpc.BlockNumber(number))
	if block == nil {
		return "", fmt.Errorf("block #%d not found", number)
	}
	return spew.Sdump(block), nil
}

// SeedHash retrieves the seed hash of a block.
func (api *PublicDebugAPI) SeedHash(ctx context.Context, number uint64) (string, error) {
	block, _ := api.b.BlockByNumber(ctx, rpc.BlockNumber(number))
	if block == nil {
		return "", fmt.Errorf("block #%d not found", number)
	}
	ecip1099FBlock := api.b.ChainConfig().GetEthashECIP1099Transition()
	epochLength := ethash.CalcEpochLength(number, ecip1099FBlock)
	epoch := ethash.CalcEpoch(number, epochLength)
	return fmt.Sprintf("0x%x", ethash.SeedHash(epoch, epochLength)), nil
}

// PrivateDebugAPI is the collection of Ethereum APIs exposed over the private
// debugging endpoint.
type PrivateDebugAPI struct {
	b Backend
}

// NewPrivateDebugAPI creates a new API definition for the private debug methods
// of the Ethereum service.
func NewPrivateDebugAPI(b Backend) *PrivateDebugAPI {
	return &PrivateDebugAPI{b: b}
}

// ChaindbProperty returns leveldb properties of the key-value database.
func (api *PrivateDebugAPI) ChaindbProperty(property string) (string, error) {
	if property == "" {
		property = "leveldb.stats"
	} else if !strings.HasPrefix(property, "leveldb.") {
		property = "leveldb." + property
	}
	return api.b.ChainDb().Stat(property)
}

// ChaindbCompact flattens the entire key-value database into a single level,
// removing all unused slots and merging all keys.
func (api *PrivateDebugAPI) ChaindbCompact() error {
	for b := byte(0); b < 255; b++ {
		log.Info("Compacting chain database", "range", fmt.Sprintf("0x%0.2X-0x%0.2X", b, b+1))
		if err := api.b.ChainDb().Compact([]byte{b}, []byte{b + 1}); err != nil {
			log.Error("Database compaction failed", "err", err)
			return err
		}
	}
	return nil
}

// SetHead rewinds the head of the blockchain to a previous block.
func (api *PrivateDebugAPI) SetHead(number hexutil.Uint64) {
	api.b.SetHead(uint64(number))
}

// PublicNetAPI offers network related RPC methods
type PublicNetAPI struct {
	net            *p2p.Server
	networkVersion uint64
}

// NewPublicNetAPI creates a new net API instance.
func NewPublicNetAPI(net *p2p.Server, networkVersion uint64) *PublicNetAPI {
	return &PublicNetAPI{net, networkVersion}
}

// Listening returns an indication if the node is listening for network connections.
func (s *PublicNetAPI) Listening() bool {
	return true // always listening
}

// PeerCount returns the number of connected peers
func (s *PublicNetAPI) PeerCount() hexutil.Uint {
	return hexutil.Uint(s.net.PeerCount())
}

// Version returns the current ethereum protocol version.
func (s *PublicNetAPI) Version() string {
	return fmt.Sprintf("%d", s.networkVersion)
}

// checkTxFee is an internal function used to check whether the fee of
// the given transaction is _reasonable_(under the cap).
// TODO(meowsbits): rm me
func checkTxFee(gasPrice *big.Int, gas uint64, cap float64) error {
	// Short circuit if there is no cap for transaction fee at all.
	if cap == 0 {
		return nil
	}
	feeEth := new(big.Float).Quo(new(big.Float).SetInt(new(big.Int).Mul(gasPrice, new(big.Int).SetUint64(gas))), new(big.Float).SetInt(big.NewInt(vars.Ether)))
	feeFloat, _ := feeEth.Float64()
	if feeFloat > cap {
		return fmt.Errorf("tx fee (%.2f ether) exceeds the configured cap (%.2f ether)", feeFloat, cap)
	}
	return nil
}

// toHexSlice creates a slice of hex-strings based on []byte.
func toHexSlice(b [][]byte) []string {
	r := make([]string, len(b))
	for i := range b {
		r[i] = hexutil.Encode(b[i])
	}
	return r
}<|MERGE_RESOLUTION|>--- conflicted
+++ resolved
@@ -1342,17 +1342,11 @@
 // RPCMarshalBlock converts the given block to the RPC output which depends on fullTx. If inclTx is true transactions are
 // returned. When fullTx is true the returned block contains full transaction details, otherwise it will only contain
 // transaction hashes.
-<<<<<<< HEAD
-func RPCMarshalBlock(block *types.Block, inclTx bool, fullTx bool, engine consensus.Engine) (*RPCMarshalBlockT, error) {
+func RPCMarshalBlock(block *types.Block, inclTx bool, fullTx bool) (*RPCMarshalBlockT, error) {
 	fields := &RPCMarshalBlockT{RPCMarshalHeaderT: NewRPCMarshalHeaderTFromHeader(block.Header())}
 	fields.Size = hexutil.Uint64(block.Size())
 	fields.inclTx = inclTx
 	fields.fullTx = fullTx
-=======
-func RPCMarshalBlock(block *types.Block, inclTx bool, fullTx bool) (map[string]interface{}, error) {
-	fields := RPCMarshalHeader(block.Header())
-	fields["size"] = hexutil.Uint64(block.Size())
->>>>>>> eae3b194
 
 	if inclTx {
 		formatTx := func(tx *types.Transaction) (interface{}, error) {
@@ -1385,27 +1379,16 @@
 
 // rpcMarshalHeader uses the generalized output filler, then adds the total difficulty field, which requires
 // a `PublicBlockchainAPI`.
-<<<<<<< HEAD
 func (s *PublicBlockChainAPI) rpcMarshalHeader(ctx context.Context, header *types.Header) *RPCMarshalHeaderT {
 	fields := NewRPCMarshalHeaderTFromHeader(header)
 	s.rpcMarshalHeaderTSetTotalDifficulty(ctx, fields)
-=======
-func (s *PublicBlockChainAPI) rpcMarshalHeader(ctx context.Context, header *types.Header) map[string]interface{} {
-	fields := RPCMarshalHeader(header)
-	fields["totalDifficulty"] = (*hexutil.Big)(s.b.GetTd(ctx, header.Hash()))
->>>>>>> eae3b194
 	return fields
 }
 
 // rpcMarshalBlock uses the generalized output filler, then adds the total difficulty field, which requires
 // a `PublicBlockchainAPI`.
-<<<<<<< HEAD
 func (s *PublicBlockChainAPI) rpcMarshalBlock(ctx context.Context, b *types.Block, inclTx bool, fullTx bool) (*RPCMarshalBlockT, error) {
-	fields, err := RPCMarshalBlock(b, inclTx, fullTx, s.b.Engine())
-=======
-func (s *PublicBlockChainAPI) rpcMarshalBlock(ctx context.Context, b *types.Block, inclTx bool, fullTx bool) (map[string]interface{}, error) {
 	fields, err := RPCMarshalBlock(b, inclTx, fullTx)
->>>>>>> eae3b194
 	if err != nil {
 		return nil, err
 	}
