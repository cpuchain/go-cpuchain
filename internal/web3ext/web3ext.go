// Copyright 2015 The go-ethereum Authors
// This file is part of the go-ethereum library.
//
// The go-ethereum library is free software: you can redistribute it and/or modify
// it under the terms of the GNU Lesser General Public License as published by
// the Free Software Foundation, either version 3 of the License, or
// (at your option) any later version.
//
// The go-ethereum library is distributed in the hope that it will be useful,
// but WITHOUT ANY WARRANTY; without even the implied warranty of
// MERCHANTABILITY or FITNESS FOR A PARTICULAR PURPOSE. See the
// GNU Lesser General Public License for more details.
//
// You should have received a copy of the GNU Lesser General Public License
// along with the go-ethereum library. If not, see <http://www.gnu.org/licenses/>.

// package web3ext contains geth specific web3.js extensions.
package web3ext

var Modules = map[string]string{
	"accounting": AccountingJs,
	"admin":      AdminJs,
	"chequebook": ChequebookJs,
	"clique":     CliqueJs,
	"ethash":     EthashJs,
	"debug":      DebugJs,
	"eth":        EthJs,
	"miner":      MinerJs,
	"net":        NetJs,
	"personal":   PersonalJs,
	"rpc":        RpcJs,
	"shh":        ShhJs,
	"swarmfs":    SwarmfsJs,
	"trace":      TraceJs,
	"txpool":     TxpoolJs,
	"les":        LESJs,
	"lespay":     LESPayJs,
}

const ChequebookJs = `
web3._extend({
	property: 'chequebook',
	methods: [
		new web3._extend.Method({
			name: 'deposit',
			call: 'chequebook_deposit',
			params: 1,
			inputFormatter: [null]
		}),
		new web3._extend.Property({
			name: 'balance',
			getter: 'chequebook_balance',
			outputFormatter: web3._extend.utils.toDecimal
		}),
		new web3._extend.Method({
			name: 'cash',
			call: 'chequebook_cash',
			params: 1,
			inputFormatter: [null]
		}),
		new web3._extend.Method({
			name: 'issue',
			call: 'chequebook_issue',
			params: 2,
			inputFormatter: [null, null]
		}),
	]
});
`

const CliqueJs = `
web3._extend({
	property: 'clique',
	methods: [
		new web3._extend.Method({
			name: 'getSnapshot',
			call: 'clique_getSnapshot',
			params: 1,
			inputFormatter: [web3._extend.formatters.inputBlockNumberFormatter]
		}),
		new web3._extend.Method({
			name: 'getSnapshotAtHash',
			call: 'clique_getSnapshotAtHash',
			params: 1
		}),
		new web3._extend.Method({
			name: 'getSigners',
			call: 'clique_getSigners',
			params: 1,
			inputFormatter: [web3._extend.formatters.inputBlockNumberFormatter]
		}),
		new web3._extend.Method({
			name: 'getSignersAtHash',
			call: 'clique_getSignersAtHash',
			params: 1
		}),
		new web3._extend.Method({
			name: 'propose',
			call: 'clique_propose',
			params: 2
		}),
		new web3._extend.Method({
			name: 'discard',
			call: 'clique_discard',
			params: 1
		}),
		new web3._extend.Method({
			name: 'status',
			call: 'clique_status',
			params: 0
		}),
	],
	properties: [
		new web3._extend.Property({
			name: 'proposals',
			getter: 'clique_proposals'
		}),
	]
});
`

const EthashJs = `
web3._extend({
	property: 'ethash',
	methods: [
		new web3._extend.Method({
			name: 'getWork',
			call: 'ethash_getWork',
			params: 0
		}),
		new web3._extend.Method({
			name: 'getHashrate',
			call: 'ethash_getHashrate',
			params: 0
		}),
		new web3._extend.Method({
			name: 'submitWork',
			call: 'ethash_submitWork',
			params: 3,
		}),
		new web3._extend.Method({
			name: 'submitHashRate',
			call: 'ethash_submitHashRate',
			params: 2,
		}),
	]
});
`

const AdminJs = `
web3._extend({
	property: 'admin',
	methods: [
		new web3._extend.Method({
			name: 'addPeer',
			call: 'admin_addPeer',
			params: 1
		}),
		new web3._extend.Method({
			name: 'removePeer',
			call: 'admin_removePeer',
			params: 1
		}),
		new web3._extend.Method({
			name: 'addTrustedPeer',
			call: 'admin_addTrustedPeer',
			params: 1
		}),
		new web3._extend.Method({
			name: 'removeTrustedPeer',
			call: 'admin_removeTrustedPeer',
			params: 1
		}),
		new web3._extend.Method({
			name: 'exportChain',
			call: 'admin_exportChain',
			params: 3,
			inputFormatter: [null, null, null]
		}),
		new web3._extend.Method({
			name: 'importChain',
			call: 'admin_importChain',
			params: 1
		}),
		new web3._extend.Method({
<<<<<<< HEAD
			name: 'maxPeers',
			call: 'admin_maxPeers',
=======
			name: 'ecbp1100',
			call: 'admin_ecbp1100',
>>>>>>> 028e1664
			params: 1
		}),
		new web3._extend.Method({
			name: 'sleepBlocks',
			call: 'admin_sleepBlocks',
			params: 2
		}),
		new web3._extend.Method({
			name: 'startRPC',
			call: 'admin_startRPC',
			params: 4,
			inputFormatter: [null, null, null, null]
		}),
		new web3._extend.Method({
			name: 'stopRPC',
			call: 'admin_stopRPC'
		}),
		new web3._extend.Method({
			name: 'startWS',
			call: 'admin_startWS',
			params: 4,
			inputFormatter: [null, null, null, null]
		}),
		new web3._extend.Method({
			name: 'stopWS',
			call: 'admin_stopWS'
		}),
	],
	properties: [
		new web3._extend.Property({
			name: 'nodeInfo',
			getter: 'admin_nodeInfo'
		}),
		new web3._extend.Property({
			name: 'peers',
			getter: 'admin_peers'
		}),
		new web3._extend.Property({
			name: 'datadir',
			getter: 'admin_datadir'
		}),
	]
});
`

const DebugJs = `
web3._extend({
	property: 'debug',
	methods: [
		new web3._extend.Method({
			name: 'accountRange',
			call: 'debug_accountRange',
			params: 6,
			inputFormatter: [web3._extend.formatters.inputDefaultBlockNumberFormatter, null, null, null, null, null],
		}),
		new web3._extend.Method({
			name: 'printBlock',
			call: 'debug_printBlock',
			params: 1,
			outputFormatter: console.log
		}),
		new web3._extend.Method({
			name: 'getBlockRlp',
			call: 'debug_getBlockRlp',
			params: 1
		}),
		new web3._extend.Method({
			name: 'testSignCliqueBlock',
			call: 'debug_testSignCliqueBlock',
			params: 2,
			inputFormatter: [web3._extend.formatters.inputAddressFormatter, null],
		}),
		new web3._extend.Method({
			name: 'setHead',
			call: 'debug_setHead',
			params: 1
		}),
		new web3._extend.Method({
			name: 'seedHash',
			call: 'debug_seedHash',
			params: 1
		}),
		new web3._extend.Method({
			name: 'dumpBlock',
			call: 'debug_dumpBlock',
			params: 1,
			inputFormatter: [web3._extend.formatters.inputBlockNumberFormatter]
		}),
		new web3._extend.Method({
			name: 'chaindbProperty',
			call: 'debug_chaindbProperty',
			params: 1,
			outputFormatter: console.log
		}),
		new web3._extend.Method({
			name: 'chaindbCompact',
			call: 'debug_chaindbCompact',
		}),
		new web3._extend.Method({
			name: 'verbosity',
			call: 'debug_verbosity',
			params: 1
		}),
		new web3._extend.Method({
			name: 'vmodule',
			call: 'debug_vmodule',
			params: 1
		}),
		new web3._extend.Method({
			name: 'backtraceAt',
			call: 'debug_backtraceAt',
			params: 1,
		}),
		new web3._extend.Method({
			name: 'stacks',
			call: 'debug_stacks',
			params: 0,
			outputFormatter: console.log
		}),
		new web3._extend.Method({
			name: 'freeOSMemory',
			call: 'debug_freeOSMemory',
			params: 0,
		}),
		new web3._extend.Method({
			name: 'setGCPercent',
			call: 'debug_setGCPercent',
			params: 1,
		}),
		new web3._extend.Method({
			name: 'memStats',
			call: 'debug_memStats',
			params: 0,
		}),
		new web3._extend.Method({
			name: 'gcStats',
			call: 'debug_gcStats',
			params: 0,
		}),
		new web3._extend.Method({
			name: 'cpuProfile',
			call: 'debug_cpuProfile',
			params: 2
		}),
		new web3._extend.Method({
			name: 'startCPUProfile',
			call: 'debug_startCPUProfile',
			params: 1
		}),
		new web3._extend.Method({
			name: 'stopCPUProfile',
			call: 'debug_stopCPUProfile',
			params: 0
		}),
		new web3._extend.Method({
			name: 'goTrace',
			call: 'debug_goTrace',
			params: 2
		}),
		new web3._extend.Method({
			name: 'startGoTrace',
			call: 'debug_startGoTrace',
			params: 1
		}),
		new web3._extend.Method({
			name: 'stopGoTrace',
			call: 'debug_stopGoTrace',
			params: 0
		}),
		new web3._extend.Method({
			name: 'blockProfile',
			call: 'debug_blockProfile',
			params: 2
		}),
		new web3._extend.Method({
			name: 'setBlockProfileRate',
			call: 'debug_setBlockProfileRate',
			params: 1
		}),
		new web3._extend.Method({
			name: 'writeBlockProfile',
			call: 'debug_writeBlockProfile',
			params: 1
		}),
		new web3._extend.Method({
			name: 'mutexProfile',
			call: 'debug_mutexProfile',
			params: 2
		}),
		new web3._extend.Method({
			name: 'setMutexProfileFraction',
			call: 'debug_setMutexProfileFraction',
			params: 1
		}),
		new web3._extend.Method({
			name: 'writeMutexProfile',
			call: 'debug_writeMutexProfile',
			params: 1
		}),
		new web3._extend.Method({
			name: 'writeMemProfile',
			call: 'debug_writeMemProfile',
			params: 1
		}),
		new web3._extend.Method({
			name: 'traceBlock',
			call: 'debug_traceBlock',
			params: 2,
			inputFormatter: [null, null]
		}),
		new web3._extend.Method({
			name: 'traceBlockFromFile',
			call: 'debug_traceBlockFromFile',
			params: 2,
			inputFormatter: [null, null]
		}),
		new web3._extend.Method({
			name: 'traceBadBlock',
			call: 'debug_traceBadBlock',
			params: 1,
			inputFormatter: [null]
		}),
		new web3._extend.Method({
			name: 'standardTraceBadBlockToFile',
			call: 'debug_standardTraceBadBlockToFile',
			params: 2,
			inputFormatter: [null, null]
		}),
		new web3._extend.Method({
			name: 'standardTraceBlockToFile',
			call: 'debug_standardTraceBlockToFile',
			params: 2,
			inputFormatter: [null, null]
		}),
		new web3._extend.Method({
			name: 'traceBlockByNumber',
			call: 'debug_traceBlockByNumber',
			params: 2,
			inputFormatter: [web3._extend.formatters.inputBlockNumberFormatter, null]
		}),
		new web3._extend.Method({
			name: 'traceBlockByHash',
			call: 'debug_traceBlockByHash',
			params: 2,
			inputFormatter: [null, null]
		}),
		new web3._extend.Method({
			name: 'traceTransaction',
			call: 'debug_traceTransaction',
			params: 2,
			inputFormatter: [null, null]
		}),
		new web3._extend.Method({
			name: 'traceCall',
			call: 'debug_traceCall',
			params: 3,
			inputFormatter: [null, null, null]
		}),
		new web3._extend.Method({
			name: 'preimage',
			call: 'debug_preimage',
			params: 1,
			inputFormatter: [null]
		}),
		new web3._extend.Method({
			name: 'getBadBlocks',
			call: 'debug_getBadBlocks',
			params: 0,
		}),
		new web3._extend.Method({
			name: 'storageRangeAt',
			call: 'debug_storageRangeAt',
			params: 5,
		}),
		new web3._extend.Method({
			name: 'getModifiedAccountsByNumber',
			call: 'debug_getModifiedAccountsByNumber',
			params: 2,
			inputFormatter: [null, null],
		}),
		new web3._extend.Method({
			name: 'getModifiedAccountsByHash',
			call: 'debug_getModifiedAccountsByHash',
			params: 2,
			inputFormatter:[null, null],
		}),
		new web3._extend.Method({
			name: 'freezeClient',
			call: 'debug_freezeClient',
			params: 1,
		}),
		new web3._extend.Method({
			name: 'removePendingTransaction',
			call: 'debug_removePendingTransaction',
			params: 1
		}),
	],
	properties: []
});
`

const EthJs = `
web3._extend({
	property: 'eth',
	methods: [
		new web3._extend.Method({
			name: 'chainId',
			call: 'eth_chainId',
			params: 0
		}),
		new web3._extend.Method({
			name: 'sign',
			call: 'eth_sign',
			params: 2,
			inputFormatter: [web3._extend.formatters.inputAddressFormatter, null]
		}),
		new web3._extend.Method({
			name: 'resend',
			call: 'eth_resend',
			params: 3,
			inputFormatter: [web3._extend.formatters.inputTransactionFormatter, web3._extend.utils.fromDecimal, web3._extend.utils.fromDecimal]
		}),
		new web3._extend.Method({
			name: 'signTransaction',
			call: 'eth_signTransaction',
			params: 1,
			inputFormatter: [web3._extend.formatters.inputTransactionFormatter]
		}),
		new web3._extend.Method({
			name: 'estimateGas',
			call: 'eth_estimateGas',
			params: 2,
			inputFormatter: [web3._extend.formatters.inputCallFormatter, web3._extend.formatters.inputBlockNumberFormatter],
			outputFormatter: web3._extend.utils.toDecimal
		}),
		new web3._extend.Method({
			name: 'submitTransaction',
			call: 'eth_submitTransaction',
			params: 1,
			inputFormatter: [web3._extend.formatters.inputTransactionFormatter]
		}),
		new web3._extend.Method({
			name: 'fillTransaction',
			call: 'eth_fillTransaction',
			params: 1,
			inputFormatter: [web3._extend.formatters.inputTransactionFormatter]
		}),
		new web3._extend.Method({
			name: 'getHeaderByNumber',
			call: 'eth_getHeaderByNumber',
			params: 1,
			inputFormatter: [web3._extend.formatters.inputBlockNumberFormatter]
		}),
		new web3._extend.Method({
			name: 'getHeaderByHash',
			call: 'eth_getHeaderByHash',
			params: 1
		}),
		new web3._extend.Method({
			name: 'getBlockByNumber',
			call: 'eth_getBlockByNumber',
			params: 2,
			inputFormatter: [web3._extend.formatters.inputBlockNumberFormatter, function (val) { return !!val; }]
		}),
		new web3._extend.Method({
			name: 'getBlockByHash',
			call: 'eth_getBlockByHash',
			params: 2,
			inputFormatter: [null, function (val) { return !!val; }]
		}),
		new web3._extend.Method({
			name: 'getRawTransaction',
			call: 'eth_getRawTransactionByHash',
			params: 1
		}),
		new web3._extend.Method({
			name: 'getRawTransactionFromBlock',
			call: function(args) {
				return (web3._extend.utils.isString(args[0]) && args[0].indexOf('0x') === 0) ? 'eth_getRawTransactionByBlockHashAndIndex' : 'eth_getRawTransactionByBlockNumberAndIndex';
			},
			params: 2,
			inputFormatter: [web3._extend.formatters.inputBlockNumberFormatter, web3._extend.utils.toHex]
		}),
		new web3._extend.Method({
			name: 'getProof',
			call: 'eth_getProof',
			params: 3,
			inputFormatter: [web3._extend.formatters.inputAddressFormatter, null, web3._extend.formatters.inputBlockNumberFormatter]
		}),
	],
	properties: [
		new web3._extend.Property({
			name: 'pendingTransactions',
			getter: 'eth_pendingTransactions',
			outputFormatter: function(txs) {
				var formatted = [];
				for (var i = 0; i < txs.length; i++) {
					formatted.push(web3._extend.formatters.outputTransactionFormatter(txs[i]));
					formatted[i].blockHash = null;
				}
				return formatted;
			}
		}),
	]
});
`

const MinerJs = `
web3._extend({
	property: 'miner',
	methods: [
		new web3._extend.Method({
			name: 'start',
			call: 'miner_start',
			params: 1,
			inputFormatter: [null]
		}),
		new web3._extend.Method({
			name: 'stop',
			call: 'miner_stop'
		}),
		new web3._extend.Method({
			name: 'setEtherbase',
			call: 'miner_setEtherbase',
			params: 1,
			inputFormatter: [web3._extend.formatters.inputAddressFormatter]
		}),
		new web3._extend.Method({
			name: 'setExtra',
			call: 'miner_setExtra',
			params: 1
		}),
		new web3._extend.Method({
			name: 'setGasPrice',
			call: 'miner_setGasPrice',
			params: 1,
			inputFormatter: [web3._extend.utils.fromDecimal]
		}),
		new web3._extend.Method({
			name: 'setRecommitInterval',
			call: 'miner_setRecommitInterval',
			params: 1,
		}),
		new web3._extend.Method({
			name: 'getHashrate',
			call: 'miner_getHashrate'
		}),
	],
	properties: []
});
`

const NetJs = `
web3._extend({
	property: 'net',
	methods: [],
	properties: [
		new web3._extend.Property({
			name: 'version',
			getter: 'net_version'
		}),
	]
});
`

const PersonalJs = `
web3._extend({
	property: 'personal',
	methods: [
		new web3._extend.Method({
			name: 'importRawKey',
			call: 'personal_importRawKey',
			params: 2
		}),
		new web3._extend.Method({
			name: 'sign',
			call: 'personal_sign',
			params: 3,
			inputFormatter: [null, web3._extend.formatters.inputAddressFormatter, null]
		}),
		new web3._extend.Method({
			name: 'ecRecover',
			call: 'personal_ecRecover',
			params: 2
		}),
		new web3._extend.Method({
			name: 'openWallet',
			call: 'personal_openWallet',
			params: 2
		}),
		new web3._extend.Method({
			name: 'deriveAccount',
			call: 'personal_deriveAccount',
			params: 3
		}),
		new web3._extend.Method({
			name: 'signTransaction',
			call: 'personal_signTransaction',
			params: 2,
			inputFormatter: [web3._extend.formatters.inputTransactionFormatter, null]
		}),
		new web3._extend.Method({
			name: 'unpair',
			call: 'personal_unpair',
			params: 2
		}),
		new web3._extend.Method({
			name: 'initializeWallet',
			call: 'personal_initializeWallet',
			params: 1
		})
	],
	properties: [
		new web3._extend.Property({
			name: 'listWallets',
			getter: 'personal_listWallets'
		}),
	]
})
`

const RpcJs = `
web3._extend({
	property: 'rpc',
	methods: [
		new web3._extend.Method({
			name: 'discover',
			call: 'rpc.discover',
			params: 0
		}),
	],
	properties: [
		new web3._extend.Property({
			name: 'modules',
			getter: 'rpc_modules'
		}),
	]
});
`

const ShhJs = `
web3._extend({
	property: 'shh',
	methods: [
	],
	properties:
	[
		new web3._extend.Property({
			name: 'version',
			getter: 'shh_version',
			outputFormatter: web3._extend.utils.toDecimal
		}),
		new web3._extend.Property({
			name: 'info',
			getter: 'shh_info'
		}),
	]
});
`

const SwarmfsJs = `
web3._extend({
	property: 'swarmfs',
	methods:
	[
		new web3._extend.Method({
			name: 'mount',
			call: 'swarmfs_mount',
			params: 2
		}),
		new web3._extend.Method({
			name: 'unmount',
			call: 'swarmfs_unmount',
			params: 1
		}),
		new web3._extend.Method({
			name: 'listmounts',
			call: 'swarmfs_listmounts',
			params: 0
		}),
	]
});
`

const TraceJs = `
web3._extend({
	property: 'trace',
	methods: [
		new web3._extend.Method({
			name: 'block',
			call: 'trace_block',
			params: 2,
			inputFormatter: [null, null]
		}),
		new web3._extend.Method({
			name: 'transaction',
			call: 'trace_transaction',
			params: 2,
			inputFormatter: [null, null]
		}),
		new web3._extend.Method({
			name: 'filter',
			call: 'trace_filter',
			params: 2,
			inputFormatter: [null, null]
		}),
	],
	properties: []
});
`

const TxpoolJs = `
web3._extend({
	property: 'txpool',
	methods: [],
	properties:
	[
		new web3._extend.Property({
			name: 'content',
			getter: 'txpool_content'
		}),
		new web3._extend.Property({
			name: 'inspect',
			getter: 'txpool_inspect'
		}),
		new web3._extend.Property({
			name: 'status',
			getter: 'txpool_status',
			outputFormatter: function(status) {
				status.pending = web3._extend.utils.toDecimal(status.pending);
				status.queued = web3._extend.utils.toDecimal(status.queued);
				return status;
			}
		}),
	]
});
`

const AccountingJs = `
web3._extend({
	property: 'accounting',
	methods: [
		new web3._extend.Property({
			name: 'balance',
			getter: 'account_balance'
		}),
		new web3._extend.Property({
			name: 'balanceCredit',
			getter: 'account_balanceCredit'
		}),
		new web3._extend.Property({
			name: 'balanceDebit',
			getter: 'account_balanceDebit'
		}),
		new web3._extend.Property({
			name: 'bytesCredit',
			getter: 'account_bytesCredit'
		}),
		new web3._extend.Property({
			name: 'bytesDebit',
			getter: 'account_bytesDebit'
		}),
		new web3._extend.Property({
			name: 'msgCredit',
			getter: 'account_msgCredit'
		}),
		new web3._extend.Property({
			name: 'msgDebit',
			getter: 'account_msgDebit'
		}),
		new web3._extend.Property({
			name: 'peerDrops',
			getter: 'account_peerDrops'
		}),
		new web3._extend.Property({
			name: 'selfDrops',
			getter: 'account_selfDrops'
		}),
	]
});
`

const LESJs = `
web3._extend({
	property: 'les',
	methods:
	[
		new web3._extend.Method({
			name: 'getCheckpoint',
			call: 'les_getCheckpoint',
			params: 1
		}),
		new web3._extend.Method({
			name: 'clientInfo',
			call: 'les_clientInfo',
			params: 1
		}),
		new web3._extend.Method({
			name: 'priorityClientInfo',
			call: 'les_priorityClientInfo',
			params: 3
		}),
		new web3._extend.Method({
			name: 'setClientParams',
			call: 'les_setClientParams',
			params: 2
		}),
		new web3._extend.Method({
			name: 'setDefaultParams',
			call: 'les_setDefaultParams',
			params: 1
		}),
		new web3._extend.Method({
			name: 'addBalance',
			call: 'les_addBalance',
			params: 2
		}),
	],
	properties:
	[
		new web3._extend.Property({
			name: 'latestCheckpoint',
			getter: 'les_latestCheckpoint'
		}),
		new web3._extend.Property({
			name: 'checkpointContractAddress',
			getter: 'les_getCheckpointContractAddress'
		}),
		new web3._extend.Property({
			name: 'serverInfo',
			getter: 'les_serverInfo'
		}),
	]
});
`

const LESPayJs = `
web3._extend({
	property: 'lespay',
	methods:
	[
		new web3._extend.Method({
			name: 'distribution',
			call: 'lespay_distribution',
			params: 2
		}),
		new web3._extend.Method({
			name: 'timeout',
			call: 'lespay_timeout',
			params: 2
		}),
		new web3._extend.Method({
			name: 'value',
			call: 'lespay_value',
			params: 2
		}),
	],
	properties:
	[
		new web3._extend.Property({
			name: 'requestStats',
			getter: 'lespay_requestStats'
		}),
	]
});
`<|MERGE_RESOLUTION|>--- conflicted
+++ resolved
@@ -183,13 +183,13 @@
 			params: 1
 		}),
 		new web3._extend.Method({
-<<<<<<< HEAD
 			name: 'maxPeers',
 			call: 'admin_maxPeers',
-=======
+			params: 1
+		}),
+		new web3._extend.Method({
 			name: 'ecbp1100',
 			call: 'admin_ecbp1100',
->>>>>>> 028e1664
 			params: 1
 		}),
 		new web3._extend.Method({
