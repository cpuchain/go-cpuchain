// Copyright 2016 The go-ethereum Authors
// This file is part of the go-ethereum library.
//
// The go-ethereum library is free software: you can redistribute it and/or modify
// it under the terms of the GNU Lesser General Public License as published by
// the Free Software Foundation, either version 3 of the License, or
// (at your option) any later version.
//
// The go-ethereum library is distributed in the hope that it will be useful,
// but WITHOUT ANY WARRANTY; without even the implied warranty of
// MERCHANTABILITY or FITNESS FOR A PARTICULAR PURPOSE. See the
// GNU Lesser General Public License for more details.
//
// You should have received a copy of the GNU Lesser General Public License
// along with the go-ethereum library. If not, see <http://www.gnu.org/licenses/>.

package bind_test

import (
	"context"
	"errors"
	"math/big"
	"testing"
	"time"

	"github.com/ethereum/go-ethereum/accounts/abi/bind"
	"github.com/ethereum/go-ethereum/accounts/abi/bind/backends"
	"github.com/ethereum/go-ethereum/common"
	"github.com/ethereum/go-ethereum/core/types"
	"github.com/ethereum/go-ethereum/crypto"
	"github.com/ethereum/go-ethereum/params/types/genesisT"
)

var testKey, _ = crypto.HexToECDSA("b71c71a67e1177ad4e901695e1b4b9ee17ae16c6668d313eac2f96dbcda3f291")

var waitDeployedTests = map[string]struct {
	code        string
	gas         uint64
	wantAddress common.Address
	wantErr     error
}{
	"successful deploy": {
		code:        `6060604052600a8060106000396000f360606040526008565b00`,
		gas:         3000000,
		wantAddress: common.HexToAddress("0x3a220f351252089d385b29beca14e27f204c296a"),
	},
	"empty code": {
		code:        ``,
		gas:         300000,
		wantErr:     bind.ErrNoCodeAfterDeploy,
		wantAddress: common.HexToAddress("0x3a220f351252089d385b29beca14e27f204c296a"),
	},
}

func TestWaitDeployed(t *testing.T) {
	for name, test := range waitDeployedTests {
		backend := backends.NewSimulatedBackend(
<<<<<<< HEAD
			genesisT.GenesisAlloc{
				crypto.PubkeyToAddress(testKey.PublicKey): {Balance: big.NewInt(10000000000)},
=======
			core.GenesisAlloc{
				crypto.PubkeyToAddress(testKey.PublicKey): {Balance: big.NewInt(10000000000000000)},
>>>>>>> 12f0ff40
			},
			10000000,
		)
		defer backend.Close()

		// Create the transaction
		head, _ := backend.HeaderByNumber(context.Background(), nil) // Should be child's, good enough
		gasPrice := new(big.Int).Add(head.BaseFee, big.NewInt(1))

		tx := types.NewContractCreation(0, big.NewInt(0), test.gas, gasPrice, common.FromHex(test.code))
		tx, _ = types.SignTx(tx, types.HomesteadSigner{}, testKey)

		// Wait for it to get mined in the background.
		var (
			err     error
			address common.Address
			mined   = make(chan struct{})
			ctx     = context.Background()
		)
		go func() {
			address, err = bind.WaitDeployed(ctx, backend, tx)
			close(mined)
		}()

		// Send and mine the transaction.
		backend.SendTransaction(ctx, tx)
		backend.Commit()

		select {
		case <-mined:
			if err != test.wantErr {
				t.Errorf("test %q: error mismatch: want %q, got %q", name, test.wantErr, err)
			}
			if address != test.wantAddress {
				t.Errorf("test %q: unexpected contract address %s", name, address.Hex())
			}
		case <-time.After(2 * time.Second):
			t.Errorf("test %q: timeout", name)
		}
	}
}

func TestWaitDeployedCornerCases(t *testing.T) {
	backend := backends.NewSimulatedBackend(
<<<<<<< HEAD
		genesisT.GenesisAlloc{
			crypto.PubkeyToAddress(testKey.PublicKey): {Balance: big.NewInt(10000000000)},
=======
		core.GenesisAlloc{
			crypto.PubkeyToAddress(testKey.PublicKey): {Balance: big.NewInt(10000000000000000)},
>>>>>>> 12f0ff40
		},
		10000000,
	)
	defer backend.Close()

	head, _ := backend.HeaderByNumber(context.Background(), nil) // Should be child's, good enough
	gasPrice := new(big.Int).Add(head.BaseFee, big.NewInt(1))

	// Create a transaction to an account.
	code := "6060604052600a8060106000396000f360606040526008565b00"
	tx := types.NewTransaction(0, common.HexToAddress("0x01"), big.NewInt(0), 3000000, gasPrice, common.FromHex(code))
	tx, _ = types.SignTx(tx, types.HomesteadSigner{}, testKey)
	ctx, cancel := context.WithCancel(context.Background())
	defer cancel()
	backend.SendTransaction(ctx, tx)
	backend.Commit()
	notContentCreation := errors.New("tx is not contract creation")
	if _, err := bind.WaitDeployed(ctx, backend, tx); err.Error() != notContentCreation.Error() {
		t.Errorf("error missmatch: want %q, got %q, ", notContentCreation, err)
	}

	// Create a transaction that is not mined.
	tx = types.NewContractCreation(1, big.NewInt(0), 3000000, gasPrice, common.FromHex(code))
	tx, _ = types.SignTx(tx, types.HomesteadSigner{}, testKey)

	go func() {
		contextCanceled := errors.New("context canceled")
		if _, err := bind.WaitDeployed(ctx, backend, tx); err.Error() != contextCanceled.Error() {
			t.Errorf("error missmatch: want %q, got %q, ", contextCanceled, err)
		}
	}()

	backend.SendTransaction(ctx, tx)
	cancel()
}<|MERGE_RESOLUTION|>--- conflicted
+++ resolved
@@ -55,13 +55,8 @@
 func TestWaitDeployed(t *testing.T) {
 	for name, test := range waitDeployedTests {
 		backend := backends.NewSimulatedBackend(
-<<<<<<< HEAD
 			genesisT.GenesisAlloc{
-				crypto.PubkeyToAddress(testKey.PublicKey): {Balance: big.NewInt(10000000000)},
-=======
-			core.GenesisAlloc{
 				crypto.PubkeyToAddress(testKey.PublicKey): {Balance: big.NewInt(10000000000000000)},
->>>>>>> 12f0ff40
 			},
 			10000000,
 		)
@@ -106,13 +101,8 @@
 
 func TestWaitDeployedCornerCases(t *testing.T) {
 	backend := backends.NewSimulatedBackend(
-<<<<<<< HEAD
 		genesisT.GenesisAlloc{
-			crypto.PubkeyToAddress(testKey.PublicKey): {Balance: big.NewInt(10000000000)},
-=======
-		core.GenesisAlloc{
 			crypto.PubkeyToAddress(testKey.PublicKey): {Balance: big.NewInt(10000000000000000)},
->>>>>>> 12f0ff40
 		},
 		10000000,
 	)
